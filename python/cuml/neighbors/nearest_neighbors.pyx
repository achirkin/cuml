--- conflicted
+++ resolved
@@ -225,11 +225,8 @@
             convert the inputs to np.float32.
         """
 
-<<<<<<< HEAD
-=======
         self.__del__()
 
->>>>>>> 3c662bbf
         if len(X.shape) != 2:
             raise ValueError("data should be two dimensional")
 
@@ -280,7 +277,6 @@
         n_neighbors = self.n_neighbors if n_neighbors is None else n_neighbors
         X = self.X_m if X is None else X
 
-<<<<<<< HEAD
         if (n_neighbors is None and self.n_neighbors is None) \
                 or n_neighbors <= 0:
             raise ValueError("k or n_neighbors must be a positive integers")
@@ -297,8 +293,6 @@
             raise ValueError("Dimensions of X need to match dimensions of "
                              "indices (%d)" % self.n_dims)
 
-=======
->>>>>>> 3c662bbf
         X_m, X_ctype, N, _, dtype = \
             input_to_dev_array(X, order='F', check_dtype=np.float32,
                                convert_to_dtype=(np.float32 if convert_dtype

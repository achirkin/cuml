#
# Copyright (c) 2019, NVIDIA CORPORATION.
#
# Licensed under the Apache License, Version 2.0 (the "License");
# you may not use this file except in compliance with the License.
# You may obtain a copy of the License at
#
#     http://www.apache.org/licenses/LICENSE-2.0
#
# Unless required by applicable law or agreed to in writing, software
# distributed under the License is distributed on an "AS IS" BASIS,
# WITHOUT WARRANTIES OR CONDITIONS OF ANY KIND, either express or implied.
# See the License for the specific language governing permissions and
# limitations under the License.
#

# cython: profile=False
# distutils: language = c++
# cython: embedsignature = True
# cython: language_level = 3
from cuml.common.base import Base, ClassifierMixin
from cuml.solvers import SGD


class MBSGDClassifier(Base, ClassifierMixin):
    """
    Linear models (linear SVM, logistic regression, or linear regression)
    fitted by minimizing a regularized empirical loss with mini-batch SGD.

    Examples
    ---------
    .. code-block:: python

        import numpy as np
        import cudf
        from cuml.linear_model import MBSGDClassifier as cumlMBSGDClassifier
        X = cudf.DataFrame()
        X['col1'] = np.array([1,1,2,2], dtype = np.float32)
        X['col2'] = np.array([1,2,2,3], dtype = np.float32)
        y = cudf.Series(np.array([1, 1, 2, 2], dtype=np.float32))
        pred_data = cudf.DataFrame()
        pred_data['col1'] = np.asarray([3, 2], dtype=np.float32)
        pred_data['col2'] = np.asarray([5, 5], dtype=np.float32)
        cu_mbsgd_classifier = cumlMBSGClassifier(learning_rate='constant',
                                                 eta0=0.05, epochs=2000,
                                                 fit_intercept=True,
                                                 batch_size=1, tol=0.0,
                                                 penalty='l2',
                                                 loss='squared_loss',
                                                 alpha=0.5)
        cu_mbsgd_classifier.fit(X, y)
        cu_pred = cu_mbsgd_classifier.predict(pred_data).to_array()
        print(" cuML intercept : ", cu_mbsgd_classifier.intercept_)
        print(" cuML coef : ", cu_mbsgd_classifier.coef_)
        print("cuML predictions : ", cu_pred)

    Output:

    .. code-block:: python

        cuML intercept :  0.7150013446807861
        cuML coef :  0    0.27320495
                    1     0.1875956
                    dtype: float32
        cuML predictions :  [1. 1.]


    Parameters
    -----------
    loss : {'hinge', 'log', 'squared_loss'} (default = 'squared_loss')
       'hinge' uses linear SVM

       'log' uses logistic regression

       'squared_loss' uses linear regression

    penalty: {'none', 'l1', 'l2', 'elasticnet'} (default = 'none')
       'none' does not perform any regularization

       'l1' performs L1 norm (Lasso) which minimizes the sum of the abs value
       of coefficients

       'l2' performs L2 norm (Ridge) which minimizes the sum of the square of
       the coefficients

       'elasticnet' performs Elastic Net regularization which is a weighted
       average of L1 and L2 norms

    alpha: float (default = 0.0001)
        The constant value which decides the degree of regularization
    fit_intercept : boolean (default = True)
       If True, the model tries to correct for the global mean of y.
       If False, the model expects that you have centered the data.
    epochs : int (default = 1000)
        The number of times the model should iterate through the entire dataset
        during training (default = 1000)
    tol : float (default = 1e-3)
       The training process will stop if current_loss > previous_loss - tol
    shuffle : boolean (default = True)
       True, shuffles the training data after each epoch
       False, does not shuffle the training data after each epoch
    eta0 : float (default = 0.001)
        Initial learning rate
    power_t : float (default = 0.5)
        The exponent used for calculating the invscaling learning rate
    learning_rate : {'optimal', 'constant', 'invscaling', 'adaptive'}
        (default = 'constant')

        `optimal` option will be supported in a future version

        `constant` keeps the learning rate constant

        `adaptive` changes the learning rate if the training loss or the
        validation accuracy does not improve for `n_iter_no_change` epochs.
        The old learning rate is generally divided by 5
    n_iter_no_change : int (default = 5)
        the number of epochs to train without any imporvement in the model
    output_type : {'input', 'cudf', 'cupy', 'numpy'}, optional
        Variable to control output type of the results and attributes of
        the estimators. If None, it'll inherit the output type set at the
        module level, cuml.output_type. If set, the estimator will override
        the global option for its behavior.

    Notes
    ------
    For additional docs, see `scikitlearn's SGDClassifier
    <https://scikit-learn.org/stable/modules/generated/sklearn.linear_model.SGDClassifier.html>`_.
    """

    def __init__(self, loss='hinge', penalty='l2', alpha=0.0001,
                 l1_ratio=0.15, fit_intercept=True, epochs=1000, tol=1e-3,
                 shuffle=True, learning_rate='constant', eta0=0.001,
                 power_t=0.5, batch_size=32, n_iter_no_change=5, handle=None,
                 verbose=False, output_type=None):
        super(MBSGDClassifier, self).__init__(handle=handle,
                                              verbose=verbose,
                                              output_type=output_type)
        self.loss = loss
        self.penalty = penalty
        self.alpha = alpha
        self.l1_ratio = l1_ratio
        self.fit_intercept = fit_intercept
        self.epochs = epochs
        self.tol = tol
        self.shuffle = shuffle
        self.learning_rate = learning_rate
        self.eta0 = eta0
        self.power_t = power_t
        self.batch_size = batch_size
        self.n_iter_no_change = n_iter_no_change
        self.solver_model = SGD(**self.get_params())

    def fit(self, X, y, convert_dtype=True):
        """
        Fit the model with X and y.

        Parameters
        ----------
        X : array-like (device or host) shape = (n_samples, n_features)
            Dense matrix (floats or doubles) of shape (n_samples, n_features).
            Acceptable formats: cuDF DataFrame, NumPy ndarray, Numba device
            ndarray, cuda array interface compliant array like CuPy

        y : array-like (device or host) shape = (n_samples, 1)
            Dense vector (floats or doubles) of shape (n_samples, 1).
            Acceptable formats: cuDF Series, NumPy ndarray, Numba device
            ndarray, cuda array interface compliant array like CuPy

        convert_dtype : bool, optional (default = True)
            When set to True, the fit method will, when necessary, convert
            y to be the same data type as X if they differ. This
            will increase memory used for the method.
        """
        self._set_n_features_in(X)
<<<<<<< HEAD
        self.solver_model.fit(X, y, convert_dtype=convert_dtype)
=======
        self.cu_mbsgd_classifier._estimator_type = self._estimator_type

        self.cu_mbsgd_classifier.fit(X, y, convert_dtype=convert_dtype)
        self.coef_ = self.cu_mbsgd_classifier.coef_
        self.classes_ = self.cu_mbsgd_classifier.classes_
        self.intercept_ = self.cu_mbsgd_classifier.intercept_
>>>>>>> b3cb49ad

        return self

    def predict(self, X, convert_dtype=False):
        """
        Predicts the y for X.

        Parameters
        ----------
        X : array-like (device or host) shape = (n_samples, n_features)
            Dense matrix (floats or doubles) of shape (n_samples, n_features).
            Acceptable formats: cuDF DataFrame, NumPy ndarray, Numba device
            ndarray, cuda array interface compliant array like CuPy

        convert_dtype : bool, optional (default = False)
            When set to True, the predict method will, when necessary, convert
            the input to the data type which was used to train the model. This
            will increase memory used for the method.

        Returns
        ----------
        y : (same as the input datatype)
            Dense vector (ints, floats, or doubles) of shape (n_samples, 1).
        """
        preds = \
            self.solver_model.predictClass(X,
                                           convert_dtype=convert_dtype)

        return preds

    def get_params(self, deep=True):
        """
        Scikit-learn style function that returns the estimator parameters.

        Parameters
        -----------
        deep : boolean (default = True)
        """

        params = dict()
        variables = ['loss', 'penalty', 'alpha', 'l1_ratio', 'fit_intercept',
                     'epochs', 'tol', 'shuffle', 'learning_rate', 'eta0',
                     'power_t', 'batch_size', 'n_iter_no_change', 'handle']
        for key in variables:
            var_value = getattr(self, key, None)
            params[key] = var_value
        return params

    def set_params(self, **params):
        """
        Sklearn style set parameter state to dictionary of params.

        Parameters
        -----------
        params : dict of new params
        """

        if not params:
            return self
        variables = ['loss', 'penalty', 'alpha', 'l1_ratio', 'fit_intercept',
                     'epochs', 'tol', 'shuffle', 'learning_rate', 'eta0',
                     'power_t', 'batch_size', 'n_iter_no_change', 'handle']
        for key, value in params.items():
            if key not in variables:
                raise ValueError('Invalid parameter for estimator')
            else:
                setattr(self, key, value)

        return self<|MERGE_RESOLUTION|>--- conflicted
+++ resolved
@@ -172,17 +172,7 @@
             will increase memory used for the method.
         """
         self._set_n_features_in(X)
-<<<<<<< HEAD
         self.solver_model.fit(X, y, convert_dtype=convert_dtype)
-=======
-        self.cu_mbsgd_classifier._estimator_type = self._estimator_type
-
-        self.cu_mbsgd_classifier.fit(X, y, convert_dtype=convert_dtype)
-        self.coef_ = self.cu_mbsgd_classifier.coef_
-        self.classes_ = self.cu_mbsgd_classifier.classes_
-        self.intercept_ = self.cu_mbsgd_classifier.intercept_
->>>>>>> b3cb49ad
-
         return self
 
     def predict(self, X, convert_dtype=False):

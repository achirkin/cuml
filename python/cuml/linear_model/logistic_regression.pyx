#
# Copyright (c) 2019, NVIDIA CORPORATION.
#
# Licensed under the Apache License, Version 2.0 (the "License");
# you may not use this file except in compliance with the License.
# You may obtain a copy of the License at
#
#     http://www.apache.org/licenses/LICENSE-2.0
#
# Unless required by applicable law or agreed to in writing, software
# distributed under the License is distributed on an "AS IS" BASIS,
# WITHOUT WARRANTIES OR CONDITIONS OF ANY KIND, either express or implied.
# See the License for the specific language governing permissions and
# limitations under the License.
#

# cython: profile=False
# distutils: language = c++
# cython: embedsignature = True
# cython: language_level = 3

import cupy as cp
import pprint

from cuml.solvers import QN
<<<<<<< HEAD
from cuml.common.base import Base
from cuml.common.array import CumlArray
from cuml.metrics.accuracy import accuracy_score
=======
from cuml.common.base import Base, ClassifierMixin
>>>>>>> f2311118
from cuml.common import input_to_cuml_array
import cuml.common.logger as logger
from cuml.common import with_cupy_rmm


supported_penalties = ["l1", "l2", "none", "elasticnet"]

supported_solvers = ["qn"]


class LogisticRegression(Base, ClassifierMixin):
    """
    LogisticRegression is a linear model that is used to model probability of
    occurrence of certain events, for example probability of success or fail of
    an event.

    cuML's LogisticRegression can take array-like objects, either in host as
    NumPy arrays or in device (as Numba or `__cuda_array_interface__`
    compliant), in addition to cuDF objects.
    It provides both single-class (using sigmoid loss) and multiple-class
    (using softmax loss) variants, depending on the input variables

    Only one solver option is currently available: Quasi-Newton (QN)
    algorithms. Even though it is presented as a single option, this solver
    resolves to two different algorithms underneath:

    - Orthant-Wise Limited Memory Quasi-Newton (OWL-QN) if there is l1
      regularization

    - Limited Memory BFGS (L-BFGS) otherwise.


    Note that, just like in Scikit-learn, the bias will not be regularized.

    Examples
    ---------
    .. code-block:: python

        import cudf
        import numpy as np

        # Both import methods supported
        # from cuml import LogisticRegression
        from cuml.linear_model import LogisticRegression

        X = cudf.DataFrame()
        X['col1'] = np.array([1,1,2,2], dtype = np.float32)
        X['col2'] = np.array([1,2,2,3], dtype = np.float32)
        y = cudf.Series( np.array([0.0, 0.0, 1.0, 1.0], dtype = np.float32) )

        reg = LogisticRegression()
        reg.fit(X,y)

        print("Coefficients:")
        print(reg.coef_.to_output('cupy'))
        print("Intercept:")
        print(reg.intercept_.to_output('cupy'))

        X_new = cudf.DataFrame()
        X_new['col1'] = np.array([1,5], dtype = np.float32)
        X_new['col2'] = np.array([2,5], dtype = np.float32)

        preds = reg.predict(X_new)

        print("Predictions:")
        print(preds)

    Output:

    .. code-block:: python

        Coefficients:
                    0.22309814
                    0.21012752
        Intercept:
                    -0.7548761
        Predictions:
                    0    0.0
                    1    1.0

    Parameters
    -----------
    penalty: 'none', 'l1', 'l2', 'elasticnet' (default = 'l2')
        Used to specify the norm used in the penalization.
        If 'none' or 'l2' are selected, then L-BFGS solver will be used.
        If 'l1' is selected, solver OWL-QN will be used.
        If 'elasticnet' is selected, OWL-QN will be used if l1_ratio > 0,
        otherwise L-BFGS will be used.
    tol: float (default = 1e-4)
       The training process will stop if current_loss > previous_loss - tol
    C: float (default = 1.0)
       Inverse of regularization strength; must be a positive float.
    fit_intercept: boolean (default = True)
       If True, the model tries to correct for the global mean of y.
       If False, the model expects that you have centered the data.
    class_weight: None
        Custom class weighs are currently not supported.
    max_iter: int (default = 1000)
        Maximum number of iterations taken for the solvers to converge.
    linesearch_max_iter: int (default = 50)
        Max number of linesearch iterations per outer iteration used in the
        lbfgs and owl QN solvers.
    verbose : int or boolean (default = False)
        Controls verbose level of logging.
    l1_ratio: float or None, optional (default=None)
        The Elastic-Net mixing parameter, with `0 <= l1_ratio <= 1`
    solver: 'qn', 'lbfgs', 'owl' (default='qn').
        Algorithm to use in the optimization problem. Currently only `qn` is
        supported, which automatically selects either L-BFGS or OWL-QN
        depending on the conditions of the l1 regularization described
        above. Options 'lbfgs' and 'owl' are just convenience values that
        end up using the same solver following the same rules.

    Attributes
    -----------
    coef_: dev array, dim (n_classes, n_features) or (n_classes, n_features+1)
        The estimated coefficients for the linear regression model.
        Note: this includes the intercept as the last column if fit_intercept
        is True
    intercept_: device array (n_classes, 1)
        The independent term. If fit_intercept_ is False, will be 0.

    Notes
    ------

    cuML's LogisticRegression uses a different solver that the equivalent
    Scikit-learn, except when there is no penalty and `solver=lbfgs` is
    used in Scikit-learn. This can cause (smaller) differences in the
    coefficients and predictions of the model, similar to
    using different solvers in Scikit-learn.

    For additional information, see Scikit-learn's LogistRegression
    <https://scikit-learn.org/stable/modules/generated/sklearn.linear_model.LogisticRegression.html>`_.
    """

    def __init__(
        self,
        penalty="l2",
        tol=1e-4,
        C=1.0,
        fit_intercept=True,
        class_weight=None,
        max_iter=1000,
        linesearch_max_iter=50,
        verbose=False,
        l1_ratio=None,
        solver="qn",
        handle=None,
        output_type=None,
    ):

        super(LogisticRegression, self).__init__(
            handle=handle, verbose=verbose, output_type=output_type
        )

        if class_weight:
            raise ValueError("`class_weight` not supported.")

        if penalty not in supported_penalties:
            raise ValueError("`penalty` " + str(penalty) + "not supported.")

        if solver not in supported_solvers:
            raise ValueError("Only quasi-newton `qn` solver is "
                             " supported, not %s" % solver)
        self.solver = solver

        self.C = C
        self.penalty = penalty
        self.tol = tol
        self.fit_intercept = fit_intercept
        self.max_iter = max_iter
        self.linesearch_max_iter = linesearch_max_iter
        self.l1_ratio = None
        if self.penalty == "elasticnet":
            if l1_ratio is None:
                raise ValueError(
                    "l1_ratio has to be specified for" "loss='elasticnet'"
                )
            if l1_ratio < 0.0 or l1_ratio > 1.0:
                msg = "l1_ratio value has to be between 0.0 and 1.0"
                raise ValueError(msg.format(l1_ratio))
            self.l1_ratio = l1_ratio

        if self.penalty == "none":
            l1_strength = 0.0
            l2_strength = 0.0

        elif self.penalty == "l1":
            l1_strength = 1.0 / self.C
            l2_strength = 0.0

        elif self.penalty == "l2":
            l1_strength = 0.0
            l2_strength = 1.0 / self.C

        else:
            strength = 1.0 / self.C
            l1_strength = self.l1_ratio * strength
            l2_strength = (1.0 - self.l1_ratio) * strength

        loss = "sigmoid"

        self.qn = QN(
            loss=loss,
            fit_intercept=self.fit_intercept,
            l1_strength=l1_strength,
            l2_strength=l2_strength,
            max_iter=self.max_iter,
            linesearch_max_iter=self.linesearch_max_iter,
            tol=self.tol,
            verbose=self.verbose,
            handle=self.handle,
        )

        if logger.should_log_for(logger.level_debug):
            self.verb_prefix = "CY::"
            logger.debug(self.verb_prefix + "Estimator parameters:")
            logger.debug(pprint.pformat(self.__dict__))
        else:
            self.verb_prefix = ""

    @with_cupy_rmm
    def fit(self, X, y, convert_dtype=False):
        """
        Fit the model with X and y.

        Parameters
        ----------
        X : array-like (device or host) shape = (n_samples, n_features)
            Dense matrix (floats or doubles) of shape (n_samples, n_features).
            Acceptable formats: cuDF DataFrame, NumPy ndarray, Numba device
            ndarray, cuda array interface compliant array like CuPy

        y : array-like (device or host) shape = (n_samples, 1)
            Dense vector (floats or doubles) of shape (n_samples, 1).
            Acceptable formats: cuDF Series, NumPy ndarray, Numba device
            ndarray, cuda array interface compliant array like CuPy

        convert_dtype : bool, optional (default = False)
            When set to True, the fit method will, when necessary, convert
            y to be the same data type as X if they differ. This
            will increase memory used for the method.

        """
        self._set_output_type(X)

        # Converting y to device array here to use `unique` function
        # since calling input_to_dev_array again in QN has no cost
        # Not needed to check dtype since qn class checks it already
        y_m, _, _, _ = input_to_cuml_array(y)

        unique_labels = cp.unique(y_m)
        self._num_classes = len(unique_labels)

        if self._num_classes > 2:
            loss = "softmax"
        else:
            loss = "sigmoid"

        if logger.should_log_for(logger.level_debug):
            logger.debug(self.verb_prefix + "Setting loss to " + str(loss))

        self.qn.loss = loss

        if logger.should_log_for(logger.level_debug):
            logger.debug(self.verb_prefix + "Calling QN fit " + str(loss))

        self.qn.fit(X, y_m, convert_dtype=convert_dtype)

        # coefficients and intercept are contained in the same array
        if logger.should_log_for(logger.level_debug):
            logger.debug(
                self.verb_prefix + "Setting coefficients " + str(loss)
            )

        if self.fit_intercept:
            self.coef_ = self.qn.coef_[0:-1]
            self.intercept_ = self.qn.coef_[-1]
        else:
            self.coef_ = self.qn.coef_

        if logger.should_log_for(logger.level_trace):
            logger.trace(self.verb_prefix + "Coefficients: " +
                         str(self.coef_.to_output("cupy")))
            if self.fit_intercept:
                logger.trace(
                    self.verb_prefix
                    + "Intercept: "
                    + str(self.intercept_.to_output("cupy"))
                )

        return self

    def decision_function(self, X, convert_dtype=False):
        """
        Gives confidence score for X

        Parameters
        ----------
        X : array-like (device or host) shape = (n_samples, n_features)
            Dense matrix (floats or doubles) of shape (n_samples, n_features).
            Acceptable formats: cuDF DataFrame, NumPy ndarray, Numba device
            ndarray, cuda array interface compliant array like CuPy

        convert_dtype : bool, optional (default = False)
            When set to True, the predict method will, when necessary, convert
            the input to the data type which was used to train the model. This
            will increase memory used for the method.

        Returns
        ----------
        y: array-like (device)
           Dense matrix (floats or doubles) of shape (n_samples, n_classes)
        """
        return self.qn._decision_function(X, convert_dtype=convert_dtype)

    def predict(self, X, convert_dtype=False):
        """
        Predicts the y for X.

        Parameters
        ----------
        X : array-like (device or host) shape = (n_samples, n_features)
            Dense matrix (floats or doubles) of shape (n_samples, n_features).
            Acceptable formats: cuDF DataFrame, NumPy ndarray, Numba device
            ndarray, cuda array interface compliant array like CuPy

        convert_dtype : bool, optional (default = False)
            When set to True, the predict method will, when necessary, convert
            the input to the data type which was used to train the model. This
            will increase memory used for the method.

        Returns
        ----------
        y: cuDF DataFrame
           Dense vector (floats or doubles) of shape (n_samples, 1)

        """
        return self.qn.predict(X, convert_dtype=convert_dtype)

    @with_cupy_rmm
    def predict_proba(self, X, convert_dtype=False):
        """
        Predicts the class probabilities for each class in X

        Parameters
        ----------
        X : array-like (device or host) shape = (n_samples, n_features)
            Dense matrix (floats or doubles) of shape (n_samples, n_features).
            Acceptable formats: cuDF DataFrame, NumPy ndarray, Numba device
            ndarray, cuda array interface compliant array like CuPy

        convert_dtype : bool, optional (default = False)
            When set to True, the predict method will, when necessary, convert
            the input to the data type which was used to train the model. This
            will increase memory used for the method.

        Returns
        ----------
        y: array-like (device)
           Dense matrix (floats or doubles) of shape (n_samples, n_classes)
        """
        return self._predict_proba_impl(
            X,
            convert_dtype=convert_dtype,
            log_proba=False
        )

    def predict_log_proba(self, X, convert_dtype=False):
        """
        Predicts the log class probabilities for each class in X

        Parameters
        ----------
        X : array-like (device or host) shape = (n_samples, n_features)
            Dense matrix (floats or doubles) of shape (n_samples, n_features).
            Acceptable formats: cuDF DataFrame, NumPy ndarray, Numba device
            ndarray, cuda array interface compliant array like CuPy

        convert_dtype : bool, optional (default = False)
            When set to True, the predict method will, when necessary, convert
            the input to the data type which was used to train the model. This
            will increase memory used for the method.

        Returns
        ----------
        y: array-like (device)
           Dense matrix (floats or doubles) of shape (n_samples, n_classes)
        """
        return self._predict_proba_impl(
            X,
            convert_dtype=convert_dtype,
            log_proba=True
        )

    def _predict_proba_impl(self, X, convert_dtype=False, log_proba=False):
        out_type = self._get_output_type(X)

        # TODO:
        # We currently need to grab the dtype and ncols attributes via the
        # qn solver due to https://github.com/rapidsai/cuml/issues/2404
        X_m, _, _, self.dtype = input_to_cuml_array(
            X,
            check_dtype=self.qn.dtype,
            convert_to_dtype=(self.qn.dtype if convert_dtype else None),
            check_cols=self.qn.n_cols,
        )

        scores = cp.asarray(
            self.decision_function(X_m, convert_dtype=convert_dtype), order="F"
        ).T
        if self._num_classes == 2:
            proba = cp.zeros((scores.shape[0], 2))
            proba[:, 1] = 1 / (1 + cp.exp(-scores.ravel()))
            proba[:, 0] = 1 - proba[:, 1]
        elif self._num_classes > 2:
            max_scores = cp.max(scores, axis=1).reshape((-1, 1))
            scores -= max_scores
            proba = cp.exp(scores)
            row_sum = cp.sum(proba, axis=1).reshape((-1, 1))
            proba /= row_sum

        if log_proba:
            proba = cp.log(proba)

        proba = CumlArray(proba)
        return proba.to_output(out_type)

    def get_param_names(self):
        return [
            "C",
            "penalty",
            "tol",
            "fit_intercept",
            "max_iter",
            "linesearch_max_iter",
            "l1_ratio",
            "solver",
        ]

    def __getstate__(self):
        state = self.__dict__.copy()
        if "coef_" in state:
            del state["coef_"]
        if "intercept_" in state:
            del state["intercept_"]
        return state

    def __setstate__(self, state):
        super(LogisticRegression, self).__init__(handle=None,
                                                 verbose=state["verbose"])

        if "qn" in state:
            qn = state["qn"]
            if qn.coef_ is not None:
                if qn.fit_intercept:
                    state["coef_"] = qn.coef_[0:-1]
                    state["intercept_"] = qn.coef_[-1]
                else:
                    state["coef_"] = qn.coef_
                    n_classes = qn.coef_.shape[1]
                    state["intercept_"] = CumlArray.zeros(
                        n_classes, dtype=qn.coef_.dtype
                    )

        self.__dict__.update(state)<|MERGE_RESOLUTION|>--- conflicted
+++ resolved
@@ -23,16 +23,10 @@
 import pprint
 
 from cuml.solvers import QN
-<<<<<<< HEAD
-from cuml.common.base import Base
+from cuml.common.base import Base, ClassifierMixin
 from cuml.common.array import CumlArray
-from cuml.metrics.accuracy import accuracy_score
-=======
-from cuml.common.base import Base, ClassifierMixin
->>>>>>> f2311118
-from cuml.common import input_to_cuml_array
 import cuml.common.logger as logger
-from cuml.common import with_cupy_rmm
+from cuml.common import input_to_cuml_array, with_cupy_rmm
 
 
 supported_penalties = ["l1", "l2", "none", "elasticnet"]

--- conflicted
+++ resolved
@@ -30,17 +30,11 @@
 
 from cuml.common.base import Base
 from cuml.common.handle cimport cumlHandle
-<<<<<<< HEAD
-from cuml.utils import get_cudf_column_ptr, get_dev_array_ptr, \
-    input_to_dev_array, zeros
 import cuml.common.logger as logger
-
-=======
 from cuml.common import get_cudf_column_ptr
 from cuml.common import get_dev_array_ptr
 from cuml.common import input_to_dev_array
 from cuml.common import zeros
->>>>>>> 1e63912d
 
 cdef extern from "cuml/solvers/solver.hpp" namespace "ML::Solver":
 

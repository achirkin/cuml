# Copyright (c) 2019, NVIDIA CORPORATION.
#
# Licensed under the Apache License, Version 2.0 (the "License");
# you may not use this file except in compliance with the License.
# You may obtain a copy of the License at
#
#     http://www.apache.org/licenses/LICENSE-2.0
#
# Unless required by applicable law or agreed to in writing, software
# distributed under the License is distributed on an "AS IS" BASIS,
# WITHOUT WARRANTIES OR CONDITIONS OF ANY KIND, either express or implied.
# See the License for the specific language governing permissions and
# limitations under the License.
#

from cuml.nccl import nccl

import weakref

from .comms_utils import inject_comms_on_handle, \
    inject_comms_on_handle_coll_only, is_ucx_enabled
from .utils import parse_host_port
from cuml.common.handle import Handle

from dask.distributed import get_worker, default_client

from cuml.utils.import_utils import has_ucp
import warnings

import time

import random
import asyncio
import uuid


_global_comms = weakref.WeakValueDictionary()
_global_comms_index = [0]


def _set_global_comms(c):
    if c is not None:
        _global_comms[_global_comms_index[0]] = c
        _global_comms_index[0] += 1


def _del_global_comms(c):
    for k in list(_global_comms):
        try:
            if _global_comms[k] is c:
                del _global_comms[k]
        except KeyError:
            pass


if is_ucx_enabled() and has_ucp():
    import ucp


async def _connection_func(ep, listener):
    pass


def worker_state(sessionId=None):
    """
    Retrieves cuML comms state on local worker for the given
    sessionId, creating a new session if it does not exist.
    If no session id is given, returns the state dict for all
    sessions.
    :param sessionId:
    :return:
    """
    worker = get_worker()
    if not hasattr(worker, "_cuml_comm_state"):
        worker._cuml_comm_state = {}
    if sessionId is not None and sessionId not in worker._cuml_comm_state:
        # Build state for new session and mark session creation time
        worker._cuml_comm_state[sessionId] = {"ts": time.time()}

    if sessionId is not None:
        return worker._cuml_comm_state[sessionId]
    return worker._cuml_comm_state


def _get_global_comms():
    L = sorted(list(_global_comms), reverse=True)
    for k in L:
        c = _global_comms[k]
        if c.nccl_initialized and (not c.comms_p2p or c.ucx_initialized):
            return c
        else:
            del _global_comms[k]
    del L
    return None


def default_comms(comms_p2p=False, client=None):
    """ Return a comms instance if one has been initialized.
        Otherwise, initialize a new comms instance.
    """
    c = _get_global_comms()
    if c:
        return c
    else:
        cb = CommsContext(comms_p2p, client)
        cb.init()

        _set_global_comms(cb)

        return _get_global_comms()


def _func_ucp_listener_port(sessionId, r):
    return worker_state(sessionId)["ucp_listener"].port


async def _func_init_all(sessionId, uniqueId, comms_p2p, worker_info, verbose):

    session_state = worker_state(sessionId)
    session_state["nccl_uid"] = uniqueId
    session_state["wid"] = worker_info[get_worker().address]["r"]
    session_state["nworkers"] = len(worker_info)

<<<<<<< HEAD
=======

>>>>>>> 21825575
    start = time.time()
    _func_init_nccl(sessionId, uniqueId)
    end = time.time() - start
    if verbose:
        print("NCCL Initialization took: %f seconds." % end)

    if comms_p2p:
        _func_ucp_create_endpoints(sessionId, worker_info)
        _func_build_handle_p2p(sessionId)
    else:
        _func_build_handle(sessionId)


def _func_init_nccl(sessionId, uniqueId):
    """
    Initialize ncclComm_t on worker
    :param workerId: int ID of the current worker running the function
    :param nWorkers: int Number of workers in the cluster
    :param uniqueId: array[byte] The NCCL unique Id generated from the
                     client.
    """
    wid = worker_state(sessionId)["wid"]
    nWorkers = worker_state(sessionId)["nworkers"]

    n = nccl()
    n.init(nWorkers, uniqueId, wid)
    worker_state(sessionId)["nccl"] = n


async def _func_ucp_create_listener(sessionId, r):
    """
    Creates a UCP listener for incoming endpoint connections.
    This function runs in a loop asynchronously in the background
    on the worker
    :param sessionId: uuid Unique id for current instance
    :param r: float a random number to stop the function from being cached
    """
    if "ucp_listener" in worker_state(sessionId):
        print("Listener already started for sessionId=" +
              str(sessionId))
    else:
        ucp.init()
        listener = ucp.start_listener(_connection_func, 0,
                                      is_coroutine=True)

        worker_state(sessionId)["ucp_listener"] = listener

        while not listener.done():
            await listener.coroutine
            await asyncio.sleep(1)

        del worker_state(sessionId)["ucp_listener"]
        del listener

        ucp.fin()


async def _func_ucp_stop_listener(sessionId):
    """
    Stops the listener running in the background on the current worker.
    :param sessionId: uuid Unique id for current instance
    :param r: float a random number to stop the function from being cached
    """
    if "ucp_listener" in worker_state(sessionId):
        listener = worker_state(sessionId)["ucp_listener"]
        ucp.stop_listener(listener)

    else:
        print("Listener not found with sessionId=" + str(sessionId))


def _func_build_handle_p2p(sessionId):
    """
    Builds a cumlHandle on the current worker given the initialized comms
    :param nccl_comm: ncclComm_t Initialized NCCL comm
    :param eps: size_t initialized endpoints
    :param nWorkers: int number of workers in cluster
    :param workerId: int Rank of current worker
    :return:
    """
    ucp_worker = ucp.get_ucp_worker()

    session_state = worker_state(sessionId)

    handle = Handle()
    nccl_comm = session_state["nccl"]
    eps = session_state["ucp_eps"]
    nWorkers = session_state["nworkers"]
    workerId = session_state["wid"]

    inject_comms_on_handle(handle, nccl_comm, ucp_worker, eps,
                           nWorkers, workerId)

    worker_state(sessionId)["handle"] = handle


def _func_build_handle(sessionId):
    """
    Builds a cumlHandle on the current worker given the initialized comms
    :param nccl_comm: ncclComm_t Initialized NCCL comm
    :param nWorkers: int number of workers in cluster
    :param workerId: int Rank of current worker
    :return:
    """
    handle = Handle()

    session_state = worker_state(sessionId)

    workerId = session_state["wid"]
    nWorkers = session_state["nworkers"]

    nccl_comm = session_state["nccl"]
    inject_comms_on_handle_coll_only(handle, nccl_comm, nWorkers, workerId)
    session_state["handle"] = handle


def _func_wait_for_key(sessionId, key):
    while key not in worker_state(sessionId):
        time.sleep(0.01)


def _func_store_initial_state(nworkers, sessionId, uniqueId, wid):
    session_state = worker_state(sessionId)
    session_state["nccl_uid"] = uniqueId
    session_state["wid"] = wid
    session_state["nworkers"] = nworkers


async def _func_ucp_create_endpoints(sessionId, worker_info):
    """
    Runs on each worker to create ucp endpoints to all other workers
    :param sessionId: uuid unique id for this instance
    :param worker_info: dict Maps worker address to rank & UCX port
    :param r: float a random number to stop the function from being cached
    """
    dask_worker = get_worker()
    local_address = dask_worker.address

    eps = [None] * len(worker_info)

    count = 1

    for k in worker_info:
        if k != local_address:
            ip, port = parse_host_port(k)
<<<<<<< HEAD
            ep = await ucp.get_endpoint(ip.encode(), worker_info[k]["p"],
                                        timeout=1)
=======
            ep = await ucp.get_endpoint(ip.encode(), worker_info[k]["p"], timeout=1)
>>>>>>> 21825575
            eps[worker_info[k]["r"]] = ep
            count += 1

    worker_state(sessionId)["ucp_eps"] = eps


def _func_destroy_all(sessionId, comms_p2p):
    worker_state(sessionId)["nccl"].destroy()
    del worker_state(sessionId)["nccl"]

    if comms_p2p:
        for ep in worker_state(sessionId)["ucp_eps"]:
            if ep is not None:
                ucp.destroy_ep(ep)
                del ep
        del worker_state(sessionId)["ucp_eps"]
        del worker_state(sessionId)["handle"]
<<<<<<< HEAD


def _func_ucp_ports(sessionId, client, workers):
    return client.run(_func_ucp_listener_port,
                      sessionId,
                      random.random(),
                      workers=[workers])


=======


def _func_ucp_ports(sessionId, client, workers):
    return client.run(_func_ucp_listener_port,
                                   sessionId,
                                   random.random(),
                                   workers=[workers])


>>>>>>> 21825575
def _func_worker_ranks(workers):
    """
    Builds a dictionary of { (worker_address, worker_port) : worker_rank }
    """
    return dict(list(zip(workers, range(len(workers)))))


class CommsContext:

    """
    A base class to initialize and manage underlying NCCL and UCX
    comms handles across a Dask cluster. Classes extending CommsContext
    are responsible for calling `self.init()` to initialize the comms.
    Classes that extend or use the CommsContext are also responsible for
    calling `destroy()` to clean up the underlying comms.

    This class is not meant to be thread-safe.
    """

    def __init__(self, comms_p2p=False, client=None):
        """
        Construct a new CommsContext instance
        :param comms_p2p: bool Should p2p comms be initialized?
        """
        self.client = client if client is not None else default_client()
        self.comms_p2p = comms_p2p

        self.sessionId = uuid.uuid4().bytes

        self.worker_addresses = list(self.client.has_what().keys())

        self.nccl_initialized = False
        self.ucx_initialized = False

        if comms_p2p and (not is_ucx_enabled() or not has_ucp()):
            warnings.warn("ucx-py not found. UCP Integration will "
                          "be disabled.")
            self.comms_p2p = False

    def __del__(self):
        if self.nccl_initialized or self.ucx_initialized:
            self.destroy()

    def worker_info(self, workers):
        """
        Builds a dictionary of { (worker_address, worker_port) :
                                (worker_rank, worker_port ) }
        """
        ranks = _func_worker_ranks(workers)
        ports = _func_ucp_ports(self.sessionId, self.client, workers) \
            if self.comms_p2p else None

        output = {}
        for k in ranks.keys():
            output[k] = {"r": ranks[k]}
            if self.comms_p2p:
                output[k]["p"] = ports[k]
        return output

    def create_ucp_listeners(self):
        """
        Build a UCP listener on each worker. Since this async
        function is long-running, the listener is
        placed in the worker's data dict.

        NOTE: This is not the most ideal design because the worker's
        data dict could be serialized at any point, which would cause
        an error. Need to sync w/ the Dask team to see if there's a better
        way to do this.
        Ref: https://github.com/rapidsai/cuml/issues/841
        """
        [self.client.run(_func_ucp_create_listener, self.sessionId,
                         random.random(), workers=[w], wait=False)
         for w in self.worker_addresses]

        self.block_for_init("ucp_listener")

    def stop_ucp_listeners(self):
        """
        Stops the UCP listeners attached to this session
        """
        self.client.run(_func_ucp_stop_listener,
                        self.sessionId,
                        wait=True)

    def block_for_init(self, key):

        [self.client.run(_func_wait_for_key,
                         self.sessionId,
                         key,
                         wait=True)]

    def init(self, workers=None, verbose=False):
        """
        Initializes the underlying comms. NCCL is required but
        UCX is only initialized if `comms_p2p == True`
        """

        if workers is None:
            workers = list(self.client.has_what().keys())

        if self.ucx_initialized or self.nccl_initialized:
            warnings.warn("CommsContext has already been initialized.")
            return

        if self.comms_p2p:
            self.create_ucp_listeners()

        worker_info = self.worker_info(workers)
        worker_info = {w: worker_info[w] for w in workers}

        self.uniqueId = nccl.get_unique_id()

        self.client.run(_func_init_all,
                        self.sessionId,
                        self.uniqueId,
                        self.comms_p2p,
                        worker_info,
                        verbose,
                        workers=workers,
<<<<<<< HEAD
                        wait=False)

        self.block_for_init("handle")

=======
                        wait=True)

>>>>>>> 21825575
        self.nccl_initialized = True
        self.ucx_initialized = True

    def destroy(self):
        """
        Shuts down initialized comms and cleans up resources.
        """
        self.client.run(_func_destroy_all, self.sessionId,
                        self.comms_p2p, wait=True)

        if self.comms_p2p:
            self.stop_ucp_listeners()

        self.nccl_initialized = False
        self.ucx_initialized = False<|MERGE_RESOLUTION|>--- conflicted
+++ resolved
@@ -121,10 +121,6 @@
     session_state["wid"] = worker_info[get_worker().address]["r"]
     session_state["nworkers"] = len(worker_info)
 
-<<<<<<< HEAD
-=======
-
->>>>>>> 21825575
     start = time.time()
     _func_init_nccl(sessionId, uniqueId)
     end = time.time() - start
@@ -270,12 +266,8 @@
     for k in worker_info:
         if k != local_address:
             ip, port = parse_host_port(k)
-<<<<<<< HEAD
             ep = await ucp.get_endpoint(ip.encode(), worker_info[k]["p"],
                                         timeout=1)
-=======
-            ep = await ucp.get_endpoint(ip.encode(), worker_info[k]["p"], timeout=1)
->>>>>>> 21825575
             eps[worker_info[k]["r"]] = ep
             count += 1
 
@@ -293,7 +285,6 @@
                 del ep
         del worker_state(sessionId)["ucp_eps"]
         del worker_state(sessionId)["handle"]
-<<<<<<< HEAD
 
 
 def _func_ucp_ports(sessionId, client, workers):
@@ -303,17 +294,6 @@
                       workers=[workers])
 
 
-=======
-
-
-def _func_ucp_ports(sessionId, client, workers):
-    return client.run(_func_ucp_listener_port,
-                                   sessionId,
-                                   random.random(),
-                                   workers=[workers])
-
-
->>>>>>> 21825575
 def _func_worker_ranks(workers):
     """
     Builds a dictionary of { (worker_address, worker_port) : worker_rank }
@@ -434,15 +414,8 @@
                         worker_info,
                         verbose,
                         workers=workers,
-<<<<<<< HEAD
-                        wait=False)
-
-        self.block_for_init("handle")
-
-=======
                         wait=True)
 
->>>>>>> 21825575
         self.nccl_initialized = True
         self.ucx_initialized = True
 

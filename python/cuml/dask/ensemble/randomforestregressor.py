--- conflicted
+++ resolved
@@ -20,12 +20,8 @@
     BaseRandomForestModel
 from cuml.dask.common.base import BaseEstimator
 
-<<<<<<< HEAD
 import cuml.common.logger as logger
 
-from dask.distributed import default_client, wait
-=======
->>>>>>> 4c92e67a
 
 class RandomForestRegressor(BaseRandomForestModel, DelayedPredictionMixin,
                             BaseEstimator):
@@ -120,134 +116,15 @@
 
     def __init__(
         self,
-<<<<<<< HEAD
-        n_estimators=10,
-        max_depth=-1,
-        max_features="auto",
-        n_bins=8,
-        split_algo=1,
-        split_criterion=2,
-        bootstrap=True,
-        bootstrap_features=False,
-        verbosity=logger.LEVEL_INFO,
-        min_rows_per_node=2,
-        rows_sample=1.0,
-        max_leaves=-1,
-        n_streams=4,
-        accuracy_metric="mse",
-        min_samples_leaf=None,
-        min_weight_fraction_leaf=None,
-        n_jobs=None,
-        max_leaf_nodes=None,
-        min_impurity_decrease=None,
-        min_impurity_split=None,
-        oob_score=None,
-        random_state=None,
-        warm_start=None,
-        class_weight=None,
-        quantile_per_tree=False,
-        criterion=None,
-=======
->>>>>>> 4c92e67a
         workers=None,
         client=None,
-        verbose=False,
+        verbosity=logger.LEVEL_INFO,
         n_estimators=10,
         seed=None,
         **kwargs
     ):
-
-<<<<<<< HEAD
-        unsupported_sklearn_params = {
-            "criterion": criterion,
-            "min_samples_leaf": min_samples_leaf,
-            "min_weight_fraction_leaf": min_weight_fraction_leaf,
-            "max_leaf_nodes": max_leaf_nodes,
-            "min_impurity_decrease": min_impurity_decrease,
-            "min_impurity_split": min_impurity_split,
-            "oob_score": oob_score,
-            "n_jobs": n_jobs,
-            "random_state": random_state,
-            "warm_start": warm_start,
-            "class_weight": class_weight,
-        }
-
-        for key, vals in unsupported_sklearn_params.items():
-            if vals is not None:
-                raise TypeError(
-                    " The Scikit-learn variable ",
-                    key,
-                    " is not supported in cuML,"
-                    " please read the cuML documentation for"
-                    " more information",
-                )
-
-        self.n_estimators = n_estimators
-        self.n_estimators_per_worker = list()
-
-        self.client = default_client() if client is None else client
-        if workers is None:
-            workers = self.client.has_what().keys()
-        self.workers = workers
-        n_workers = len(workers)
-        if n_estimators < n_workers:
-            raise ValueError(
-                "n_estimators cannot be lower than number of dask workers."
-            )
-
-        n_est_per_worker = math.floor(n_estimators / n_workers)
-
-        for i in range(n_workers):
-            self.n_estimators_per_worker.append(n_est_per_worker)
-
-        remaining_est = n_estimators - (n_est_per_worker * n_workers)
-
-        for i in range(remaining_est):
-            self.n_estimators_per_worker[i] = (
-                self.n_estimators_per_worker[i] + 1
-            )
-
-        seeds = list()
-        seeds.append(0)
-        for i in range(1, len(self.n_estimators_per_worker)):
-            sd = self.n_estimators_per_worker[i-1] + seeds[i-1]
-            seeds.append(sd)
-
-        key = str(uuid1())
-        self.rfs = {
-            worker: self.client.submit(
-                RandomForestRegressor._func_build_rf,
-                self.n_estimators_per_worker[n],
-                max_depth,
-                n_streams,
-                max_features,
-                n_bins,
-                split_algo,
-                split_criterion,
-                bootstrap,
-                bootstrap_features,
-                verbosity,
-                min_rows_per_node,
-                rows_sample,
-                max_leaves,
-                accuracy_metric,
-                quantile_per_tree,
-                seeds[n],
-                key="%s-%s" % (key, n),
-                workers=[worker],
-            )
-            for n, worker in enumerate(workers)
-        }
-
-        rfs_wait = list()
-        for r in self.rfs.values():
-            rfs_wait.append(r)
-
-        wait(rfs_wait)
-        raise_exception_from_futures(rfs_wait)
-=======
         super(RandomForestRegressor, self).__init__(client=client,
-                                                    verbose=verbose,
+                                                    verbosity=verbosity,
                                                     **kwargs)
         self._create_model(
             model_func=RandomForestRegressor._construct_rf,
@@ -257,51 +134,15 @@
             base_seed=seed,
             **kwargs
         )
->>>>>>> 4c92e67a
 
     @staticmethod
     def _construct_rf(
         n_estimators,
-<<<<<<< HEAD
-        max_depth,
-        n_streams,
-        max_features,
-        n_bins,
-        split_algo,
-        split_criterion,
-        bootstrap,
-        bootstrap_features,
-        verbosity,
-        min_rows_per_node,
-        rows_sample,
-        max_leaves,
-        accuracy_metric,
-        quantile_per_tree,
-=======
->>>>>>> 4c92e67a
         seed,
         **kwargs
     ):
         return cuRFR(
             n_estimators=n_estimators,
-<<<<<<< HEAD
-            max_depth=max_depth,
-            handle=None,
-            max_features=max_features,
-            n_bins=n_bins,
-            split_algo=split_algo,
-            split_criterion=split_criterion,
-            bootstrap=bootstrap,
-            bootstrap_features=bootstrap_features,
-            verbosity=verbosity,
-            min_rows_per_node=min_rows_per_node,
-            rows_sample=rows_sample,
-            max_leaves=max_leaves,
-            n_streams=n_streams,
-            accuracy_metric=accuracy_metric,
-            quantile_per_tree=quantile_per_tree,
-=======
->>>>>>> 4c92e67a
             seed=seed,
             **kwargs)
 

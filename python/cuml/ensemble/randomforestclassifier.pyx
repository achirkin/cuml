#
# Copyright (c) 2019-2020, NVIDIA CORPORATION.
#
# Licensed under the Apache License, Version 2.0 (the "License");
# you may not use this file except in compliance with the License.
# You may obtain a copy of the License at
#
#     http://www.apache.org/licenses/LICENSE-2.0
#
# Unless required by applicable law or agreed to in writing, software
# distributed under the License is distributed on an "AS IS" BASIS,
# WITHOUT WARRANTIES OR CONDITIONS OF ANY KIND, either express or implied.
# See the License for the specific language governing permissions and
# limitations under the License.
#

# cython: profile=False
# distutils: language = c++
# cython: embedsignature = True
# cython: language_level = 3

import cudf
import cupy as cp
import math
import numpy as np
import rmm
import warnings

from libcpp cimport bool
from libcpp.vector cimport vector
from libc.stdint cimport uintptr_t
from libc.stdlib cimport calloc, malloc, free

from cython.operator cimport dereference as deref

from cuml import ForestInference
from cuml.common.array import CumlArray
from cuml.common.base import Base, ClassifierMixin
from cuml.common.handle import Handle
from cuml.common.handle cimport cumlHandle
from cuml.ensemble.randomforest_common import _check_fil_parameter_validity, \
    _check_fil_sparse_format_value, _obtain_treelite_model, _obtain_fil_model
from cuml.ensemble.randomforest_shared cimport *
from cuml.ensemble.randomforest_shared import treelite_serialize, \
    treelite_deserialize
from cuml.fil.fil import TreeliteModel
from cuml.common import input_to_cuml_array, rmm_cupy_ary
from cuml.common import get_cudf_column_ptr, zeros

from numba import cuda

cimport cuml.common.handle
cimport cuml.common.cuda

cimport cython


cdef extern from "cuml/ensemble/randomforest.hpp" namespace "ML":

    cdef void fit(cumlHandle & handle,
                  RandomForestMetaData[float, int]*,
                  float*,
                  int,
                  int,
                  int*,
                  int,
                  RF_params,
                  int) except +

    cdef void fit(cumlHandle & handle,
                  RandomForestMetaData[double, int]*,
                  double*,
                  int,
                  int,
                  int*,
                  int,
                  RF_params,
                  int) except +

    cdef void predict(cumlHandle& handle,
                      RandomForestMetaData[float, int] *,
                      float*,
                      int,
                      int,
                      int*,
                      bool) except +

    cdef void predict(cumlHandle& handle,
                      RandomForestMetaData[double, int]*,
                      double*,
                      int,
                      int,
                      int*,
                      bool) except +

    cdef void predictGetAll(cumlHandle& handle,
                            RandomForestMetaData[float, int] *,
                            float*,
                            int,
                            int,
                            int*,
                            bool) except +

    cdef void predictGetAll(cumlHandle& handle,
                            RandomForestMetaData[double, int]*,
                            double*,
                            int,
                            int,
                            int*,
                            bool) except +

    cdef RF_metrics score(cumlHandle& handle,
                          RandomForestMetaData[float, int]*,
                          int*,
                          int,
                          int*,
                          bool) except +

    cdef RF_metrics score(cumlHandle& handle,
                          RandomForestMetaData[double, int]*,
                          int*,
                          int,
                          int*,
                          bool) except +


class RandomForestClassifier(Base, ClassifierMixin):
    """
    Implements a Random Forest classifier model which fits multiple decision
    tree classifiers in an ensemble.

    Note that the underlying algorithm for tree node splits differs from that
    used in scikit-learn. By default, the cuML Random Forest uses a
    histogram-based algorithms to determine splits, rather than an exact
    count. You can tune the size of the histograms with the n_bins parameter.

    **Known Limitations**: This is an early release of the cuML
    Random Forest code. It contains a few known limitations:

       * GPU-based inference is only supported if the model was trained
         with 32-bit (float32) datatypes. CPU-based inference may be used
         in this case as a slower fallback.
       * Very deep / very wide models may exhaust available GPU memory.
         Future versions of cuML will provide an alternative algorithm to
         reduce memory consumption.

    Examples
    ---------
    .. code-block:: python

            import numpy as np
            from cuml.ensemble import RandomForestClassifier as cuRFC

            X = np.random.normal(size=(10,4)).astype(np.float32)
            y = np.asarray([0,1]*5, dtype=np.int32)

            cuml_model = cuRFC(max_features=1.0,
                               n_bins=8,
                               n_estimators=40)
            cuml_model.fit(X,y)
            cuml_predict = cuml_model.predict(X)

            print("Predicted labels : ", cuml_predict)

    Output:

    .. code-block:: none

            Predicted labels :  [0 1 0 1 0 1 0 1 0 1]

    Parameters
    -----------
    n_estimators : int (default = 100)
        Number of trees in the forest. (Default changed to 100 in cuML 0.11)
    handle : cuml.Handle
        If it is None, a new one is created just for this class.
    split_criterion : The criterion used to split nodes.
        0 for GINI, 1 for ENTROPY
        2 and 3 not valid for classification
        (default = 0)
    split_algo : int (default = 1)
        The algorithm to determine how nodes are split in the tree.
        0 for HIST and 1 for GLOBAL_QUANTILE. HIST curently uses a slower
        tree-building algorithm so GLOBAL_QUANTILE is recommended for most
        cases.
    bootstrap : boolean (default = True)
        Control bootstrapping.
        If True, each tree in the forest is built
        on a bootstrapped sample with replacement.
        If False, sampling without replacement is done.
    bootstrap_features : boolean (default = False)
        Control bootstrapping for features.
        If features are drawn with or without replacement
    rows_sample : float (default = 1.0)
        Ratio of dataset rows used while fitting each tree.
    max_depth : int (default = 16)
        Maximum tree depth. Unlimited (i.e, until leaves are pure),
        if -1. Unlimited depth is not supported.
        *Note that this default differs from scikit-learn's
        random forest, which defaults to unlimited depth.*
    max_leaves : int (default = -1)
        Maximum leaf nodes per tree. Soft constraint. Unlimited,
        if -1.
    max_features : int, float, or string (default = 'auto')
        Ratio of number of features (columns) to consider per node split.
        If int then max_features/n_features.
        If float then max_features is used as a fraction.
        If 'auto' then max_features=1/sqrt(n_features).
        If 'sqrt' then max_features=1/sqrt(n_features).
        If 'log2' then max_features=log2(n_features)/n_features.
    n_bins : int (default = 8)
        Number of bins used by the split algorithm.
    min_rows_per_node : int or float (default = 2)
        The minimum number of samples (rows) needed to split a node.
        If int then number of sample rows.
        If float the min_rows_per_sample*n_rows
    min_impurity_decrease : float (default = 0.0)
        Minimum decrease in impurity requried for
        node to be spilt.
    quantile_per_tree : boolean (default = False)
        Whether quantile is computed for individal trees in RF.
        Only relevant for GLOBAL_QUANTILE split_algo.
    seed : int (default = None)
        Seed for the random number generator. Unseeded by default.
    """

    variables = ['n_estimators', 'max_depth', 'handle',
                 'max_features', 'n_bins',
                 'split_algo', 'split_criterion', 'min_rows_per_node',
                 'min_impurity_decrease',
                 'bootstrap', 'bootstrap_features',
                 'rows_sample',
                 'max_leaves', 'quantile_per_tree']

    def __init__(self, n_estimators=100, max_depth=16, handle=None,
                 max_features='auto', n_bins=8, n_streams=8,
                 split_algo=1, split_criterion=0, min_rows_per_node=2,
                 bootstrap=True, bootstrap_features=False,
                 type_model="classifier", verbose=False,
                 rows_sample=1.0, max_leaves=-1, quantile_per_tree=False,
                 output_type=None, criterion=None, dtype=None,
                 min_samples_leaf=None, min_weight_fraction_leaf=None,
                 max_leaf_nodes=None, min_impurity_decrease=0.0,
                 min_impurity_split=None, oob_score=None, n_jobs=None,
                 random_state=None, warm_start=None, class_weight=None,
                 seed=None):
        sklearn_params = {"criterion": criterion,
                          "min_samples_leaf": min_samples_leaf,
                          "min_weight_fraction_leaf": min_weight_fraction_leaf,
                          "max_leaf_nodes": max_leaf_nodes,
                          "min_impurity_split": min_impurity_split,
                          "oob_score": oob_score, "n_jobs": n_jobs,
                          "random_state": random_state,
                          "warm_start": warm_start,
                          "class_weight": class_weight}

        for key, vals in sklearn_params.items():
            if vals is not None:
                raise TypeError("The Scikit-learn variable", key,
                                " is not supported in cuML,"
                                " please read the cuML documentation for"
                                " more information")

        if max_depth < 0:
            raise ValueError("Must specify max_depth >0")

        if handle is None:
            handle = Handle(n_streams)

        super(RandomForestClassifier, self).__init__(handle=handle,
                                                     verbose=verbose,
                                                     output_type=output_type)
        self.split_algo = split_algo
        criterion_dict = {'0': GINI, '1': ENTROPY, '2': MSE,
                          '3': MAE, '4': CRITERION_END}
        if str(split_criterion) not in criterion_dict.keys():
            warnings.warn("The split criterion chosen was not present"
                          " in the list of options accepted by the model"
                          " and so the CRITERION_END option has been chosen.")
            self.split_criterion = CRITERION_END
        else:
            self.split_criterion = criterion_dict[str(split_criterion)]

        self.min_rows_per_node = min_rows_per_node
        self.min_impurity_decrease = min_impurity_decrease
        self.bootstrap_features = bootstrap_features
        self.rows_sample = rows_sample
        self.max_leaves = max_leaves
        self.n_estimators = n_estimators
        self.max_depth = max_depth
        self.max_features = max_features
        self.bootstrap = bootstrap
        self.treelite_handle = None
        self.n_bins = n_bins
        self.quantile_per_tree = quantile_per_tree
        self.n_cols = None
        self.dtype = None
        self.n_streams = handle.getNumInternalStreams()
        self.seed = seed
        self.num_classes = 2
        if ((seed is not None) and (n_streams != 1)):
            warnings.warn("For reproducible results, n_streams==1 is "
                          "recommended. If n_streams is > 1, results may vary "
                          "due to stream/thread timing differences, even when "
                          "random_seed is set")
        self.rf_forest = 0
        self.rf_forest64 = 0
        self.treelite_serialized_model = None

    """
    TODO:
        Add the preprocess and postprocess functions
        in the cython code to normalize the labels
        Link to the above issue on github :
        https://github.com/rapidsai/cuml/issues/691
    """
    def __getstate__(self):
        state = self.__dict__.copy()
        cdef size_t params_t
        cdef  RandomForestMetaData[float, int] *rf_forest
        cdef  RandomForestMetaData[double, int] *rf_forest64
        cdef size_t params_t64
        if self.n_cols:
            # only if model has been fit previously
            self._get_serialized_model()  # Ensure we have this cached
            if self.rf_forest:
                params_t = <uintptr_t> self.rf_forest
                rf_forest = \
                    <RandomForestMetaData[float, int]*>params_t
                state["rf_params"] = rf_forest.rf_params

            if self.rf_forest64:
                params_t64 = <uintptr_t> self.rf_forest64
                rf_forest64 = \
                    <RandomForestMetaData[double, int]*>params_t64
                state["rf_params64"] = rf_forest64.rf_params

        state['n_cols'] = self.n_cols
        state["verbose"] = self.verbose
        state["treelite_serialized_model"] = self.treelite_serialized_model
        state["treelite_handle"] = None
        state['handle'] = self.handle

        return state

    def __setstate__(self, state):
        super(RandomForestClassifier, self).__init__(
            handle=state['handle'], verbose=state['verbose'])
        cdef  RandomForestMetaData[float, int] *rf_forest = \
            new RandomForestMetaData[float, int]()
        cdef  RandomForestMetaData[double, int] *rf_forest64 = \
            new RandomForestMetaData[double, int]()

        self.n_cols = state['n_cols']
        if self.n_cols:
            rf_forest.rf_params = state["rf_params"]
            state["rf_forest"] = <uintptr_t>rf_forest

            rf_forest64.rf_params = state["rf_params64"]
            state["rf_forest64"] = <uintptr_t>rf_forest64

        self.treelite_serialized_model = state["treelite_serialized_model"]
        self.__dict__.update(state)

    def __del__(self):
        self._reset_forest_data()

    def _reset_forest_data(self):
        """Free memory allocated by this instance and clear instance vars."""
        if self.rf_forest:
            delete_rf_metadata(
                <RandomForestMetaData[float, int]*><uintptr_t>
                self.rf_forest)
            self.rf_forest = 0
        if self.rf_forest64:
            delete_rf_metadata(
                <RandomForestMetaData[double, int]*><uintptr_t>
                self.rf_forest64)
            self.rf_forest64 = 0

        if self.treelite_handle:
            TreeliteModel.free_treelite_model(self.treelite_handle)

        self.treelite_handle = None
        self.treelite_serialized_model = None
        self.n_cols = None

    def _get_max_feat_val(self):
        if type(self.max_features) == int:
            return self.max_features/self.n_cols
        elif type(self.max_features) == float:
            return self.max_features
        elif self.max_features == 'sqrt' or self.max_features == 'auto':
            return 1/np.sqrt(self.n_cols)
        elif self.max_features == 'log2':
            return math.log2(self.n_cols)/self.n_cols
        else:
            raise ValueError("Wrong value passed in for max_features"
                             " please read the documentation")

    def _obtain_treelite_handle(self):
        """Returns a handle to a treelite-formatted version of the model.
        This will create a new treelite model if necessary, or return
        a cached version when available. The handle is cached in the
        instanced and freed at instance deletion. Caller should not
        delete the returned model."""
        if self.treelite_handle is not None:
            return self.treelite_handle  # Cached version
        cdef ModelHandle tl_handle = NULL
        cdef RandomForestMetaData[float, int] *rf_forest = \
            <RandomForestMetaData[float, int]*><uintptr_t> self.rf_forest

        assert self.treelite_serialized_model or self.rf_forest, \
            "Attempting to create treelite from un-fit forest."

        if self.num_classes > 2:
            raise NotImplementedError("Pickling for multi-class "
                                      "classification models is currently not "
                                      "implemented. Please check cuml issue "
                                      "#1679 for more information.")
        if self.treelite_serialized_model:  # bytes -> Treelite
            tl_handle = <ModelHandle><uintptr_t>treelite_deserialize(
                self.treelite_serialized_model)
        else:                 # RF -> Treelite
            task_category = CLASSIFICATION_MODEL
            build_treelite_forest(
                &tl_handle,
                rf_forest,
                <int> self.n_cols,
                <int> task_category)
        self.treelite_handle = <uintptr_t>tl_handle
        return self.treelite_handle

    def _get_serialized_model(self):
        """
        Returns the self.treelite_serialized_model.
        Cuml RF model gets converted to treelite protobuf bytes by:
            1. converting the cuml RF model to a treelite model. The treelite
            models handle (pointer) is returned
            2. The treelite model handle is converted to bytes.
        The treelite model bytes are stored in
        `self.treelite_serialized_model`. If the model bytes are present, we
        can skip _obtain_treelite_handle().
        """
<<<<<<< HEAD
        if self.dtype == np.float64:
            raise TypeError("Pickling is not supported for models trained"
                            " using dataset of dtype float64.")
        if self.model_pbuf_bytes:
            return self.model_pbuf_bytes
=======
        if self.treelite_serialized_model:
            return self.treelite_serialized_model
>>>>>>> e7d467c6
        elif self.treelite_handle:
            fit_mod_ptr = self.treelite_handle
        else:
            fit_mod_ptr = self._obtain_treelite_handle()
        cdef uintptr_t model_ptr = <uintptr_t> fit_mod_ptr
<<<<<<< HEAD
        cdef vector[unsigned char] pbuf_mod_info = \
            save_model(<ModelHandle> model_ptr)
        cdef unsigned char[::1] pbuf_mod_view = \
            <unsigned char[:pbuf_mod_info.size():1]>pbuf_mod_info.data()
        self.model_pbuf_bytes = bytearray(memoryview(pbuf_mod_view))

        return self.model_pbuf_bytes
=======
        self.treelite_serialized_model = treelite_serialize(model_ptr)
        return self.treelite_serialized_model
>>>>>>> e7d467c6

    def convert_to_treelite_model(self):
        """
        Converts the cuML RF model to a Treelite model

        Returns
        ----------
        tl_to_fil_model : Treelite version of this model
        """
        handle = self._obtain_treelite_handle()
        return _obtain_treelite_model(handle)

    def convert_to_fil_model(self, output_class=True,
                             threshold=0.5, algo='auto',
                             fil_sparse_format='auto'):
        """
        Create a Forest Inference (FIL) model from the trained cuML
        Random Forest model.

        Parameters
        ----------
        output_class : boolean (default = True)
            This is optional and required only while performing the
            predict operation on the GPU.
            If true, return a 1 or 0 depending on whether the raw
            prediction exceeds the threshold. If False, just return
            the raw prediction.
        algo : string (default = 'auto')
            This is optional and required only while performing the
            predict operation on the GPU.
            'naive' - simple inference using shared memory
            'tree_reorg' - similar to naive but trees rearranged to be more
            coalescing-friendly
            'batch_tree_reorg' - similar to tree_reorg but predicting
            multiple rows per thread block
            `auto` - choose the algorithm automatically. Currently
            'batch_tree_reorg' is used for dense storage
            and 'naive' for sparse storage
        threshold : float (default = 0.5)
            Threshold used for classification. Optional and required only
            while performing the predict operation on the GPU.
            It is applied if output_class == True, else it is ignored
        fil_sparse_format : boolean or string (default = auto)
            This variable is used to choose the type of forest that will be
            created in the Forest Inference Library. It is not required
            while using predict_model='CPU'.
            'auto' - choose the storage type automatically
            (currently True is chosen by auto)
            False - create a dense forest
            True - create a sparse forest, requires algo='naive'
            or algo='auto'

        Returns
        ----------
        fil_model :
            A Forest Inference model which can be used to perform
            inferencing on the random forest model.
        """
        treelite_handle = self._obtain_treelite_handle()
        return _obtain_fil_model(treelite_handle=treelite_handle,
                                 depth=self.max_depth,
                                 output_class=output_class,
                                 threshold=threshold,
                                 algo=algo,
                                 fil_sparse_format=fil_sparse_format)

    """
    TODO : Move functions duplicated in the RF classifier and regressor
           to a shared file. Cuml issue #1854 has been created to track this.
    """
    def _tl_handle_from_bytes(self, treelite_serialized_model):
        if not treelite_serialized_model:
            raise ValueError(
                '_tl_handle_from_bytes() requires non-empty serialized model')
        return treelite_deserialize(treelite_serialized_model)

    def _concatenate_treelite_handle(self, treelite_handle):
        cdef ModelHandle concat_model_handle = NULL
        cdef vector[ModelHandle] *model_handles \
            = new vector[ModelHandle]()
        cdef uintptr_t mod_ptr
        for i in treelite_handle:
            mod_ptr = <uintptr_t>i
            model_handles.push_back((
                <ModelHandle> mod_ptr))

        self._reset_forest_data()
        concat_model_handle = concatenate_trees(deref(model_handles))
        cdef uintptr_t concat_model_ptr = <uintptr_t> concat_model_handle
        self.treelite_handle = concat_model_ptr
        self.treelite_serialized_model = treelite_serialize(concat_model_ptr)

        # Fix up some instance variables that should match the new TL model
        tl_model = TreeliteModel.from_treelite_model_handle(
            self.treelite_handle,
            take_handle_ownership=False)
        self.n_cols = tl_model.num_features
        self.n_estimators = tl_model.num_trees

        return self

    def fit(self, X, y, convert_dtype=False):
        """
        Perform Random Forest Classification on the input data

        Parameters
        ----------
        X : array-like (device or host) shape = (n_samples, n_features)
            Dense matrix (floats or doubles) of shape (n_samples, n_features).
            Acceptable formats: cuDF DataFrame, NumPy ndarray, Numba device
            ndarray, cuda array interface compliant array like CuPy
        y : array-like (device or host) shape = (n_samples, 1)
            Dense vector (int32) of shape (n_samples, 1).
            Acceptable formats: NumPy ndarray, Numba device
            ndarray, cuda array interface compliant array like CuPy
            These labels should be contiguous integers from 0 to n_classes.
        convert_dtype : bool, optional (default = False)
            When set to True, the fit method will, when necessary, convert
            y to be of dtype int32. This will increase memory used for
            the method.
        """
        self._set_output_type(X)

        # Reset the old tree data for new fit call
        self._reset_forest_data()

        cdef uintptr_t X_ptr, y_ptr

        X_m, n_rows, self.n_cols, self.dtype = \
            input_to_cuml_array(
                X, check_dtype=[np.float32, np.float64],
                order='F')

        if self.n_bins > n_rows:
            raise ValueError("The number of bins,`n_bins` can not be greater"
                             " than the number of samples used for training.")
        X_ptr = X_m.ptr

        y_m, _, _, y_dtype = \
            input_to_cuml_array(y, check_dtype=np.int32,
                                convert_to_dtype=(np.int32 if convert_dtype
                                                  else None),
                                check_rows=n_rows, check_cols=1)
        y_ptr = y_m.ptr
        if y_dtype != np.int32:
            raise TypeError("The labels `y` need to be of dtype `np.int32`")

        if self.dtype == np.float64:
            warnings.warn("To use pickling or GPU-based prediction first\
                          train using float 32 data to fit the estimator.")

        cdef cumlHandle* handle_ =\
            <cumlHandle*><uintptr_t>self.handle.getHandle()

        unique_labels = rmm_cupy_ary(cp.unique, y_m)
        num_unique_labels = len(unique_labels)

        for i in range(num_unique_labels):
            if i not in unique_labels:
                raise ValueError("The labels need "
                                 "to be consecutive values from "
                                 "0 to the number of unique label values")

        max_feature_val = self._get_max_feat_val()
        if type(self.min_rows_per_node) == float:
            self.min_rows_per_node = math.ceil(self.min_rows_per_node*n_rows)

        cdef RandomForestMetaData[float, int] *rf_forest = \
            new RandomForestMetaData[float, int]()
        self.rf_forest = <uintptr_t> rf_forest
        cdef RandomForestMetaData[double, int] *rf_forest64 = \
            new RandomForestMetaData[double, int]()
        self.rf_forest64 = <uintptr_t> rf_forest64

        if self.seed is None:
            seed_val = <uintptr_t>NULL
        else:
            seed_val = <uintptr_t>self.seed

        rf_params = set_rf_class_obj(<int> self.max_depth,
                                     <int> self.max_leaves,
                                     <float> max_feature_val,
                                     <int> self.n_bins,
                                     <int> self.split_algo,
                                     <int> self.min_rows_per_node,
                                     <float> self.min_impurity_decrease,
                                     <bool> self.bootstrap_features,
                                     <bool> self.bootstrap,
                                     <int> self.n_estimators,
                                     <float> self.rows_sample,
                                     <int> seed_val,
                                     <CRITERION> self.split_criterion,
                                     <bool> self.quantile_per_tree,
                                     <int> self.n_streams)

        if self.dtype == np.float32:
            fit(handle_[0],
                rf_forest,
                <float*> X_ptr,
                <int> n_rows,
                <int> self.n_cols,
                <int*> y_ptr,
                <int> num_unique_labels,
                rf_params,
                <int> self.verbose)

        elif self.dtype == np.float64:
            rf_params64 = rf_params
            fit(handle_[0],
                rf_forest64,
                <double*> X_ptr,
                <int> n_rows,
                <int> self.n_cols,
                <int*> y_ptr,
                <int> num_unique_labels,
                rf_params64,
                <int> self.verbose)

        else:
            raise TypeError("supports only np.float32 and np.float64 input,"
                            " but input of type '%s' passed."
                            % (str(self.dtype)))
        # make sure that the `fit` is complete before the following delete
        # call happens
        self.handle.sync()
        del(X_m)
        del(y_m)
        self.num_classes = num_unique_labels
        return self

    def _predict_model_on_gpu(self, X, output_class,
                              threshold, algo,
                              num_classes, convert_dtype,
                              fil_sparse_format, predict_proba):
        out_type = self._get_output_type(X)
        _, n_rows, n_cols, dtype = \
            input_to_cuml_array(X, order='F',
                                convert_to_dtype=(self.dtype if convert_dtype
                                                  else None),
                                check_cols=self.n_cols)

        if dtype == np.float64:
            raise TypeError("GPU based predict only accepts np.float32 data. \
                            Please set convert_dtype=True to convert the test \
                            data to the same dtype as the data used to train, \
                            ie. np.float32. If you would like to use test \
                            data of dtype=np.float64 please set \
                            predict_model='CPU' to use the CPU implementation \
                            of predict.")

        treelite_handle = self._obtain_treelite_handle()

        storage_type = \
            _check_fil_parameter_validity(depth=self.max_depth,
                                          fil_sparse_format=fil_sparse_format,
                                          algo=algo)
        fil_model = ForestInference()
        tl_to_fil_model = \
            fil_model.load_using_treelite_handle(treelite_handle,
                                                 output_class=output_class,
                                                 threshold=threshold,
                                                 algo=algo,
                                                 storage_type=storage_type)

        preds = tl_to_fil_model.predict(X, output_type=out_type,
                                        predict_proba=predict_proba)
        return preds

    def _predict_model_on_cpu(self, X, convert_dtype):
        out_type = self._get_output_type(X)
        cdef uintptr_t X_ptr
        X_m, n_rows, n_cols, dtype = \
            input_to_cuml_array(X, order='C',
                                convert_to_dtype=(self.dtype if convert_dtype
                                                  else None),
                                check_cols=self.n_cols)
        X_ptr = X_m.ptr
        preds = CumlArray.zeros(n_rows, dtype=np.int32)
        cdef uintptr_t preds_ptr = preds.ptr

        cdef cumlHandle* handle_ =\
            <cumlHandle*><uintptr_t>self.handle.getHandle()

        cdef RandomForestMetaData[float, int] *rf_forest = \
            <RandomForestMetaData[float, int]*><uintptr_t> self.rf_forest

        cdef RandomForestMetaData[double, int] *rf_forest64 = \
            <RandomForestMetaData[double, int]*><uintptr_t> self.rf_forest64
        if self.dtype == np.float32:
            predict(handle_[0],
                    rf_forest,
                    <float*> X_ptr,
                    <int> n_rows,
                    <int> n_cols,
                    <int*> preds_ptr,
                    <int> self.verbose)

        elif self.dtype == np.float64:
            predict(handle_[0],
                    rf_forest64,
                    <double*> X_ptr,
                    <int> n_rows,
                    <int> n_cols,
                    <int*> preds_ptr,
                    <int> self.verbose)
        else:
            raise TypeError("supports only np.float32 and np.float64 input,"
                            " but input of type '%s' passed."
                            % (str(self.dtype)))

        self.handle.sync()
        # synchronous w/o a stream
        del(X_m)
        return preds.to_output(out_type)

    def predict(self, X, predict_model="GPU",
                output_class=True, threshold=0.5,
                algo='auto',
                num_classes=2, convert_dtype=True,
                fil_sparse_format='auto'):
        """
        Predicts the labels for X.

        Parameters
        ----------
        X : array-like (device or host) shape = (n_samples, n_features)
            Dense matrix (floats or doubles) of shape (n_samples, n_features).
            Acceptable formats: cuDF DataFrame, NumPy ndarray, Numba device
            ndarray, cuda array interface compliant array like CuPy
        predict_model : String (default = 'GPU')
            'GPU' to predict using the GPU, 'CPU' otherwise. The 'GPU' can only
            be used if the model was trained on float32 data and `X` is float32
            or convert_dtype is set to True. Also the 'GPU' should only be
            used for binary classification problems.
        output_class : boolean (default = True)
            This is optional and required only while performing the
            predict operation on the GPU.
            If true, return a 1 or 0 depending on whether the raw
            prediction exceeds the threshold. If False, just return
            the raw prediction.
        algo : string (default = 'auto')
            This is optional and required only while performing the
            predict operation on the GPU.
            'naive' - simple inference using shared memory
            'tree_reorg' - similar to naive but trees rearranged to be more
            coalescing-friendly
            'batch_tree_reorg' - similar to tree_reorg but predicting
            multiple rows per thread block
            `auto` - choose the algorithm automatically. Currently
            'batch_tree_reorg' is used for dense storage
            and 'naive' for sparse storage
        threshold : float (default = 0.5)
            Threshold used for classification. Optional and required only
            while performing the predict operation on the GPU.
            It is applied if output_class == True, else it is ignored
        num_classes : int (default = 2)
            number of different classes present in the dataset. This variable
            will be deprecated in 0.16
        convert_dtype : bool, optional (default = True)
            When set to True, the predict method will, when necessary, convert
            the input to the data type which was used to train the model. This
            will increase memory used for the method.
        fil_sparse_format : boolean or string (default = auto)
            This variable is used to choose the type of forest that will be
            created in the Forest Inference Library. It is not required
            while using predict_model='CPU'.
            'auto' - choose the storage type automatically
            (currently True is chosen by auto)
            False - create a dense forest
            True - create a sparse forest, requires algo='naive'
            or algo='auto'

        Returns
        ----------
        y : NumPy
           Dense vector (int) of shape (n_samples, 1)
        """
        if predict_model == "CPU" or self.num_classes > 2:
            if self.num_classes > 2 and predict_model == "GPU":
                warnings.warn("Switching over to use the CPU predict since "
                              "the GPU predict currently cannot perform "
                              "multi-class classification.")
            preds = self._predict_model_on_cpu(X,
                                               convert_dtype=convert_dtype)

        elif self.dtype == np.float64:
            raise TypeError("GPU based predict only accepts np.float32 data. \
                            In order use the GPU predict the model should \
                            also be trained using a np.float32 dataset. \
                            If you would like to use np.float64 dtype \
                            then please use the CPU based predict by \
                            setting predict_model = 'CPU'")

        else:
            preds = \
                self._predict_model_on_gpu(X, output_class=output_class,
                                           threshold=threshold,
                                           algo=algo,
                                           num_classes=num_classes,
                                           convert_dtype=convert_dtype,
                                           fil_sparse_format=fil_sparse_format,
                                           predict_proba=False)

        return preds

    def _predict_get_all(self, X, convert_dtype=True):
        """
        Predicts the labels for X.

        Parameters
        ----------
        X : array-like (device or host) shape = (n_samples, n_features)
            Dense matrix (floats or doubles) of shape (n_samples, n_features).
            Acceptable formats: cuDF DataFrame, NumPy ndarray, Numba device
            ndarray, cuda array interface compliant array like CuPy

        Returns
        ----------
        y : NumPy
           Dense vector (int) of shape (n_samples, 1)
        """
        out_type = self._get_output_type(X)
        cdef uintptr_t X_ptr, preds_ptr
        X_m, n_rows, n_cols, dtype = \
            input_to_cuml_array(X, order='C',
                                convert_to_dtype=(self.dtype if convert_dtype
                                                  else None),
                                check_cols=self.n_cols)
        X_ptr = X_m.ptr

        preds = CumlArray.zeros(n_rows * self.n_estimators, dtype=np.int32)
        preds_ptr = preds.ptr

        cdef cumlHandle* handle_ =\
            <cumlHandle*><uintptr_t>self.handle.getHandle()
        cdef RandomForestMetaData[float, int] *rf_forest = \
            <RandomForestMetaData[float, int]*><uintptr_t> self.rf_forest

        cdef RandomForestMetaData[double, int] *rf_forest64 = \
            <RandomForestMetaData[double, int]*><uintptr_t> self.rf_forest64
        if self.dtype == np.float32:
            predictGetAll(handle_[0],
                          rf_forest,
                          <float*> X_ptr,
                          <int> n_rows,
                          <int> n_cols,
                          <int*> preds_ptr,
                          <int> self.verbose)

        elif self.dtype == np.float64:
            predictGetAll(handle_[0],
                          rf_forest64,
                          <double*> X_ptr,
                          <int> n_rows,
                          <int> n_cols,
                          <int*> preds_ptr,
                          <int> self.verbose)
        else:
            raise TypeError("supports only np.float32 and np.float64 input,"
                            " but input of type '%s' passed."
                            % (str(self.dtype)))
        self.handle.sync()
        del(X_m)
        return preds.to_output(out_type)

    def predict_proba(self, X, output_class=True,
                      threshold=0.5, algo='auto',
                      num_classes=2, convert_dtype=True,
                      fil_sparse_format='auto'):
        """
        Predicts class probabilites for X. This function uses the GPU
        implementation of predict. Therefore, data with 'dtype = np.float32'
        and 'num_classes = 2' should be used while using this function.
        The option to use predict_proba for multi_class classification is not
        currently implemented. Please check cuml issue #1679 for more
        information.

        Parameters
        ----------
        X : array-like (device or host) shape = (n_samples, n_features)
            Dense matrix (floats or doubles) of shape (n_samples, n_features).
            Acceptable formats: cuDF DataFrame, NumPy ndarray, Numba device
            ndarray, cuda array interface compliant array like CuPy
        output_class: boolean (default = True)
            This is optional and required only while performing the
            predict operation on the GPU.
            If true, return a 1 or 0 depending on whether the raw
            prediction exceeds the threshold. If False, just return
            the raw prediction.
        algo : string (default = 'auto')
            This is optional and required only while performing the
            predict operation on the GPU.
            'naive' - simple inference using shared memory
            'tree_reorg' - similar to naive but trees rearranged to be more
            coalescing-friendly
            'batch_tree_reorg' - similar to tree_reorg but predicting
            multiple rows per thread block
            `auto` - choose the algorithm automatically. Currently
            'batch_tree_reorg' is used for dense storage
            and 'naive' for sparse storage
        threshold : float (default = 0.5)
            Threshold used for classification. Optional and required only
            while performing the predict operation on the GPU.
            It is applied if output_class == True, else it is ignored
        num_classes : int (default = 2)
            number of different classes present in the dataset. This variable
            will be deprecated in 0.16
        convert_dtype : bool, optional (default = True)
            When set to True, the predict method will, when necessary, convert
            the input to the data type which was used to train the model. This
            will increase memory used for the method.
        fil_sparse_format : boolean or string (default = auto)
            This variable is used to choose the type of forest that will be
            created in the Forest Inference Library. It is not required
            while using predict_model='CPU'.
            'auto' - choose the storage type automatically
            (currently True is chosen by auto)
            False - create a dense forest
            True - create a sparse forest, requires algo='naive'
            or algo='auto'

        Returns
        -------
        y : (same as the input datatype)
            Dense vector (float) of shape (n_samples, 1). The datatype of y
            depend on the value of 'output_type' varaible specified by the
            user while intializing the model.
        """
        if self.dtype == np.float64:
            raise TypeError("GPU based predict only accepts np.float32 data. \
                            In order use the GPU predict the model should \
                            also be trained using a np.float32 dataset. \
                            If you would like to use np.float64 dtype \
                            then please use the CPU based predict by \
                            setting predict_model = 'CPU'")

        elif self.num_classes > 2:
            raise NotImplementedError("Predict_proba for multi-class "
                                      "classification models is currently not "
                                      "implemented. Please check cuml issue "
                                      "#1679 for more information.")
        preds_proba = \
            self._predict_model_on_gpu(X, output_class=output_class,
                                       threshold=threshold,
                                       algo=algo,
                                       num_classes=num_classes,
                                       convert_dtype=convert_dtype,
                                       fil_sparse_format=fil_sparse_format,
                                       predict_proba=True)

        return preds_proba

    def score(self, X, y, threshold=0.5,
              algo='auto', num_classes=2, predict_model="GPU",
              convert_dtype=True, fil_sparse_format='auto'):
        """
        Calculates the accuracy metric score of the model for X.

        Parameters
        ----------
        X : array-like (device or host) shape = (n_samples, n_features)
            Dense matrix (floats or doubles) of shape (n_samples, n_features).
            Acceptable formats: cuDF DataFrame, NumPy ndarray, Numba device
            ndarray, cuda array interface compliant array like CuPy
        y : NumPy
            Dense vector (int) of shape (n_samples, 1)
        algo : string (default = 'auto')
            This is optional and required only while performing the
            predict operation on the GPU.
            'naive' - simple inference using shared memory
            'tree_reorg' - similar to naive but trees rearranged to be more
            coalescing-friendly
            'batch_tree_reorg' - similar to tree_reorg but predicting
            multiple rows per thread block
            `auto` - choose the algorithm automatically. Currently
            'batch_tree_reorg' is used for dense storage
            and 'naive' for sparse storage
        threshold : float
            threshold is used to for classification
            This is optional and required only while performing the
            predict operation on the GPU.
        num_classes : integer
            number of different classes present in the dataset. This variable
            will be deprecated in 0.16
        convert_dtype : boolean, default=True
            whether to convert input data to correct dtype automatically
        predict_model : String (default = 'GPU')
            'GPU' to predict using the GPU, 'CPU' otherwise. The 'GPU' can only
            be used if the model was trained on float32 data and `X` is float32
            or convert_dtype is set to True. Also the 'GPU' should only be
            used for binary classification problems.
        fil_sparse_format : boolean or string (default = auto)
            This variable is used to choose the type of forest that will be
            created in the Forest Inference Library. It is not required
            while using predict_model='CPU'.
            'auto' - choose the storage type automatically
            (currently True is chosen by auto)
            False - create a dense forest
            True - create a sparse forest, requires algo='naive'
            or algo='auto'

        Returns
        -------
        accuracy : float
           Accuracy of the model [0.0 - 1.0]
        """
        cdef uintptr_t X_ptr, y_ptr
        _, n_rows, _, _ = \
            input_to_cuml_array(X, check_dtype=self.dtype,
                                convert_to_dtype=(self.dtype if convert_dtype
                                                  else None),
                                check_cols=self.n_cols)
        y_m, n_rows, _, y_dtype = \
            input_to_cuml_array(y, check_dtype=np.int32,
                                convert_to_dtype=(np.int32 if convert_dtype
                                                  else False))
        y_ptr = y_m.ptr
        preds = self.predict(X, output_class=True,
                             threshold=threshold, algo=algo,
                             num_classes=num_classes,
                             convert_dtype=convert_dtype,
                             predict_model=predict_model,
                             fil_sparse_format=fil_sparse_format)

        cdef uintptr_t preds_ptr
        preds_m, _, _, _ = \
            input_to_cuml_array(preds, convert_to_dtype=np.int32)
        preds_ptr = preds_m.ptr

        cdef cumlHandle* handle_ =\
            <cumlHandle*><uintptr_t>self.handle.getHandle()

        cdef RandomForestMetaData[float, int] *rf_forest = \
            <RandomForestMetaData[float, int]*><uintptr_t> self.rf_forest

        cdef RandomForestMetaData[double, int] *rf_forest64 = \
            <RandomForestMetaData[double, int]*><uintptr_t> self.rf_forest64

        if self.dtype == np.float32:
            self.stats = score(handle_[0],
                               rf_forest,
                               <int*> y_ptr,
                               <int> n_rows,
                               <int*> preds_ptr,
                               <int> self.verbose)
        elif self.dtype == np.float64:
            self.stats = score(handle_[0],
                               rf_forest64,
                               <int*> y_ptr,
                               <int> n_rows,
                               <int*> preds_ptr,
                               <int> self.verbose)
        else:
            raise TypeError("supports only np.float32 and np.float64 input,"
                            " but input of type '%s' passed."
                            % (str(self.dtype)))

        self.handle.sync()
        del(y_m)
        del(preds_m)
        return self.stats['accuracy']

    def get_params(self, deep=True):
        """
        Returns the value of all parameters
        required to configure this estimator as a dictionary.

        Parameters
        -----------
        deep : boolean (default = True)
        """
        params = dict()
        for key in RandomForestClassifier.variables:
            if key in ['handle']:
                continue
            var_value = getattr(self, key, None)
            params[key] = var_value
        return params

    def set_params(self, **params):
        """
        Sets the value of parameters required to
        configure this estimator, it functions similar to
        the sklearn set_params.

        Parameters
        -----------
        params : dict of new params
        """
        self.treelite_serialized_model = None

        if not params:
            return self
        for key, value in params.items():
            if key not in RandomForestClassifier.variables:
                raise ValueError('Invalid parameter for estimator')
            else:
                setattr(self, key, value)
        return self

    def print_summary(self):
        """
        Prints the summary of the forest used to train and test the model
        """
        cdef RandomForestMetaData[float, int] *rf_forest = \
            <RandomForestMetaData[float, int]*><uintptr_t> self.rf_forest

        cdef RandomForestMetaData[double, int] *rf_forest64 = \
            <RandomForestMetaData[double, int]*><uintptr_t> self.rf_forest64

        if self.dtype == np.float64:
            print_rf_summary(rf_forest64)
        else:
            print_rf_summary(rf_forest)

    def print_detailed(self):
        """
        Prints the detailed information about the forest used to
        train and test the Random Forest model
        """
        cdef RandomForestMetaData[float, int] *rf_forest = \
            <RandomForestMetaData[float, int]*><uintptr_t> self.rf_forest

        cdef RandomForestMetaData[double, int] *rf_forest64 = \
            <RandomForestMetaData[double, int]*><uintptr_t> self.rf_forest64

        if self.dtype == np.float64:
            print_rf_detailed(rf_forest64)
        else:
            print_rf_detailed(rf_forest)<|MERGE_RESOLUTION|>--- conflicted
+++ resolved
@@ -442,33 +442,19 @@
         `self.treelite_serialized_model`. If the model bytes are present, we
         can skip _obtain_treelite_handle().
         """
-<<<<<<< HEAD
         if self.dtype == np.float64:
             raise TypeError("Pickling is not supported for models trained"
                             " using dataset of dtype float64.")
-        if self.model_pbuf_bytes:
-            return self.model_pbuf_bytes
-=======
         if self.treelite_serialized_model:
             return self.treelite_serialized_model
->>>>>>> e7d467c6
         elif self.treelite_handle:
             fit_mod_ptr = self.treelite_handle
         else:
             fit_mod_ptr = self._obtain_treelite_handle()
         cdef uintptr_t model_ptr = <uintptr_t> fit_mod_ptr
-<<<<<<< HEAD
-        cdef vector[unsigned char] pbuf_mod_info = \
-            save_model(<ModelHandle> model_ptr)
-        cdef unsigned char[::1] pbuf_mod_view = \
-            <unsigned char[:pbuf_mod_info.size():1]>pbuf_mod_info.data()
-        self.model_pbuf_bytes = bytearray(memoryview(pbuf_mod_view))
-
-        return self.model_pbuf_bytes
-=======
+
         self.treelite_serialized_model = treelite_serialize(model_ptr)
         return self.treelite_serialized_model
->>>>>>> e7d467c6
 
     def convert_to_treelite_model(self):
         """

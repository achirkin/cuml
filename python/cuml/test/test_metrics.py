--- conflicted
+++ resolved
@@ -34,12 +34,9 @@
 from sklearn.datasets import make_classification
 from sklearn.metrics import accuracy_score as sk_acc_score
 from sklearn.metrics.cluster import adjusted_rand_score as sk_ars
-<<<<<<< HEAD
 from sklearn.metrics.cluster import homogeneity_score as sk_homogeneity_score
 from sklearn.metrics.cluster import mutual_info_score as sk_mutual_info_score
-=======
 from cuml.metrics.cluster import entropy
->>>>>>> 9fd8d93a
 from sklearn.preprocessing import StandardScaler
 
 from cuml.metrics.regression import mean_squared_error, \
@@ -177,7 +174,6 @@
     assert array_equal(cu_score, cu_score_using_sk)
 
 
-<<<<<<< HEAD
 def score_homogeneity(ground_truth, predictions, use_handle):
     return score_labeling_with_handle(cuml.metrics.homogeneity_score,
                                       ground_truth,
@@ -227,9 +223,9 @@
 @pytest.mark.parametrize('input_range', [[0, 1000],
                                          [-1000, 1000]])
 def test_homogeneity_score_big_array(use_handle, input_range):
-    a, b = generate_random_labels(lambda rng: rng.randint(*input_range,
-                                                          int(10e4),
-                                                          dtype=np.int32))
+    a, b, _, _ = generate_random_labels(lambda rd: rd.randint(*input_range,
+                                                              int(10e4),
+                                                              dtype=np.int32))
     score = score_homogeneity(a, b, use_handle)
     ref = sk_homogeneity_score(a, b)
     np.testing.assert_almost_equal(score, ref, decimal=4)
@@ -252,9 +248,9 @@
 @pytest.mark.parametrize('input_range', [[0, 1000],
                                          [-1000, 1000]])
 def test_mutual_info_score_big_array(use_handle, input_range):
-    a, b = generate_random_labels(lambda rng: rng.randint(*input_range,
-                                                          int(10e4),
-                                                          dtype=np.int32))
+    a, b, _, _ = generate_random_labels(lambda rd: rd.randint(*input_range,
+                                                              int(10e4),
+                                                              dtype=np.int32))
     score = score_mutual_info(a, b, use_handle)
     ref = sk_mutual_info_score(a, b)
     np.testing.assert_almost_equal(score, ref, decimal=4)
@@ -266,18 +262,15 @@
                                          [-5, 20]])
 @pytest.mark.parametrize('n_samples', [129, 258])
 def test_mutual_info_score_many_blocks(use_handle, input_range, n_samples):
-    a, b = generate_random_labels(lambda rng: rng.randint(*input_range,
-                                                          n_samples,
-                                                          dtype=np.int32))
+    a, b, _, _ = generate_random_labels(lambda rd: rd.randint(*input_range,
+                                                              n_samples,
+                                                              dtype=np.int32))
     score = score_mutual_info(a, b, use_handle)
     ref = sk_mutual_info_score(a, b)
     np.testing.assert_almost_equal(score, ref, decimal=4)
 
 
-def test_mean_squared_error():
-=======
 def test_regression_metrics():
->>>>>>> 9fd8d93a
     y_true = np.arange(50, dtype=np.int)
     y_pred = y_true + 1
     assert_almost_equal(mean_squared_error(y_true, y_pred), 1.)

--- conflicted
+++ resolved
@@ -650,7 +650,50 @@
         roc_auc_score(y_true, y_pred)
 
 
-<<<<<<< HEAD
+def test_log_loss():
+    y_true = np.array([0, 0, 1, 1])
+    y_pred = np.array([0.1, 0.4, 0.35, 0.8])
+    assert_almost_equal(log_loss(y_true, y_pred),
+                        sklearn_log_loss(y_true, y_pred))
+
+    y_true = np.array([0, 0, 1, 1, 0])
+    y_pred = np.array([0.8, 0.4, 0.4, 0.8, 0.8])
+    assert_almost_equal(log_loss(y_true, y_pred),
+                        sklearn_log_loss(y_true, y_pred))
+
+
+@pytest.mark.parametrize('n_samples', [500, 500000])
+@pytest.mark.parametrize('dtype', [np.int32, np.int64, np.float32, np.float64])
+def test_log_loss_random(n_samples, dtype):
+
+    y_true, _, _, _ = generate_random_labels(
+        lambda rng: rng.randint(0, 10, n_samples).astype(dtype))
+
+    y_pred, _, _, _ = generate_random_labels(
+        lambda rng: rng.rand(n_samples, 10))
+
+    assert_almost_equal(log_loss(y_true, y_pred),
+                        sklearn_log_loss(y_true, y_pred))
+
+
+def test_log_loss_at_limits():
+    y_true = np.array([0., 1., 2.], dtype=np.float)
+    y_pred = np.array([0., 0.5, 1.], dtype=np.float)
+
+    err_msg = ("The shape of y_pred doesn't "
+               "match the number of classes")
+
+    with pytest.raises(ValueError, match=err_msg):
+        log_loss(y_true, y_pred)
+
+    y_true = np.array([0., 0.5, 1.0], dtype=np.float)
+    y_pred = np.array([0., 0.5, 1.], dtype=np.float)
+
+    err_msg = ("'y_true' can only have integer values")
+    with pytest.raises(ValueError, match=err_msg):
+        log_loss(y_true, y_pred)
+
+
 @pytest.mark.parametrize("metric", PAIRWISE_DISTANCE_METRICS)
 @pytest.mark.parametrize("matrix_size", [(5, 4), (1000, 3), (2, 10),
                                          (500, 400)])
@@ -858,48 +901,4 @@
     Y = rng.random_sample((5, 7))
 
     with pytest.raises(ValueError):
-        pairwise_distances(X, Y, metric="euclidean")
-=======
-def test_log_loss():
-    y_true = np.array([0, 0, 1, 1])
-    y_pred = np.array([0.1, 0.4, 0.35, 0.8])
-    assert_almost_equal(log_loss(y_true, y_pred),
-                        sklearn_log_loss(y_true, y_pred))
-
-    y_true = np.array([0, 0, 1, 1, 0])
-    y_pred = np.array([0.8, 0.4, 0.4, 0.8, 0.8])
-    assert_almost_equal(log_loss(y_true, y_pred),
-                        sklearn_log_loss(y_true, y_pred))
-
-
-@pytest.mark.parametrize('n_samples', [500, 500000])
-@pytest.mark.parametrize('dtype', [np.int32, np.int64, np.float32, np.float64])
-def test_log_loss_random(n_samples, dtype):
-
-    y_true, _, _, _ = generate_random_labels(
-        lambda rng: rng.randint(0, 10, n_samples).astype(dtype))
-
-    y_pred, _, _, _ = generate_random_labels(
-        lambda rng: rng.rand(n_samples, 10))
-
-    assert_almost_equal(log_loss(y_true, y_pred),
-                        sklearn_log_loss(y_true, y_pred))
-
-
-def test_log_loss_at_limits():
-    y_true = np.array([0., 1., 2.], dtype=np.float)
-    y_pred = np.array([0., 0.5, 1.], dtype=np.float)
-
-    err_msg = ("The shape of y_pred doesn't "
-               "match the number of classes")
-
-    with pytest.raises(ValueError, match=err_msg):
-        log_loss(y_true, y_pred)
-
-    y_true = np.array([0., 0.5, 1.0], dtype=np.float)
-    y_pred = np.array([0., 0.5, 1.], dtype=np.float)
-
-    err_msg = ("'y_true' can only have integer values")
-    with pytest.raises(ValueError, match=err_msg):
-        log_loss(y_true, y_pred)
->>>>>>> abd8cdfc
+        pairwise_distances(X, Y, metric="euclidean")
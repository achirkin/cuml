# Copyright (c) 2019, NVIDIA CORPORATION.
#
# Licensed under the Apache License, Version 2.0 (the "License");
# you may not use this file except in compliance with the License.
# You may obtain a copy of the License at
#
#     http://www.apache.org/licenses/LICENSE-2.0
#
# Unless required by applicable law or agreed to in writing, software
# distributed under the License is distributed on an "AS IS" BASIS,
# WITHOUT WARRANTIES OR CONDITIONS OF ANY KIND, either express or implied.
# See the License for the specific language governing permissions and
# limitations under the License.

import pytest
from cuml import TruncatedSVD as cuTSVD
from cuml.test.utils import get_handle
from sklearn.decomposition import TruncatedSVD as skTSVD
from cuml.test.utils import array_equal
import cudf
import numpy as np
import pandas as pd
from sklearn.utils import check_random_state
from sklearn.datasets.samples_generator import make_blobs


def unit_param(*args, **kwargs):
    return pytest.param(*args, **kwargs, marks=pytest.mark.unit)


def quality_param(*args, **kwargs):
    return pytest.param(*args, **kwargs, marks=pytest.mark.quality)


def stress_param(*args, **kwargs):
    return pytest.param(*args, **kwargs, marks=pytest.mark.stress)


@pytest.mark.parametrize('datatype', [np.float32, np.float64])
@pytest.mark.parametrize('input_type', ['dataframe', 'ndarray'])
<<<<<<< HEAD
@pytest.mark.parametrize('use_handle', [True, False])
def test_tsvd_fit(datatype, input_type, use_handle):
    X = np.array([[-1, -1], [-2, -1], [-3, -2], [1, 1], [2, 1], [3, 2]],
                 dtype=datatype)
=======
@pytest.mark.parametrize('name', [unit_param(None), quality_param('random'),
                         stress_param('blobs')])
def test_tsvd_fit(datatype, input_type,
                  name):

    if name == 'blobs':
        X, y = make_blobs(n_samples=500000,
                          n_features=1000, random_state=0)

    elif name == 'random':
        pytest.skip('fails when using random dataset '
                    'used by sklearn for testing')
        shape = 5000, 100
        rng = check_random_state(42)
        X = rng.randint(-100, 20, np.product(shape)).reshape(shape)

    else:
        X = np.array([[-1, -1], [-2, -1], [-3, -2], [1, 1], [2, 1], [3, 2]],
                     dtype=datatype)

>>>>>>> 5310cd59
    sktsvd = skTSVD(n_components=1)
    sktsvd.fit(X)

    handle, stream = get_handle(use_handle)
    cutsvd = cuTSVD(n_components=1, handle=handle)

    if input_type == 'dataframe':
        X = pd.DataFrame(
            {'fea%d' % i: X[0:, i] for i in range(X.shape[1])})
        X_cudf = cudf.DataFrame.from_pandas(X)
        cutsvd.fit(X_cudf)

    else:
        cutsvd.fit(X)

    cutsvd.handle.sync()

    for attr in ['singular_values_', 'components_',
                 'explained_variance_ratio_']:
        with_sign = False if attr in ['components_'] else True
        assert array_equal(getattr(cutsvd, attr), getattr(sktsvd, attr),
                           0.4, with_sign=with_sign)


@pytest.mark.parametrize('datatype', [np.float32, np.float64])
@pytest.mark.parametrize('input_type', ['dataframe', 'ndarray'])
<<<<<<< HEAD
@pytest.mark.parametrize('use_handle', [True, False])
def test_tsvd_fit_transform(datatype, input_type, use_handle):
    X = np.array([[-1, -1], [-2, -1], [-3, -2], [1, 1], [2, 1], [3, 2]],
                 dtype=datatype)
=======
@pytest.mark.parametrize('name', [unit_param(None), quality_param('random'),
                         stress_param('blobs')])
def test_tsvd_fit_transform(datatype, input_type,
                            name):
    if name == 'blobs':
        X, y = make_blobs(n_samples=500000,
                          n_features=1000, random_state=0)

    elif name == 'random':
        pytest.skip('fails when using random dataset '
                    'used by sklearn for testing')
        shape = 5000, 100
        rng = check_random_state(42)
        X = rng.randint(-100, 20, np.product(shape)).reshape(shape)

    else:
        X = np.array([[-1, -1], [-2, -1], [-3, -2], [1, 1], [2, 1], [3, 2]],
                     dtype=datatype)

>>>>>>> 5310cd59
    skpca = skTSVD(n_components=1)
    Xsktsvd = skpca.fit_transform(X)

    handle, stream = get_handle(use_handle)
    cutsvd = cuTSVD(n_components=1, handle=handle)

    if input_type == 'dataframe':
        X = pd.DataFrame(
            {'fea%d' % i: X[0:, i] for i in range(X.shape[1])})
        X_cudf = cudf.DataFrame.from_pandas(X)
        Xcutsvd = cutsvd.fit_transform(X_cudf)

    else:
        Xcutsvd = cutsvd.fit_transform(X)

    cutsvd.handle.sync()

    assert array_equal(Xcutsvd, Xsktsvd, 1e-3, with_sign=True)


@pytest.mark.parametrize('datatype', [np.float32, np.float64])
@pytest.mark.parametrize('input_type', ['dataframe', 'ndarray'])
<<<<<<< HEAD
@pytest.mark.parametrize('use_handle', [True, False])
def test_tsvd_inverse_transform(datatype, input_type, use_handle):
    gdf = cudf.DataFrame()
    gdf['0'] = np.asarray([-1, -2, -3, 1, 2, 3], dtype=datatype)
    gdf['1'] = np.asarray([-1, -1, -2, 1, 1, 2], dtype=datatype)
    handle, stream = get_handle(use_handle)
=======
@pytest.mark.parametrize('name', [unit_param(None), quality_param('random'),
                         stress_param('blobs')])
def test_tsvd_inverse_transform(datatype, input_type,
                                name):

    if name == 'blobs':
        pytest.skip('fails when using blobs dataset')
        X, y = make_blobs(n_samples=500000,
                          n_features=1000, random_state=0)

    elif name == 'random':
        pytest.skip('fails when using random dataset '
                    'used by sklearn for testing')
        shape = 5000, 100
        rng = check_random_state(42)
        X = rng.randint(-100, 20, np.product(shape)).reshape(shape)

    else:
        X = np.array([[-1, -1], [-2, -1], [-3, -2], [1, 1], [2, 1], [3, 2]],
                     dtype=datatype)

    X_pd = pd.DataFrame(
           {'fea%d' % i: X[0:, i] for i in range(X.shape[1])})
    X_cudf = cudf.DataFrame.from_pandas(X_pd)
>>>>>>> 5310cd59
    cutsvd = cuTSVD(n_components=1)

    if input_type == 'dataframe':
        Xcutsvd = cutsvd.fit_transform(X_cudf)

    else:
        Xcutsvd = cutsvd.fit_transform(X)

    input_gdf = cutsvd.inverse_transform(Xcutsvd)
<<<<<<< HEAD

    cutsvd.handle.sync()

    assert array_equal(input_gdf, gdf, 0.4, with_sign=True)
=======
    assert array_equal(input_gdf, X_cudf, 0.4, with_sign=True)
>>>>>>> 5310cd59
<|MERGE_RESOLUTION|>--- conflicted
+++ resolved
@@ -38,16 +38,11 @@
 
 @pytest.mark.parametrize('datatype', [np.float32, np.float64])
 @pytest.mark.parametrize('input_type', ['dataframe', 'ndarray'])
-<<<<<<< HEAD
 @pytest.mark.parametrize('use_handle', [True, False])
-def test_tsvd_fit(datatype, input_type, use_handle):
-    X = np.array([[-1, -1], [-2, -1], [-3, -2], [1, 1], [2, 1], [3, 2]],
-                 dtype=datatype)
-=======
 @pytest.mark.parametrize('name', [unit_param(None), quality_param('random'),
                          stress_param('blobs')])
 def test_tsvd_fit(datatype, input_type,
-                  name):
+                  name, use_handle):
 
     if name == 'blobs':
         X, y = make_blobs(n_samples=500000,
@@ -64,7 +59,6 @@
         X = np.array([[-1, -1], [-2, -1], [-3, -2], [1, 1], [2, 1], [3, 2]],
                      dtype=datatype)
 
->>>>>>> 5310cd59
     sktsvd = skTSVD(n_components=1)
     sktsvd.fit(X)
 
@@ -91,16 +85,11 @@
 
 @pytest.mark.parametrize('datatype', [np.float32, np.float64])
 @pytest.mark.parametrize('input_type', ['dataframe', 'ndarray'])
-<<<<<<< HEAD
 @pytest.mark.parametrize('use_handle', [True, False])
-def test_tsvd_fit_transform(datatype, input_type, use_handle):
-    X = np.array([[-1, -1], [-2, -1], [-3, -2], [1, 1], [2, 1], [3, 2]],
-                 dtype=datatype)
-=======
 @pytest.mark.parametrize('name', [unit_param(None), quality_param('random'),
                          stress_param('blobs')])
 def test_tsvd_fit_transform(datatype, input_type,
-                            name):
+                            name, use_handle):
     if name == 'blobs':
         X, y = make_blobs(n_samples=500000,
                           n_features=1000, random_state=0)
@@ -116,7 +105,6 @@
         X = np.array([[-1, -1], [-2, -1], [-3, -2], [1, 1], [2, 1], [3, 2]],
                      dtype=datatype)
 
->>>>>>> 5310cd59
     skpca = skTSVD(n_components=1)
     Xsktsvd = skpca.fit_transform(X)
 
@@ -139,18 +127,11 @@
 
 @pytest.mark.parametrize('datatype', [np.float32, np.float64])
 @pytest.mark.parametrize('input_type', ['dataframe', 'ndarray'])
-<<<<<<< HEAD
 @pytest.mark.parametrize('use_handle', [True, False])
-def test_tsvd_inverse_transform(datatype, input_type, use_handle):
-    gdf = cudf.DataFrame()
-    gdf['0'] = np.asarray([-1, -2, -3, 1, 2, 3], dtype=datatype)
-    gdf['1'] = np.asarray([-1, -1, -2, 1, 1, 2], dtype=datatype)
-    handle, stream = get_handle(use_handle)
-=======
 @pytest.mark.parametrize('name', [unit_param(None), quality_param('random'),
                          stress_param('blobs')])
 def test_tsvd_inverse_transform(datatype, input_type,
-                                name):
+                                name, use_handle):
 
     if name == 'blobs':
         pytest.skip('fails when using blobs dataset')
@@ -171,7 +152,6 @@
     X_pd = pd.DataFrame(
            {'fea%d' % i: X[0:, i] for i in range(X.shape[1])})
     X_cudf = cudf.DataFrame.from_pandas(X_pd)
->>>>>>> 5310cd59
     cutsvd = cuTSVD(n_components=1)
 
     if input_type == 'dataframe':
@@ -181,11 +161,7 @@
         Xcutsvd = cutsvd.fit_transform(X)
 
     input_gdf = cutsvd.inverse_transform(Xcutsvd)
-<<<<<<< HEAD
 
     cutsvd.handle.sync()
 
-    assert array_equal(input_gdf, gdf, 0.4, with_sign=True)
-=======
-    assert array_equal(input_gdf, X_cudf, 0.4, with_sign=True)
->>>>>>> 5310cd59
+    assert array_equal(input_gdf, X_cudf, 0.4, with_sign=True)
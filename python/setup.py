--- conflicted
+++ resolved
@@ -107,47 +107,14 @@
 
 raft_include_dir = use_raft_package(raft_path, libcuml_path)
 
-<<<<<<< HEAD
-##############################################################################
-# - Cython extensions build and parameters -----------------------------------
-
-# cumlcomms and nccl are still needed for multigpu algos not based
-# on libcumlprims
-libs = ['cuda',
-        'cuml++',
-        'rmm']
-
-include_dirs = ['../cpp/src',
-                '../cpp/include',
-                '../cpp/src_prims',
-                raft_include_dir,
-                cuda_include_dir,
-                numpy.get_include(),
-                os.path.dirname(sysconfig.get_path("include"))]
-
-# Exclude multigpu components that use libcumlprims if --singlegpu is used
-cython_exc_list = []
-python_exc_list = []
-
-=======
->>>>>>> c891876e
 if "--multigpu" in sys.argv:
     warnings.warn("Flag --multigpu is deprecated. By default cuML is"
                   "built with multi GPU support. To disable it use the flag"
                   "--singlegpu")
     sys.argv.remove('--multigpu')
 
-<<<<<<< HEAD
-if "--singlegpu" in sys.argv:
-    cython_exc_list = glob.glob('cuml/*/*_mg.pyx')
-    cython_exc_list = cython_exc_list + glob.glob('cuml/*/*_mg.pxd')
-
-    cython_exc_list.append('cuml/raft/dask/common/nccl.pyx')
-    cython_exc_list.append('cuml/raft/dask/common/comms_utils.pyx')
-=======
 if not libcuml_path:
     libcuml_path = '../cpp/build/'
->>>>>>> c891876e
 
 ##############################################################################
 # - Cython extensions build and parameters -----------------------------------
@@ -169,13 +136,6 @@
 # `python setup.py clean --all build --singlegpu install --record=record.txt`
 # `python setup.py build_ext --debug --singlegpu`
 
-<<<<<<< HEAD
-    python_exc_list = ["*.dask", "*.dask.*"]
-else:
-    libs.append('cumlprims')
-    libs.append('nccl')
-=======
->>>>>>> c891876e
 
 class cuml_build(_build):
 
@@ -200,8 +160,6 @@
             '../cpp/include',
             '../cpp/src_prims',
             raft_include_dir,
-            '../cpp/comms/std/src',
-            '../cpp/comms/std/include',
             cuda_include_dir,
             numpy.get_include(),
             os.path.dirname(sysconfig.get_path("include"))
@@ -213,7 +171,6 @@
             python_exc_list = ["*.dask", "*.dask.*"]
         else:
             libs.append('cumlprims')
-            libs.append('cumlcomms')
             libs.append('nccl')
 
             sys_include = os.path.dirname(sysconfig.get_path("include"))
@@ -270,8 +227,8 @@
         if (self.singlegpu):
             cython_exc_list = glob.glob('cuml/*/*_mg.pyx')
             cython_exc_list = cython_exc_list + glob.glob('cuml/*/*_mg.pxd')
-            cython_exc_list.append('cuml/nccl/nccl.pyx')
-            cython_exc_list.append('cuml/dask/common/comms_utils.pyx')
+            cython_exc_list.append('cuml/raft/dask/common/nccl.pyx')
+            cython_exc_list.append('cuml/raft/dask/common/comms_utils.pyx')
 
             print('--singlegpu: excluding the following Cython components:')
             pprint(cython_exc_list)

--- conflicted
+++ resolved
@@ -25,15 +25,9 @@
 
 
 template <typename Type>
-<<<<<<< HEAD
-void run(const ML::cumlHandle_impl& handle, bool* adj, int* vd, Type* x, Type* dots, Type eps, int N, int D,
+void run(const ML::cumlHandle_impl& handle, bool* adj, int* vd, Type* x, Type eps, int N, int D,
          int algo, int startVertexId, int batchSize, cudaStream_t stream) {
-    Pack<Type> data = {vd, adj, x, eps, N, D, dots};
-=======
-void run(bool* adj, int* vd, Type* x, Type eps, int N, int D,
-         cudaStream_t stream, int algo, int startVertexId, int batchSize) {
          Pack<Type> data = {vd, adj, x, eps, N, D};
->>>>>>> 6cbb4354
 
     switch(algo) {
 

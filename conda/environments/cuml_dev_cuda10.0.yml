--- conflicted
+++ resolved
@@ -21,10 +21,6 @@
 - distributed
 - dask-ml
 - dask-cuda=0.10*
-<<<<<<< HEAD
-- dask-cudf=0.10*
-=======
 - dask-cudf=0.10*
 - nccl>=2.4
-- libcumlprims=0.9*
->>>>>>> be723f51
+- libcumlprims=0.9*
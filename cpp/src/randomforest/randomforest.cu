/*
 * Copyright (c) 2019, NVIDIA CORPORATION.
 *
 * Licensed under the Apache License, Version 2.0 (the "License");
 * you may not use this file except in compliance with the License.
 * You may obtain a copy of the License at
 *
 *	http://www.apache.org/licenses/LICENSE-2.0
 *
 * Unless required by applicable law or agreed to in writing, software
 * distributed under the License is distributed on an "AS IS" BASIS,
 * WITHOUT WARRANTIES OR CONDITIONS OF ANY KIND, either express or implied.
 * See the License for the specific language governing permissions and
 * limitations under the License.
 */

<<<<<<< HEAD
=======
#include <utils.h>
#include <algorithm>
#include <common/cumlHandle.hpp>
#include <common/device_buffer.hpp>
#include <fstream>
#include <iostream>
#include <map>
#include <numeric>
#include "random/rng.h"
>>>>>>> bc6cd6a1
#include "randomforest.h"
#include "score/scores.h"

namespace ML {

/**
 * @brief Construct RF_metrics.
 * @param[in] cfg_accuracy: accuracy.
 */
<<<<<<< HEAD
RF_metrics::RF_metrics(float cfg_accuracy) : rf_type(RF_type::CLASSIFICATION), accuracy(cfg_accuracy) {};
=======
RF_metrics::RF_metrics(float cfg_accuracy) : accuracy(cfg_accuracy){};
>>>>>>> bc6cd6a1

/**
 * @brief Construct RF_metrics.
 * @param[in] cfg_mean_abs_error: mean absolute error.
 * @param[in] cfg_mean_squared_error: mean squared error.
 * @param[in] cfg_median_abs_error: median absolute error.
 */
RF_metrics::RF_metrics(double cfg_mean_abs_error, double cfg_mean_squared_error, double cfg_median_abs_error) :
	rf_type(RF_type::REGRESSION), mean_abs_error(cfg_mean_abs_error), mean_squared_error(cfg_mean_squared_error),
    median_abs_error(cfg_median_abs_error) {};

/**
 * @brief Print either accuracy metric for classification, or mean absolute error, mean squared error, 
   and median absolute error metrics for regression.
 */
<<<<<<< HEAD
void RF_metrics::print() {
	if (rf_type == RF_type::CLASSIFICATION) {
		std::cout << "Accuracy: " << accuracy << std::endl;
	} else if (rf_type == RF_type::REGRESSION) {
		std::cout << "Mean Absolute Error: " << mean_abs_error << std::endl;
		std::cout << "Mean Squared Error: " << mean_squared_error << std::endl;
		std::cout << "Median Absolute Error: " << median_abs_error << std::endl;
	}
}
=======
void RF_metrics::print() { std::cout << "Accuracy: " << accuracy << std::endl; }
>>>>>>> bc6cd6a1

/**
 * @brief Update labels so they are unique from 0 to n_unique_labels values.
		  Create/update an old label to new label map per random forest.
 * @param[in] n_rows: number of rows (labels)
 * @param[in,out] labels: 1D labels array to be changed in-place.
 * @param[in,out] labels_map: map of old label values to new ones.
 * @param[in] verbose: debugging flag.
 */
void preprocess_labels(int n_rows, std::vector<int>& labels,
                       std::map<int, int>& labels_map, bool verbose) {
  std::pair<std::map<int, int>::iterator, bool> ret;
  int n_unique_labels = 0;

  if (verbose) std::cout << "Preprocessing labels\n";
  for (int i = 0; i < n_rows; i++) {
    ret = labels_map.insert(std::pair<int, int>(labels[i], n_unique_labels));
    if (ret.second) {
      n_unique_labels += 1;
    }
    if (verbose) std::cout << "Mapping " << labels[i] << " to ";
    labels[i] = ret.first->second;  //Update labels **IN-PLACE**
    if (verbose) std::cout << labels[i] << std::endl;
  }
  if (verbose) std::cout << "Finished preprocessing labels\n";
}

/**
 * @brief Revert label preprocessing effect, if needed.
 * @param[in] n_rows: number of rows (labels)
 * @param[in,out] labels: 1D labels array to be changed in-place.
 * @param[in] labels_map: map of old to new label values used during preprocessing.
 * @param[in] verbose: debugging flag.
 */
void postprocess_labels(int n_rows, std::vector<int>& labels,
                        std::map<int, int>& labels_map, bool verbose) {
  if (verbose) std::cout << "Postrocessing labels\n";
  std::map<int, int>::iterator it;
  int n_unique_cnt = labels_map.size();
  std::vector<int> reverse_map;
  reverse_map.resize(n_unique_cnt);
  for (auto it = labels_map.begin(); it != labels_map.end(); it++) {
    reverse_map[it->second] = it->first;
  }

  for (int i = 0; i < n_rows; i++) {
    if (verbose)
      std::cout << "Mapping " << labels[i] << " back to "
                << reverse_map[labels[i]] << std::endl;
    labels[i] = reverse_map[labels[i]];
  }
  if (verbose) std::cout << "Finished postrocessing labels\n";
}

/**
 * @brief Random forest default constructor.
 */
RF_params::RF_params() : n_trees(1) {}
/**
 * @brief Random forest hyper-parameter object constructor to set n_trees member.
 */
RF_params::RF_params(int cfg_n_trees) : n_trees(cfg_n_trees) {}

/**
 * @brief Random forest hyper-parameter object constructor to set bootstrap, bootstrap_features, n_trees and rows_sample members.
 */
RF_params::RF_params(bool cfg_bootstrap, bool cfg_bootstrap_features,
                     int cfg_n_trees, float cfg_rows_sample)
  : bootstrap(cfg_bootstrap),
    bootstrap_features(cfg_bootstrap_features),
    n_trees(cfg_n_trees),
    rows_sample(cfg_rows_sample) {
  tree_params.bootstrap_features = cfg_bootstrap_features;
}

/**
 * @brief Random forest hyper-parameter object constructor to set all RF_params members.
 */
RF_params::RF_params(bool cfg_bootstrap, bool cfg_bootstrap_features,
                     int cfg_n_trees, float cfg_rows_sample,
                     DecisionTree::DecisionTreeParams cfg_tree_params)
  : bootstrap(cfg_bootstrap),
    bootstrap_features(cfg_bootstrap_features),
    n_trees(cfg_n_trees),
    rows_sample(cfg_rows_sample),
    tree_params(cfg_tree_params) {
  tree_params.bootstrap_features = cfg_bootstrap_features;
}

/**
 * @brief Check validity of all random forest hyper-parameters.
 */
void RF_params::validity_check() const {
  ASSERT((n_trees > 0), "Invalid n_trees %d", n_trees);
  ASSERT((rows_sample > 0) && (rows_sample <= 1.0),
         "rows_sample value %f outside permitted (0, 1] range", rows_sample);
  tree_params.validity_check();
}

/**
 * @brief Print all random forest hyper-parameters.
 */
void RF_params::print() const {
  std::cout << "bootstrap: " << bootstrap << std::endl;
  std::cout << "bootstrap features: " << bootstrap_features << std::endl;
  std::cout << "n_trees: " << n_trees << std::endl;
  std::cout << "rows_sample: " << rows_sample << std::endl;
  tree_params.print();
}

/**
 * @brief Construct rf (random forest) object.
 * @tparam T: data type for input data (float or double).
 * @tparam L: data type for labels (int type for classification, T type for regression).
 * @param[in] cfg_rf_params: Random forest hyper-parameter struct.
 * @param[in] cfg_rf_type: Random forest type. Only CLASSIFICATION is currently supported.
 */
<<<<<<< HEAD
template<typename T, typename L>
rf<T, L>::rf(RF_params cfg_rf_params, int cfg_rf_type):rf_params(cfg_rf_params), rf_type(cfg_rf_type) {
	rf_params.validity_check();
}

/**
=======
template <typename T>
rf<T>::rf(RF_params cfg_rf_params, int cfg_rf_type)
  : rf_params(cfg_rf_params), rf_type(cfg_rf_type), trees(nullptr) {
  rf_params.validity_check();
}

/**
 * @brief Destructor for random forest object.
 * @tparam T: data type for input data (float or double).
 */
template <typename T>
rf<T>::~rf() {
  delete[] trees;
}

/**
>>>>>>> bc6cd6a1
 * @brief Return number of trees in the forest.
 * @tparam T: data type for input data (float or double).
 * @tparam L: data type for labels (int type for classification, T type for regression).
 */
<<<<<<< HEAD
template<typename T, typename L>
int rf<T, L>::get_ntrees() {
	return rf_params.n_trees;
=======
template <typename T>
int rf<T>::get_ntrees() {
  return rf_params.n_trees;
>>>>>>> bc6cd6a1
}

/**
 * @brief Print summary for all trees in the random forest.
 * @tparam T: data type for input data (float or double).
 * @tparam L: data type for labels (int type for classification, T type for regression).
 */
<<<<<<< HEAD
template<typename T, typename L>
void rf<T, L>::print_rf_summary() {
	const DecisionTree::DecisionTreeBase<T, L> * trees = get_trees_ptr();
	if (!trees) {
		std::cout << "Empty forest" << std::endl;
	} else {
		std::cout << "Forest has " << rf_params.n_trees << " trees, max_depth " << rf_params.tree_params.max_depth;
		std::cout << ", and max_leaves " << rf_params.tree_params.max_leaves << std::endl;
		for (int i = 0; i < rf_params.n_trees; i++) {
			std::cout << "Tree #" << i << std::endl;
			trees[i].print_tree_summary();
		}
	}
=======
template <typename T>
void rf<T>::print_rf_summary() {
  if (!trees) {
    std::cout << "Empty forest" << std::endl;
  } else {
    std::cout << "Forest has " << rf_params.n_trees << " trees, max_depth "
              << rf_params.tree_params.max_depth;
    std::cout << ", and max_leaves " << rf_params.tree_params.max_leaves
              << std::endl;
    for (int i = 0; i < rf_params.n_trees; i++) {
      std::cout << "Tree #" << i << std::endl;
      trees[i].print_tree_summary();
    }
  }
>>>>>>> bc6cd6a1
}


/**
 * @brief Print detailed view of all trees in the random forest.
 * @tparam T: data type for input data (float or double).
 * @tparam L: data type for labels (int type for classification, T type for regression).
 */
<<<<<<< HEAD
template<typename T, typename L>
void rf<T, L>::print_rf_detailed() {

	const DecisionTree::DecisionTreeBase<T, L> * trees = get_trees_ptr();
	if (!trees) {
		std::cout << "Empty forest" << std::endl;
	} else {
		std::cout << "Forest has " << rf_params.n_trees << " trees, max_depth " << rf_params.tree_params.max_depth;
		std::cout << ", and max_leaves " << rf_params.tree_params.max_leaves << std::endl;
		for (int i = 0; i < rf_params.n_trees; i++) {
			std::cout << "Tree #" << i << std::endl;
			trees[i].print();
		}
	}
}

/**
 * @brief Sample row IDs for tree fitting and bootstrap if requested.
 * @tparam T: data type for input data (float or double).
 * @tparam L: data type for labels (int type for classification, T type for regression).
 * @param[in] handle: cumlHandle
 * @param[in] tree_id: unique tree ID
 * @param[in] n_rows: total number of data samples.
 * @param[in] n_sampled_rows: number of rows used for training
 * @param[in, out] selected_rows: already allocated array w/ row IDs
 * @param[in, out] sorted_selected_rows: already allocated array. Will contain sorted row IDs.
 * @param[in, out] rows_temp_storage: temp. storage used for sorting (previously allocated).
 * @param[in] temp_storage_bytes: size in bytes of rows_temp_storage.
 */
template<typename T, typename L>
void rf<T, L>::prepare_fit_per_tree(const ML::cumlHandle_impl& handle, int tree_id, int n_rows, int n_sampled_rows, unsigned int * selected_rows,
	unsigned int * sorted_selected_rows, char * rows_temp_storage, size_t temp_storage_bytes) {

	cudaStream_t stream = handle.getStream();

	if (rf_params.bootstrap) {
		MLCommon::Random::Rng r(tree_id * 1000); // Ensure the seed for each tree is different and meaningful.
		r.uniformInt(selected_rows, n_sampled_rows, (unsigned int) 0, (unsigned int) n_rows, stream);
		CUDA_CHECK(cub::DeviceRadixSort::SortKeys((void *)rows_temp_storage, temp_storage_bytes, selected_rows, sorted_selected_rows,
				n_sampled_rows, 0, 8*sizeof(unsigned int), stream));
	} else { // Sampling w/o replacement
		MLCommon::device_buffer<unsigned int> *inkeys = new MLCommon::device_buffer<unsigned int>(handle.getDeviceAllocator(), stream, n_rows);
		MLCommon::device_buffer<unsigned int> *outkeys = new MLCommon::device_buffer<unsigned int>(handle.getDeviceAllocator(), stream, n_rows);
		thrust::sequence(thrust::cuda::par.on(stream), inkeys->data(), inkeys->data() + n_rows);
		int *perms = nullptr;
		MLCommon::Random::permute(perms, outkeys->data(), inkeys->data(), 1, n_rows, false, stream);
		// outkeys has more rows than selected_rows; doing the shuffling before the resize to differentiate the per-tree rows sample.
		CUDA_CHECK(cub::DeviceRadixSort::SortKeys((void *)rows_temp_storage, temp_storage_bytes, outkeys->data(), sorted_selected_rows,
				n_sampled_rows, 0, 8*sizeof(unsigned int), stream));
		inkeys->release(stream);
		outkeys->release(stream);
		delete inkeys;
		delete outkeys;
	}
}

template<typename T, typename L>
void rf<T, L>::error_checking(const T * input, L * predictions, int n_rows, int n_cols, bool predict) const {

	if (predict) {
		ASSERT(get_trees_ptr(), "Cannot predict! No trees in the forest.");
		ASSERT(predictions != nullptr, "Error! User has not allocated memory for predictions.");
	} else {
		ASSERT(!get_trees_ptr(), "Cannot fit an existing forest.");
	}
	ASSERT((n_rows > 0), "Invalid n_rows %d", n_rows);
	ASSERT((n_cols > 0), "Invalid n_cols %d", n_cols);

	bool input_is_dev_ptr  = is_dev_ptr(input);
	bool preds_is_dev_ptr = is_dev_ptr(predictions);

	if (!input_is_dev_ptr || (input_is_dev_ptr != preds_is_dev_ptr)) {
		ASSERT(false, "RF Error: Expected both input and labels/predictions to be GPU pointers");
	}
}

=======
template <typename T>
void rf<T>::print_rf_detailed() {
  if (!trees) {
    std::cout << "Empty forest" << std::endl;
  } else {
    std::cout << "Forest has " << rf_params.n_trees << " trees, max_depth "
              << rf_params.tree_params.max_depth;
    std::cout << ", and max_leaves " << rf_params.tree_params.max_leaves
              << std::endl;
    for (int i = 0; i < rf_params.n_trees; i++) {
      std::cout << "Tree #" << i << std::endl;
      trees[i].print();
    }
  }
}

>>>>>>> bc6cd6a1
/**
 * @brief Construct rfClassifier object.
 * @tparam T: data type for input data (float or double).
 * @param[in] cfg_rf_params: Random forest hyper-parameter struct.
 */
template <typename T>
<<<<<<< HEAD
rfClassifier<T>::rfClassifier(RF_params cfg_rf_params): rf<T, int>::rf(cfg_rf_params, RF_type::CLASSIFICATION) {};

/**
 * @brief Destructor for random forest classifier object.
 * @tparam T: data type for input data (float or double).
 */
template<typename T>
rfClassifier<T>::~rfClassifier() {
	delete [] trees;
}


/**
 * @brief Return a const pointer to decision trees.
 * @tparam T: data type for input data (float or double).
 */
template<typename T>
const DecisionTree::DecisionTreeClassifier<T> * rfClassifier<T>::get_trees_ptr() const {
	return trees;
}
=======
rfClassifier<T>::rfClassifier(RF_params cfg_rf_params)
  : rf<T>::rf(cfg_rf_params, RF_type::CLASSIFICATION){};
>>>>>>> bc6cd6a1

/**
 * @brief Build (i.e., fit, train) random forest classifier for input data.
 * @tparam T: data type for input data (float or double).
 * @param[in] user_handle: cumlHandle
 * @param[in] input: train data (n_rows samples, n_cols features) in column major format, excluding labels. Device pointer.
 * @param[in] n_rows: number of training data samples.
 * @param[in] n_cols: number of features (i.e., columns) excluding target feature.
 * @param[in] labels: 1D array of target features (int only), with one label per training sample. Device pointer.
				  Assumption: labels were preprocessed to map to ascending numbers from 0;
				  needed for current gini impl in decision tree
 * @param[in] n_unique_labels: #unique label values (known during preprocessing)
 */
template <typename T>
<<<<<<< HEAD
void rfClassifier<T>::fit(const cumlHandle& user_handle, T * input, int n_rows, int n_cols, int * labels, int n_unique_labels) {

	this->error_checking(input, labels, n_rows, n_cols, false);

	trees = new DecisionTree::DecisionTreeClassifier<T>[this->rf_params.n_trees];

	int n_sampled_rows = this->rf_params.rows_sample * n_rows;

	const cumlHandle_impl& handle = user_handle.getImpl();
	cudaStream_t stream = user_handle.getStream();

	// Select n_sampled_rows (with replacement) numbers from [0, n_rows) per tree.
	// selected_rows: randomly generated IDs for bootstrapped samples (w/ replacement); a device ptr.
	MLCommon::device_buffer<unsigned int> selected_rows(handle.getDeviceAllocator(), stream, n_sampled_rows);
	MLCommon::device_buffer<unsigned int> sorted_selected_rows(handle.getDeviceAllocator(), stream, n_sampled_rows);
	
	// Will sort selected_rows (row IDs), prior to fit, to improve access patterns
	MLCommon::device_buffer<char> *rows_temp_storage = nullptr;
	size_t   temp_storage_bytes = 0;
	CUDA_CHECK(cub::DeviceRadixSort::SortKeys(rows_temp_storage, temp_storage_bytes, selected_rows.data(), sorted_selected_rows.data(),
						  n_sampled_rows, 0, 8*sizeof(unsigned int), stream));
	// Allocate temporary storage
	rows_temp_storage = new MLCommon::device_buffer<char>(handle.getDeviceAllocator(), stream, temp_storage_bytes);
	
	for (int i = 0; i < this->rf_params.n_trees; i++) {

		this->prepare_fit_per_tree(handle, i, n_rows, n_sampled_rows, selected_rows.data(),
					   sorted_selected_rows.data(), rows_temp_storage->data(), temp_storage_bytes);
		
		/* Build individual tree in the forest.
=======
void rfClassifier<T>::fit(const cumlHandle& user_handle, T* input, int n_rows,
                          int n_cols, int* labels, int n_unique_labels) {
  ASSERT(!this->trees, "Cannot fit an existing forest.");
  ASSERT((n_rows > 0), "Invalid n_rows %d", n_rows);
  ASSERT((n_cols > 0), "Invalid n_cols %d", n_cols);

  rfClassifier::trees =
    new DecisionTree::DecisionTreeClassifier<T>[this->rf_params.n_trees];

  int n_sampled_rows = this->rf_params.rows_sample * n_rows;
  const cumlHandle_impl& handle = user_handle.getImpl();
  cudaStream_t stream = user_handle.getStream();
  for (int i = 0; i < this->rf_params.n_trees; i++) {
    // Select n_sampled_rows (with replacement) numbers from [0, n_rows) per tree.
    // selected_rows: randomly generated IDs for bootstrapped samples (w/ replacement); a device ptr.
    MLCommon::device_buffer<unsigned int> selected_rows(
      handle.getDeviceAllocator(), stream, n_sampled_rows);

    if (this->rf_params.bootstrap) {
      MLCommon::Random::Rng r(
        i *
        1000);  // Ensure the seed for each tree is different and meaningful.
      r.uniformInt(selected_rows.data(), n_sampled_rows, (unsigned int)0,
                   (unsigned int)n_rows, stream);
    } else {
      std::vector<unsigned int> h_selected_rows(n_rows);
      std::iota(h_selected_rows.begin(), h_selected_rows.end(), 0);
      std::random_shuffle(h_selected_rows.begin(), h_selected_rows.end());
      h_selected_rows.resize(n_sampled_rows);
      MLCommon::updateDevice(selected_rows.data(), h_selected_rows.data(),
                             n_sampled_rows, stream);
    }

    /* Build individual tree in the forest.
>>>>>>> bc6cd6a1
		   - input is a pointer to orig data that have n_cols features and n_rows rows.
		   - n_sampled_rows: # rows sampled for tree's bootstrap sample.
		   - sorted_selected_rows: points to a list of row #s (w/ n_sampled_rows elements) used to build the bootstrapped sample.
		   Expectation: Each tree node will contain (a) # n_sampled_rows and (b) a pointer to a list of row numbers w.r.t original data.
		*/
<<<<<<< HEAD
		
		trees[i].fit(user_handle, input, n_cols, n_rows, labels, sorted_selected_rows.data(), n_sampled_rows, n_unique_labels, this->rf_params.tree_params);
	}
	
	//Cleanup
	rows_temp_storage->release(stream);
	selected_rows.release(stream);
	sorted_selected_rows.release(stream);
	delete rows_temp_storage;

}

=======
    this->trees[i].fit(user_handle, input, n_cols, n_rows, labels,
                       selected_rows.data(), n_sampled_rows, n_unique_labels,
                       this->rf_params.tree_params);

    //Cleanup
    selected_rows.release(stream);
  }
}

>>>>>>> bc6cd6a1
/**
 * @brief Predict target feature for input data; n-ary classification for single feature supported.
 * @tparam T: data type for input data (float or double).
 * @param[in] user_handle: cumlHandle.
 * @param[in] input: test data (n_rows samples, n_cols features) in row major format. CPU pointer.
 * @param[in] n_rows: number of  data samples.
 * @param[in] n_cols: number of features (excluding target feature).
 * @param[in, out] predictions: n_rows predicted labels. GPU pointer, user allocated.
 * @param[in] verbose: flag for debugging purposes.
 */
<<<<<<< HEAD
template<typename T>
void rfClassifier<T>::predict(const cumlHandle& user_handle, const T * input, int n_rows, int n_cols, int * predictions, bool verbose) const {

	this->error_checking(input, predictions, n_rows, n_cols, true);

	std::vector<int> h_predictions(n_rows);
	const cumlHandle_impl& handle = user_handle.getImpl();
	cudaStream_t stream = user_handle.getStream();

	std::vector<T> h_input(n_rows * n_cols);
	MLCommon::updateHost(h_input.data(), input, n_rows * n_cols, stream);
	CUDA_CHECK(cudaStreamSynchronize(stream));


	int row_size = n_cols;

	for (int row_id = 0; row_id < n_rows; row_id++) {

		if (verbose) {
			std::cout << "\n\n";
			std::cout << "Predict for sample: ";
			for (int i = 0; i < n_cols; i++) std::cout << h_input[row_id*row_size + i] << ", ";
			std::cout << std::endl;
		}

		std::map<int, int> prediction_to_cnt;
		std::pair<std::map<int, int>::iterator, bool> ret;
		int max_cnt_so_far = 0;
		int majority_prediction = -1;

		for (int i = 0; i < this->rf_params.n_trees; i++) {
			//Return prediction for one sample.
			if (verbose) {
				std::cout << "Printing tree " << i << std::endl;
				trees[i].print();
			}
			int prediction;
			trees[i].predict(user_handle, &h_input[row_id * row_size], 1, n_cols, &prediction, verbose);
			ret = prediction_to_cnt.insert(std::pair<int, int>(prediction, 1));
			if (!(ret.second)) {
				ret.first->second += 1;
			}
			if (max_cnt_so_far < ret.first->second) {
				max_cnt_so_far = ret.first->second;
				majority_prediction = ret.first->first;
			}
		}

		h_predictions[row_id] = majority_prediction;
	}

	MLCommon::updateDevice(predictions, h_predictions.data(), n_rows, stream);
	CUDA_CHECK(cudaStreamSynchronize(stream));
=======
template <typename T>
void rfClassifier<T>::predict(const cumlHandle& user_handle, const T* input,
                              int n_rows, int n_cols, int* predictions,
                              bool verbose) const {
  ASSERT(this->trees, "Cannot predict! No trees in the forest.");
  ASSERT((n_rows > 0), "Invalid n_rows %d", n_rows);
  ASSERT((n_cols > 0), "Invalid n_cols %d", n_cols);
  ASSERT(predictions != nullptr,
         "Error! User has not allocated memory for predictions.");
  int row_size = n_cols;

  for (int row_id = 0; row_id < n_rows; row_id++) {
    if (verbose) {
      std::cout << "\n\n";
      std::cout << "Predict for sample: ";
      for (int i = 0; i < n_cols; i++)
        std::cout << input[row_id * row_size + i] << ", ";
      std::cout << std::endl;
    }

    std::map<int, int> prediction_to_cnt;
    std::pair<std::map<int, int>::iterator, bool> ret;
    int max_cnt_so_far = 0;
    int majority_prediction = -1;

    for (int i = 0; i < this->rf_params.n_trees; i++) {
      //Return prediction for one sample.
      if (verbose) {
        std::cout << "Printing tree " << i << std::endl;
        //this->trees[i].print();
      }
      int prediction;
      this->trees[i].predict(user_handle, &input[row_id * row_size], 1, n_cols,
                             &prediction, verbose);
      ret = prediction_to_cnt.insert(std::pair<int, int>(prediction, 1));
      if (!(ret.second)) {
        ret.first->second += 1;
      }
      if (max_cnt_so_far < ret.first->second) {
        max_cnt_so_far = ret.first->second;
        majority_prediction = ret.first->first;
      }
    }

    predictions[row_id] = majority_prediction;
  }
>>>>>>> bc6cd6a1
}

/**
 * @brief Predict target feature for input data and validate against ref_labels.
 * @tparam T: data type for input data (float or double).
 * @param[in] user_handle: cumlHandle.
 * @param[in] input: test data (n_rows samples, n_cols features) in row major format. CPU pointer.
 * @param[in] ref_labels: label values for cross validation (n_rows elements); GPU pointer.
 * @param[in] n_rows: number of  data samples.
 * @param[in] n_cols: number of features (excluding target feature).
 * @param[in, out] predictions: n_rows predicted labels. GPU pointer, user allocated.
 * @param[in] verbose: flag for debugging purposes.
 */
<<<<<<< HEAD
template<typename T>
RF_metrics rfClassifier<T>::cross_validate(const cumlHandle& user_handle, const T * input, const int * ref_labels, int n_rows, int n_cols, int * predictions, bool verbose) const {

	predict(user_handle, input, n_rows, n_cols, predictions, verbose);

	cudaStream_t stream = user_handle.getImpl().getStream();
	auto d_alloc = user_handle.getDeviceAllocator();
	float accuracy = MLCommon::Score::accuracy_score(predictions, ref_labels, n_rows, d_alloc, stream);
	RF_metrics stats(accuracy);
	if (verbose) stats.print();

	/* TODO: Potentially augment RF_metrics w/ more metrics (e.g., precision, F1, etc.).
=======
template <typename T>
RF_metrics rfClassifier<T>::cross_validate(const cumlHandle& user_handle,
                                           const T* input,
                                           const int* ref_labels, int n_rows,
                                           int n_cols, int* predictions,
                                           bool verbose) const {
  predict(user_handle, input, n_rows, n_cols, predictions, verbose);

  unsigned long long correctly_predicted = 0ULL;
  for (int i = 0; i < n_rows; i++) {
    correctly_predicted += (predictions[i] == ref_labels[i]);
  }

  float accuracy = correctly_predicted * 1.0f / n_rows;
  RF_metrics stats(accuracy);
  if (verbose) stats.print();

  /* TODO: Potentially augment RF_metrics w/ more metrics (e.g., precision, F1, etc.).
>>>>>>> bc6cd6a1
	   For non binary classification problems (i.e., one target and  > 2 labels), need avg for each of these metrics */
  return stats;
}


/**
 * @brief Construct rfRegressor object.
 * @tparam T: data type for input data (float or double).
 * @param[in] cfg_rf_params: Random forest hyper-parameter struct.
 */
template <typename T>
rfRegressor<T>::rfRegressor(RF_params cfg_rf_params): rf<T, T>::rf(cfg_rf_params, RF_type::REGRESSION) {};

/**
 * @brief Destructor for random forest regressor object.
 * @tparam T: data type for input data (float or double).
 */
template<typename T>
rfRegressor<T>::~rfRegressor() {
	delete [] trees;
}

/**
 * @brief Return a const pointer to decision trees.
 * @tparam T: data type for input data (float or double).
 */
template<typename T>
const DecisionTree::DecisionTreeRegressor<T> * rfRegressor<T>::get_trees_ptr() const {
	return trees;
}

/**
 * @brief Build (i.e., fit, train) random forest regressor for input data.
 * @tparam T: data type for input data (float or double).
 * @param[in] user_handle: cumlHandle
 * @param[in] input: train data (n_rows samples, n_cols features) in column major format, excluding labels. Device pointer.
 * @param[in] n_rows: number of training data samples.
 * @param[in] n_cols: number of features (i.e., columns) excluding target feature.
 * @param[in] labels: 1D array of target features (float or double), with one label per training sample. Device pointer.
 */
template <typename T>
void rfRegressor<T>::fit(const cumlHandle& user_handle, T * input, int n_rows, int n_cols, T * labels) {

	this->error_checking(input, labels, n_rows, n_cols, false);

	trees = new DecisionTree::DecisionTreeRegressor<T>[this->rf_params.n_trees];

	int n_sampled_rows = this->rf_params.rows_sample * n_rows;

	const cumlHandle_impl& handle = user_handle.getImpl();
	cudaStream_t stream = user_handle.getStream();

	// Select n_sampled_rows (with replacement) numbers from [0, n_rows) per tree.
	// selected_rows: randomly generated IDs for bootstrapped samples (w/ replacement); a device ptr.
	MLCommon::device_buffer<unsigned int> selected_rows(handle.getDeviceAllocator(), stream, n_sampled_rows);
	MLCommon::device_buffer<unsigned int> sorted_selected_rows(handle.getDeviceAllocator(), stream, n_sampled_rows);
	
	// Will sort selected_rows (row IDs), prior to fit, to improve access patterns
	MLCommon::device_buffer<char> *rows_temp_storage = nullptr;
	size_t   temp_storage_bytes = 0;
	CUDA_CHECK(cub::DeviceRadixSort::SortKeys(rows_temp_storage, temp_storage_bytes, selected_rows.data(), sorted_selected_rows.data(),
						  n_sampled_rows, 0, 8*sizeof(unsigned int), stream));
	// Allocate temporary storage
	rows_temp_storage = new MLCommon::device_buffer<char>(handle.getDeviceAllocator(), stream, temp_storage_bytes);

	for (int i = 0; i < this->rf_params.n_trees; i++) {
		
		this->prepare_fit_per_tree(handle, i, n_rows, n_sampled_rows, selected_rows.data(),
					   sorted_selected_rows.data(), rows_temp_storage->data(), temp_storage_bytes);
		
		/* Build individual tree in the forest.
		   - input is a pointer to orig data that have n_cols features and n_rows rows.
		   - n_sampled_rows: # rows sampled for tree's bootstrap sample.
		   - sorted_selected_rows: points to a list of row #s (w/ n_sampled_rows elements) used to build the bootstrapped sample.
		   Expectation: Each tree node will contain (a) # n_sampled_rows and (b) a pointer to a list of row numbers w.r.t original data.
		*/
		
		trees[i].fit(user_handle, input, n_cols, n_rows, labels, sorted_selected_rows.data(), n_sampled_rows, this->rf_params.tree_params);
		
	}
	//Cleanup
	rows_temp_storage->release(stream);
	selected_rows.release(stream);
	sorted_selected_rows.release(stream);
	delete rows_temp_storage;
}


/**
 * @brief Predict target feature for input data; regression for single feature supported.
 * @tparam T: data type for input data (float or double).
 * @param[in] user_handle: cumlHandle.
 * @param[in] input: test data (n_rows samples, n_cols features) in row major format. CPU pointer.
 * @param[in] n_rows: number of  data samples.
 * @param[in] n_cols: number of features (excluding target feature).
 * @param[in, out] predictions: n_rows predicted labels. GPU pointer, user allocated.
 * @param[in] verbose: flag for debugging purposes.
 */
template<typename T>
void rfRegressor<T>::predict(const cumlHandle& user_handle, const T * input, int n_rows, int n_cols, T * predictions, bool verbose) const {

	this->error_checking(input, predictions, n_rows, n_cols, true);

	std::vector<T> h_predictions(n_rows);
	const cumlHandle_impl& handle = user_handle.getImpl();
	cudaStream_t stream = user_handle.getStream();

	std::vector<T> h_input(n_rows * n_cols);
	MLCommon::updateHost(h_input.data(), input, n_rows * n_cols, stream);
	CUDA_CHECK(cudaStreamSynchronize(stream));

	int row_size = n_cols;

	for (int row_id = 0; row_id < n_rows; row_id++) {

		if (verbose) {
			std::cout << "\n\n";
			std::cout << "Predict for sample: ";
			for (int i = 0; i < n_cols; i++) std::cout << h_input[row_id*row_size + i] << ", ";
			std::cout << std::endl;
		}

		T sum_predictions = 0;

		for (int i = 0; i < this->rf_params.n_trees; i++) {
			//Return prediction for one sample.
			if (verbose) {
				std::cout << "Printing tree " << i << std::endl;
				trees[i].print();
			}
			T prediction;
			trees[i].predict(user_handle, &h_input[row_id * row_size], 1, n_cols, &prediction, verbose);
			sum_predictions += prediction;
		}
		// Random forest's prediction is the arithmetic mean of all its decision tree predictions.
		h_predictions[row_id] = sum_predictions / this->rf_params.n_trees;
	}

	MLCommon::updateDevice(predictions, h_predictions.data(), n_rows, stream);
	CUDA_CHECK(cudaStreamSynchronize(stream));
}

/**
 * @brief Predict target feature for input data and validate against ref_labels.
 * @tparam T: data type for input data (float or double).
 * @param[in] user_handle: cumlHandle.
 * @param[in] input: test data (n_rows samples, n_cols features) in row major format. CPU pointer.
 * @param[in] ref_labels: label values for cross validation (n_rows elements); GPU pointer.
 * @param[in] n_rows: number of  data samples.
 * @param[in] n_cols: number of features (excluding target feature).
 * @param[in, out] predictions: n_rows predicted labels. GPU pointer, user allocated.
 * @param[in] verbose: flag for debugging purposes.
 */
template<typename T>
RF_metrics rfRegressor<T>::cross_validate(const cumlHandle& user_handle, const T * input, const T * ref_labels, int n_rows, int n_cols, T * predictions, bool verbose) const {

	predict(user_handle, input, n_rows, n_cols, predictions, verbose);

	cudaStream_t stream = user_handle.getImpl().getStream();
	auto d_alloc = user_handle.getDeviceAllocator();

	double mean_abs_error, mean_squared_error, median_abs_error;
	MLCommon::Score::regression_metrics(predictions, ref_labels, n_rows, d_alloc, stream, mean_abs_error, mean_squared_error, median_abs_error);
	RF_metrics stats(mean_abs_error, mean_squared_error, median_abs_error);
	if (verbose) stats.print();

	return stats;
}

template class rf<float, int>;
template class rf<float, float>;
template class rf<double, int>;
template class rf<double, double>;

template class rfClassifier<float>;
template class rfClassifier<double>;

template class rfRegressor<float>;
template class rfRegressor<double>;

// Stateless API functions: fit, predict and cross_validate

// ----------------------------- Classification ----------------------------------- //

/**
 * @brief Build (i.e., fit, train) random forest classifier for input data of type float.
 * @param[in] user_handle: cumlHandle
 * @param[in,out] rf_classifier: pointer to the rfClassifier object, previously constructed by the user.
 * @param[in] input: train data (n_rows samples, n_cols features) in column major format, excluding labels. Device pointer.
 * @param[in] n_rows: number of training data samples.
 * @param[in] n_cols: number of features (i.e., columns) excluding target feature.
 * @param[in] labels: 1D array of target features (int only), with one label per training sample. Device pointer.
				  Assumption: labels were preprocessed to map to ascending numbers from 0;
				  needed for current gini impl. in decision tree
 * @param[in] n_unique_labels: #unique label values (known during preprocessing)
 */
void fit(const cumlHandle& user_handle, rfClassifier<float>* rf_classifier,
         float* input, int n_rows, int n_cols, int* labels,
         int n_unique_labels) {
  rf_classifier->fit(user_handle, input, n_rows, n_cols, labels,
                     n_unique_labels);
}

/**
 * @brief Build (i.e., fit, train) random forest classifier for input data of type double.
 * @param[in] user_handle: cumlHandle
 * @param[in,out] rf_classifier: pointer to the rfClassifier object, previously constructed by the user.
 * @param[in] input: train data (n_rows samples, n_cols features) in column major format, excluding labels. Device pointer.
 * @param[in] n_rows: number of training data samples.
 * @param[in] n_cols: number of features (i.e., columns) excluding target feature.
 * @param[in] labels: 1D array of target features (int only), with one label per training sample. Device pointer.
				  Assumption: labels were preprocessed to map to ascending numbers from 0;
				  needed for current gini impl. in decision tree
 * @param[in] n_unique_labels: #unique label values (known during preprocessing)
 */
void fit(const cumlHandle& user_handle, rfClassifier<double>* rf_classifier,
         double* input, int n_rows, int n_cols, int* labels,
         int n_unique_labels) {
  rf_classifier->fit(user_handle, input, n_rows, n_cols, labels,
                     n_unique_labels);
}

/**
 * @brief Predict target feature for input data of type float; n-ary classification for single feature supported.
 * @param[in] user_handle: cumlHandle.
 * @param[in] rf_classifier: pointer to the rfClassifier object. The user should have previously called fit to build the random forest.
 * @param[in] input: test data (n_rows samples, n_cols features) in row major format. CPU pointer.
 * @param[in] n_rows: number of  data samples.
 * @param[in] n_cols: number of features (excluding target feature).
 * @param[in, out] predictions: n_rows predicted labels. GPU pointer, user allocated.
 * @param[in] verbose: flag for debugging purposes.
 */
void predict(const cumlHandle& user_handle,
             const rfClassifier<float>* rf_classifier, const float* input,
             int n_rows, int n_cols, int* predictions, bool verbose) {
  rf_classifier->predict(user_handle, input, n_rows, n_cols, predictions,
                         verbose);
}

/**
 * @brief Predict target feature for input data of type double; n-ary classification for single feature supported.
 * @param[in] user_handle: cumlHandle.
 * @param[in] rf_classifier: pointer to the rfClassifier object. The user should have previously called fit to build the random forest.
 * @param[in] input: test data (n_rows samples, n_cols features) in row major format. CPU pointer.
 * @param[in] n_rows: number of  data samples.
 * @param[in] n_cols: number of features (excluding target feature).
 * @param[in, out] predictions: n_rows predicted labels. GPU pointer, user allocated.
 * @param[in] verbose: flag for debugging purposes.
 */
void predict(const cumlHandle& user_handle,
             const rfClassifier<double>* rf_classifier, const double* input,
             int n_rows, int n_cols, int* predictions, bool verbose) {
  rf_classifier->predict(user_handle, input, n_rows, n_cols, predictions,
                         verbose);
}

/**
 * @brief Predict target feature for input data of type float and validate against ref_labels.
 * @param[in] user_handle: cumlHandle.
 * @param[in] rf_classifier: pointer to the rfClassifier object. The user should have previously called fit to build the random forest.
 * @param[in] input: test data (n_rows samples, n_cols features) in row major format. CPU pointer.
 * @param[in] ref_labels: label values for cross validation (n_rows elements); CPU pointer.
 * @param[in] n_rows: number of  data samples.
 * @param[in] n_cols: number of features (excluding target feature).
 * @param[in, out] predictions: n_rows predicted labels. GPU pointer, user allocated.
 * @param[in] verbose: flag for debugging purposes.
 */
RF_metrics cross_validate(const cumlHandle& user_handle,
                          const rfClassifier<float>* rf_classifier,
                          const float* input, const int* ref_labels, int n_rows,
                          int n_cols, int* predictions, bool verbose) {
  return rf_classifier->cross_validate(user_handle, input, ref_labels, n_rows,
                                       n_cols, predictions, verbose);
}

/**
 * @brief Predict target feature for input data of type double and validate against ref_labels.
 * @param[in] user_handle: cumlHandle.
 * @param[in] rf_classifier: pointer to the rfClassifier object. The user should have previously called fit to build the random forest.
 * @param[in] input: test data (n_rows samples, n_cols features) in row major format. CPU pointer.
 * @param[in] ref_labels: label values for cross validation (n_rows elements); CPU pointer.
 * @param[in] n_rows: number of  data samples.
 * @param[in] n_cols: number of features (excluding target feature).
 * @param[in, out] predictions: n_rows predicted labels. GPU pointer, user allocated.
 * @param[in] verbose: flag for debugging purposes.
 */
RF_metrics cross_validate(const cumlHandle& user_handle,
                          const rfClassifier<double>* rf_classifier,
                          const double* input, const int* ref_labels,
                          int n_rows, int n_cols, int* predictions,
                          bool verbose) {
  return rf_classifier->cross_validate(user_handle, input, ref_labels, n_rows,
                                       n_cols, predictions, verbose);
}

<<<<<<< HEAD
// ----------------------------- Regression ----------------------------------- //

/**
 * @brief Build (i.e., fit, train) random forest regressor for input data of type float.
 * @param[in] user_handle: cumlHandle
 * @param[in,out] rf_regreesor: pointer to the rfRegressor object, previously constructed by the user.
 * @param[in] input: train data (n_rows samples, n_cols features) in column major format, excluding labels. Device pointer.
 * @param[in] n_rows: number of training data samples.
 * @param[in] n_cols: number of features (i.e., columns) excluding target feature.
 * @param[in] labels: 1D array of target features (float), with one label per training sample. Device pointer.
 */
void fit(const cumlHandle& user_handle, rfRegressor<float> * rf_regressor, float * input, int n_rows, int n_cols, float * labels) {
	rf_regressor->fit(user_handle, input, n_rows, n_cols, labels);
}

/**
 * @brief Build (i.e., fit, train) random forest regressor for input data of type double.
 * @param[in] user_handle: cumlHandle
 * @param[in,out] rf_regressor: pointer to the rfRegressor object, previously constructed by the user.
 * @param[in] input: train data (n_rows samples, n_cols features) in column major format, excluding labels. Device pointer.
 * @param[in] n_rows: number of training data samples.
 * @param[in] n_cols: number of features (i.e., columns) excluding target feature.
 * @param[in] labels: 1D array of target features (double), with one label per training sample. Device pointer.
 */
void fit(const cumlHandle& user_handle, rfRegressor<double> * rf_regressor, double * input, int n_rows, int n_cols, double * labels) {
	rf_regressor->fit(user_handle, input, n_rows, n_cols, labels);
}

/**
 * @brief Predict target feature for input data of type float; regression for single feature supported.
 * @param[in] user_handle: cumlHandle.
 * @param[in] rf_regressor: pointer to the rfRegressor object. The user should have previously called fit to build the random forest.
 * @param[in] input: test data (n_rows samples, n_cols features) in row major format. CPU pointer.
 * @param[in] n_rows: number of  data samples.
 * @param[in] n_cols: number of features (excluding target feature).
 * @param[in, out] predictions: n_rows predicted labels. GPU pointer, user allocated.
 * @param[in] verbose: flag for debugging purposes.
 */
void predict(const cumlHandle& user_handle, const rfRegressor<float> * rf_regressor, const float * input, int n_rows, int n_cols, float * predictions, bool verbose) {
	rf_regressor->predict(user_handle, input, n_rows, n_cols, predictions, verbose);
}

/**
 * @brief Predict target feature for input data of type double; regression for single feature supported.
 * @param[in] user_handle: cumlHandle.
 * @param[in] rf_regressor: pointer to the rfRegressor object. The user should have previously called fit to build the random forest.
 * @param[in] input: test data (n_rows samples, n_cols features) in row major format. CPU pointer.
 * @param[in] n_rows: number of  data samples.
 * @param[in] n_cols: number of features (excluding target feature).
 * @param[in, out] predictions: n_rows predicted labels. GPU pointer, user allocated.
 * @param[in] verbose: flag for debugging purposes.
 */
void predict(const cumlHandle& user_handle, const rfRegressor<double> * rf_regressor, const double * input, int n_rows, int n_cols, double * predictions, bool verbose) {
	rf_regressor->predict(user_handle, input, n_rows, n_cols, predictions, verbose);
}

/**
 * @brief Predict target feature for input data of type float and validate against ref_labels.
 * @param[in] user_handle: cumlHandle.
 * @param[in] rf_regressor: pointer to the rfRegressor object. The user should have previously called fit to build the random forest.
 * @param[in] input: test data (n_rows samples, n_cols features) in row major format. CPU pointer.
 * @param[in] ref_labels: label values for cross validation (n_rows elements); CPU pointer.
 * @param[in] n_rows: number of  data samples.
 * @param[in] n_cols: number of features (excluding target feature).
 * @param[in, out] predictions: n_rows predicted labels. GPU pointer, user allocated.
 * @param[in] verbose: flag for debugging purposes.
 */
RF_metrics cross_validate(const cumlHandle& user_handle, const rfRegressor<float> * rf_regressor, const float * input, const float * ref_labels,
							int n_rows, int n_cols, float * predictions, bool verbose) {
	return rf_regressor->cross_validate(user_handle, input, ref_labels, n_rows, n_cols, predictions, verbose);
}

/**
 * @brief Predict target feature for input data of type double and validate against ref_labels.
 * @param[in] user_handle: cumlHandle.
 * @param[in] rf_regressor: pointer to the rfRegressor object. The user should have previously called fit to build the random forest.
 * @param[in] input: test data (n_rows samples, n_cols features) in row major format. CPU pointer.
 * @param[in] ref_labels: label values for cross validation (n_rows elements); CPU pointer.
 * @param[in] n_rows: number of  data samples.
 * @param[in] n_cols: number of features (excluding target feature).
 * @param[in, out] predictions: n_rows predicted labels. GPU pointer, user allocated.
 * @param[in] verbose: flag for debugging purposes.
 */
RF_metrics cross_validate(const cumlHandle& user_handle, const rfRegressor<double> * rf_regressor, const double * input, const double * ref_labels,
							int n_rows, int n_cols, double * predictions, bool verbose) {
	return rf_regressor->cross_validate(user_handle, input, ref_labels, n_rows, n_cols, predictions, verbose);
}

};
=======
RF_params set_rf_class_obj(int max_depth, int max_leaves, float max_features,
                           int n_bins, int split_algo, int min_rows_per_node,
                           bool bootstrap_features, bool bootstrap, int n_trees,
                           int rows_sample) {
  DecisionTree::DecisionTreeParams tree_params(
    max_depth, max_leaves, max_features, n_bins, split_algo, min_rows_per_node,
    bootstrap_features);
  RF_params rf_params(bootstrap, bootstrap_features, n_trees, rows_sample,
                      tree_params);
  return rf_params;
}
};  // namespace ML
>>>>>>> bc6cd6a1
// end namespace ML<|MERGE_RESOLUTION|>--- conflicted
+++ resolved
@@ -14,18 +14,8 @@
  * limitations under the License.
  */
 
-<<<<<<< HEAD
-=======
-#include <utils.h>
-#include <algorithm>
-#include <common/cumlHandle.hpp>
-#include <common/device_buffer.hpp>
-#include <fstream>
-#include <iostream>
-#include <map>
-#include <numeric>
+#include "random/permute.h"
 #include "random/rng.h"
->>>>>>> bc6cd6a1
 #include "randomforest.h"
 #include "score/scores.h"
 
@@ -35,11 +25,8 @@
  * @brief Construct RF_metrics.
  * @param[in] cfg_accuracy: accuracy.
  */
-<<<<<<< HEAD
-RF_metrics::RF_metrics(float cfg_accuracy) : rf_type(RF_type::CLASSIFICATION), accuracy(cfg_accuracy) {};
-=======
-RF_metrics::RF_metrics(float cfg_accuracy) : accuracy(cfg_accuracy){};
->>>>>>> bc6cd6a1
+RF_metrics::RF_metrics(float cfg_accuracy)
+  : rf_type(RF_type::CLASSIFICATION), accuracy(cfg_accuracy) {};
 
 /**
  * @brief Construct RF_metrics.
@@ -47,27 +34,26 @@
  * @param[in] cfg_mean_squared_error: mean squared error.
  * @param[in] cfg_median_abs_error: median absolute error.
  */
-RF_metrics::RF_metrics(double cfg_mean_abs_error, double cfg_mean_squared_error, double cfg_median_abs_error) :
-	rf_type(RF_type::REGRESSION), mean_abs_error(cfg_mean_abs_error), mean_squared_error(cfg_mean_squared_error),
+RF_metrics::RF_metrics(double cfg_mean_abs_error, double cfg_mean_squared_error,
+                       double cfg_median_abs_error)
+  : rf_type(RF_type::REGRESSION),
+    mean_abs_error(cfg_mean_abs_error),
+    mean_squared_error(cfg_mean_squared_error),
     median_abs_error(cfg_median_abs_error) {};
 
 /**
  * @brief Print either accuracy metric for classification, or mean absolute error, mean squared error, 
    and median absolute error metrics for regression.
  */
-<<<<<<< HEAD
 void RF_metrics::print() {
-	if (rf_type == RF_type::CLASSIFICATION) {
-		std::cout << "Accuracy: " << accuracy << std::endl;
-	} else if (rf_type == RF_type::REGRESSION) {
-		std::cout << "Mean Absolute Error: " << mean_abs_error << std::endl;
-		std::cout << "Mean Squared Error: " << mean_squared_error << std::endl;
-		std::cout << "Median Absolute Error: " << median_abs_error << std::endl;
-	}
-}
-=======
-void RF_metrics::print() { std::cout << "Accuracy: " << accuracy << std::endl; }
->>>>>>> bc6cd6a1
+  if (rf_type == RF_type::CLASSIFICATION) {
+    std::cout << "Accuracy: " << accuracy << std::endl;
+  } else if (rf_type == RF_type::REGRESSION) {
+    std::cout << "Mean Absolute Error: " << mean_abs_error << std::endl;
+    std::cout << "Mean Squared Error: " << mean_squared_error << std::endl;
+    std::cout << "Median Absolute Error: " << median_abs_error << std::endl;
+  }
+}
 
 /**
  * @brief Update labels so they are unique from 0 to n_unique_labels values.
@@ -123,9 +109,10 @@
 }
 
 /**
- * @brief Random forest default constructor.
- */
-RF_params::RF_params() : n_trees(1) {}
+ * @brief Random forest hyper-parameter object default constructor (1 tree).
+ */
+//RF_params::RF_params() : n_trees(1) {}
+
 /**
  * @brief Random forest hyper-parameter object constructor to set n_trees member.
  */
@@ -185,44 +172,20 @@
  * @param[in] cfg_rf_params: Random forest hyper-parameter struct.
  * @param[in] cfg_rf_type: Random forest type. Only CLASSIFICATION is currently supported.
  */
-<<<<<<< HEAD
-template<typename T, typename L>
-rf<T, L>::rf(RF_params cfg_rf_params, int cfg_rf_type):rf_params(cfg_rf_params), rf_type(cfg_rf_type) {
-	rf_params.validity_check();
-}
-
-/**
-=======
-template <typename T>
-rf<T>::rf(RF_params cfg_rf_params, int cfg_rf_type)
-  : rf_params(cfg_rf_params), rf_type(cfg_rf_type), trees(nullptr) {
+template <typename T, typename L>
+rf<T, L>::rf(RF_params cfg_rf_params, int cfg_rf_type)
+  : rf_params(cfg_rf_params), rf_type(cfg_rf_type) {
   rf_params.validity_check();
 }
 
 /**
- * @brief Destructor for random forest object.
- * @tparam T: data type for input data (float or double).
- */
-template <typename T>
-rf<T>::~rf() {
-  delete[] trees;
-}
-
-/**
->>>>>>> bc6cd6a1
  * @brief Return number of trees in the forest.
  * @tparam T: data type for input data (float or double).
  * @tparam L: data type for labels (int type for classification, T type for regression).
  */
-<<<<<<< HEAD
-template<typename T, typename L>
+template <typename T, typename L>
 int rf<T, L>::get_ntrees() {
-	return rf_params.n_trees;
-=======
-template <typename T>
-int rf<T>::get_ntrees() {
   return rf_params.n_trees;
->>>>>>> bc6cd6a1
 }
 
 /**
@@ -230,23 +193,9 @@
  * @tparam T: data type for input data (float or double).
  * @tparam L: data type for labels (int type for classification, T type for regression).
  */
-<<<<<<< HEAD
-template<typename T, typename L>
+template <typename T, typename L>
 void rf<T, L>::print_rf_summary() {
-	const DecisionTree::DecisionTreeBase<T, L> * trees = get_trees_ptr();
-	if (!trees) {
-		std::cout << "Empty forest" << std::endl;
-	} else {
-		std::cout << "Forest has " << rf_params.n_trees << " trees, max_depth " << rf_params.tree_params.max_depth;
-		std::cout << ", and max_leaves " << rf_params.tree_params.max_leaves << std::endl;
-		for (int i = 0; i < rf_params.n_trees; i++) {
-			std::cout << "Tree #" << i << std::endl;
-			trees[i].print_tree_summary();
-		}
-	}
-=======
-template <typename T>
-void rf<T>::print_rf_summary() {
+  const DecisionTree::DecisionTreeBase<T, L>* trees = get_trees_ptr();
   if (!trees) {
     std::cout << "Empty forest" << std::endl;
   } else {
@@ -259,95 +208,16 @@
       trees[i].print_tree_summary();
     }
   }
->>>>>>> bc6cd6a1
-}
-
+}
 
 /**
  * @brief Print detailed view of all trees in the random forest.
  * @tparam T: data type for input data (float or double).
  * @tparam L: data type for labels (int type for classification, T type for regression).
  */
-<<<<<<< HEAD
-template<typename T, typename L>
+template <typename T, typename L>
 void rf<T, L>::print_rf_detailed() {
-
-	const DecisionTree::DecisionTreeBase<T, L> * trees = get_trees_ptr();
-	if (!trees) {
-		std::cout << "Empty forest" << std::endl;
-	} else {
-		std::cout << "Forest has " << rf_params.n_trees << " trees, max_depth " << rf_params.tree_params.max_depth;
-		std::cout << ", and max_leaves " << rf_params.tree_params.max_leaves << std::endl;
-		for (int i = 0; i < rf_params.n_trees; i++) {
-			std::cout << "Tree #" << i << std::endl;
-			trees[i].print();
-		}
-	}
-}
-
-/**
- * @brief Sample row IDs for tree fitting and bootstrap if requested.
- * @tparam T: data type for input data (float or double).
- * @tparam L: data type for labels (int type for classification, T type for regression).
- * @param[in] handle: cumlHandle
- * @param[in] tree_id: unique tree ID
- * @param[in] n_rows: total number of data samples.
- * @param[in] n_sampled_rows: number of rows used for training
- * @param[in, out] selected_rows: already allocated array w/ row IDs
- * @param[in, out] sorted_selected_rows: already allocated array. Will contain sorted row IDs.
- * @param[in, out] rows_temp_storage: temp. storage used for sorting (previously allocated).
- * @param[in] temp_storage_bytes: size in bytes of rows_temp_storage.
- */
-template<typename T, typename L>
-void rf<T, L>::prepare_fit_per_tree(const ML::cumlHandle_impl& handle, int tree_id, int n_rows, int n_sampled_rows, unsigned int * selected_rows,
-	unsigned int * sorted_selected_rows, char * rows_temp_storage, size_t temp_storage_bytes) {
-
-	cudaStream_t stream = handle.getStream();
-
-	if (rf_params.bootstrap) {
-		MLCommon::Random::Rng r(tree_id * 1000); // Ensure the seed for each tree is different and meaningful.
-		r.uniformInt(selected_rows, n_sampled_rows, (unsigned int) 0, (unsigned int) n_rows, stream);
-		CUDA_CHECK(cub::DeviceRadixSort::SortKeys((void *)rows_temp_storage, temp_storage_bytes, selected_rows, sorted_selected_rows,
-				n_sampled_rows, 0, 8*sizeof(unsigned int), stream));
-	} else { // Sampling w/o replacement
-		MLCommon::device_buffer<unsigned int> *inkeys = new MLCommon::device_buffer<unsigned int>(handle.getDeviceAllocator(), stream, n_rows);
-		MLCommon::device_buffer<unsigned int> *outkeys = new MLCommon::device_buffer<unsigned int>(handle.getDeviceAllocator(), stream, n_rows);
-		thrust::sequence(thrust::cuda::par.on(stream), inkeys->data(), inkeys->data() + n_rows);
-		int *perms = nullptr;
-		MLCommon::Random::permute(perms, outkeys->data(), inkeys->data(), 1, n_rows, false, stream);
-		// outkeys has more rows than selected_rows; doing the shuffling before the resize to differentiate the per-tree rows sample.
-		CUDA_CHECK(cub::DeviceRadixSort::SortKeys((void *)rows_temp_storage, temp_storage_bytes, outkeys->data(), sorted_selected_rows,
-				n_sampled_rows, 0, 8*sizeof(unsigned int), stream));
-		inkeys->release(stream);
-		outkeys->release(stream);
-		delete inkeys;
-		delete outkeys;
-	}
-}
-
-template<typename T, typename L>
-void rf<T, L>::error_checking(const T * input, L * predictions, int n_rows, int n_cols, bool predict) const {
-
-	if (predict) {
-		ASSERT(get_trees_ptr(), "Cannot predict! No trees in the forest.");
-		ASSERT(predictions != nullptr, "Error! User has not allocated memory for predictions.");
-	} else {
-		ASSERT(!get_trees_ptr(), "Cannot fit an existing forest.");
-	}
-	ASSERT((n_rows > 0), "Invalid n_rows %d", n_rows);
-	ASSERT((n_cols > 0), "Invalid n_cols %d", n_cols);
-
-	bool input_is_dev_ptr  = is_dev_ptr(input);
-	bool preds_is_dev_ptr = is_dev_ptr(predictions);
-
-	if (!input_is_dev_ptr || (input_is_dev_ptr != preds_is_dev_ptr)) {
-		ASSERT(false, "RF Error: Expected both input and labels/predictions to be GPU pointers");
-	}
-}
-
-=======
-template <typename T>
-void rf<T>::print_rf_detailed() {
+  const DecisionTree::DecisionTreeBase<T, L>* trees = get_trees_ptr();
   if (!trees) {
     std::cout << "Empty forest" << std::endl;
   } else {
@@ -362,38 +232,112 @@
   }
 }
 
->>>>>>> bc6cd6a1
+/**
+ * @brief Sample row IDs for tree fitting and bootstrap if requested.
+ * @tparam T: data type for input data (float or double).
+ * @tparam L: data type for labels (int type for classification, T type for regression).
+ * @param[in] handle: cumlHandle
+ * @param[in] tree_id: unique tree ID
+ * @param[in] n_rows: total number of data samples.
+ * @param[in] n_sampled_rows: number of rows used for training
+ * @param[in, out] selected_rows: already allocated array w/ row IDs
+ * @param[in, out] sorted_selected_rows: already allocated array. Will contain sorted row IDs.
+ * @param[in, out] rows_temp_storage: temp. storage used for sorting (previously allocated).
+ * @param[in] temp_storage_bytes: size in bytes of rows_temp_storage.
+ */
+template <typename T, typename L>
+void rf<T, L>::prepare_fit_per_tree(const ML::cumlHandle_impl& handle,
+                                    int tree_id, int n_rows, int n_sampled_rows,
+                                    unsigned int* selected_rows,
+                                    unsigned int* sorted_selected_rows,
+                                    char* rows_temp_storage,
+                                    size_t temp_storage_bytes) {
+  cudaStream_t stream = handle.getStream();
+
+  if (rf_params.bootstrap) {
+    MLCommon::Random::Rng r(
+      tree_id *
+      1000);  // Ensure the seed for each tree is different and meaningful.
+    r.uniformInt(selected_rows, n_sampled_rows, (unsigned int)0,
+                 (unsigned int)n_rows, stream);
+    CUDA_CHECK(cub::DeviceRadixSort::SortKeys(
+      (void*)rows_temp_storage, temp_storage_bytes, selected_rows,
+      sorted_selected_rows, n_sampled_rows, 0, 8 * sizeof(unsigned int),
+      stream));
+  } else {  // Sampling w/o replacement
+    MLCommon::device_buffer<unsigned int>* inkeys =
+      new MLCommon::device_buffer<unsigned int>(handle.getDeviceAllocator(),
+                                                stream, n_rows);
+    MLCommon::device_buffer<unsigned int>* outkeys =
+      new MLCommon::device_buffer<unsigned int>(handle.getDeviceAllocator(),
+                                                stream, n_rows);
+    thrust::sequence(thrust::cuda::par.on(stream), inkeys->data(),
+                     inkeys->data() + n_rows);
+    int* perms = nullptr;
+    MLCommon::Random::permute(perms, outkeys->data(), inkeys->data(), 1, n_rows,
+                              false, stream);
+    // outkeys has more rows than selected_rows; doing the shuffling before the resize to differentiate the per-tree rows sample.
+    CUDA_CHECK(cub::DeviceRadixSort::SortKeys(
+      (void*)rows_temp_storage, temp_storage_bytes, outkeys->data(),
+      sorted_selected_rows, n_sampled_rows, 0, 8 * sizeof(unsigned int),
+      stream));
+    inkeys->release(stream);
+    outkeys->release(stream);
+    delete inkeys;
+    delete outkeys;
+  }
+}
+
+template <typename T, typename L>
+void rf<T, L>::error_checking(const T* input, L* predictions, int n_rows,
+                              int n_cols, bool predict) const {
+  if (predict) {
+    ASSERT(get_trees_ptr(), "Cannot predict! No trees in the forest.");
+    ASSERT(predictions != nullptr,
+           "Error! User has not allocated memory for predictions.");
+  } else {
+    ASSERT(!get_trees_ptr(), "Cannot fit an existing forest.");
+  }
+  ASSERT((n_rows > 0), "Invalid n_rows %d", n_rows);
+  ASSERT((n_cols > 0), "Invalid n_cols %d", n_cols);
+
+  bool input_is_dev_ptr = is_dev_ptr(input);
+  bool preds_is_dev_ptr = is_dev_ptr(predictions);
+
+  if (!input_is_dev_ptr || (input_is_dev_ptr != preds_is_dev_ptr)) {
+    ASSERT(false,
+           "RF Error: Expected both input and labels/predictions to be GPU "
+           "pointers");
+  }
+}
+
 /**
  * @brief Construct rfClassifier object.
  * @tparam T: data type for input data (float or double).
  * @param[in] cfg_rf_params: Random forest hyper-parameter struct.
  */
 template <typename T>
-<<<<<<< HEAD
-rfClassifier<T>::rfClassifier(RF_params cfg_rf_params): rf<T, int>::rf(cfg_rf_params, RF_type::CLASSIFICATION) {};
+rfClassifier<T>::rfClassifier(RF_params cfg_rf_params)
+  : rf<T, int>::rf(cfg_rf_params, RF_type::CLASSIFICATION){};
 
 /**
  * @brief Destructor for random forest classifier object.
  * @tparam T: data type for input data (float or double).
  */
-template<typename T>
+template <typename T>
 rfClassifier<T>::~rfClassifier() {
-	delete [] trees;
-}
-
+  delete[] trees;
+}
 
 /**
  * @brief Return a const pointer to decision trees.
  * @tparam T: data type for input data (float or double).
  */
-template<typename T>
-const DecisionTree::DecisionTreeClassifier<T> * rfClassifier<T>::get_trees_ptr() const {
-	return trees;
-}
-=======
-rfClassifier<T>::rfClassifier(RF_params cfg_rf_params)
-  : rf<T>::rf(cfg_rf_params, RF_type::CLASSIFICATION){};
->>>>>>> bc6cd6a1
+template <typename T>
+const DecisionTree::DecisionTreeClassifier<T>* rfClassifier<T>::get_trees_ptr()
+  const {
+  return trees;
+}
 
 /**
  * @brief Build (i.e., fit, train) random forest classifier for input data.
@@ -408,102 +352,60 @@
  * @param[in] n_unique_labels: #unique label values (known during preprocessing)
  */
 template <typename T>
-<<<<<<< HEAD
-void rfClassifier<T>::fit(const cumlHandle& user_handle, T * input, int n_rows, int n_cols, int * labels, int n_unique_labels) {
-
-	this->error_checking(input, labels, n_rows, n_cols, false);
-
-	trees = new DecisionTree::DecisionTreeClassifier<T>[this->rf_params.n_trees];
-
-	int n_sampled_rows = this->rf_params.rows_sample * n_rows;
-
-	const cumlHandle_impl& handle = user_handle.getImpl();
-	cudaStream_t stream = user_handle.getStream();
-
-	// Select n_sampled_rows (with replacement) numbers from [0, n_rows) per tree.
-	// selected_rows: randomly generated IDs for bootstrapped samples (w/ replacement); a device ptr.
-	MLCommon::device_buffer<unsigned int> selected_rows(handle.getDeviceAllocator(), stream, n_sampled_rows);
-	MLCommon::device_buffer<unsigned int> sorted_selected_rows(handle.getDeviceAllocator(), stream, n_sampled_rows);
-	
-	// Will sort selected_rows (row IDs), prior to fit, to improve access patterns
-	MLCommon::device_buffer<char> *rows_temp_storage = nullptr;
-	size_t   temp_storage_bytes = 0;
-	CUDA_CHECK(cub::DeviceRadixSort::SortKeys(rows_temp_storage, temp_storage_bytes, selected_rows.data(), sorted_selected_rows.data(),
-						  n_sampled_rows, 0, 8*sizeof(unsigned int), stream));
-	// Allocate temporary storage
-	rows_temp_storage = new MLCommon::device_buffer<char>(handle.getDeviceAllocator(), stream, temp_storage_bytes);
-	
-	for (int i = 0; i < this->rf_params.n_trees; i++) {
-
-		this->prepare_fit_per_tree(handle, i, n_rows, n_sampled_rows, selected_rows.data(),
-					   sorted_selected_rows.data(), rows_temp_storage->data(), temp_storage_bytes);
-		
-		/* Build individual tree in the forest.
-=======
 void rfClassifier<T>::fit(const cumlHandle& user_handle, T* input, int n_rows,
                           int n_cols, int* labels, int n_unique_labels) {
-  ASSERT(!this->trees, "Cannot fit an existing forest.");
-  ASSERT((n_rows > 0), "Invalid n_rows %d", n_rows);
-  ASSERT((n_cols > 0), "Invalid n_cols %d", n_cols);
-
-  rfClassifier::trees =
-    new DecisionTree::DecisionTreeClassifier<T>[this->rf_params.n_trees];
+  this->error_checking(input, labels, n_rows, n_cols, false);
+
+  trees = new DecisionTree::DecisionTreeClassifier<T>[this->rf_params.n_trees];
 
   int n_sampled_rows = this->rf_params.rows_sample * n_rows;
+
   const cumlHandle_impl& handle = user_handle.getImpl();
   cudaStream_t stream = user_handle.getStream();
+
+  // Select n_sampled_rows (with replacement) numbers from [0, n_rows) per tree.
+  // selected_rows: randomly generated IDs for bootstrapped samples (w/ replacement); a device ptr.
+  MLCommon::device_buffer<unsigned int> selected_rows(
+    handle.getDeviceAllocator(), stream, n_sampled_rows);
+  MLCommon::device_buffer<unsigned int> sorted_selected_rows(
+    handle.getDeviceAllocator(), stream, n_sampled_rows);
+
+  // Will sort selected_rows (row IDs), prior to fit, to improve access patterns
+  MLCommon::device_buffer<char>* rows_temp_storage = nullptr;
+  size_t temp_storage_bytes = 0;
+  CUDA_CHECK(cub::DeviceRadixSort::SortKeys(
+    rows_temp_storage, temp_storage_bytes, selected_rows.data(),
+    sorted_selected_rows.data(), n_sampled_rows, 0, 8 * sizeof(unsigned int),
+    stream));
+  // Allocate temporary storage
+  rows_temp_storage = new MLCommon::device_buffer<char>(
+    handle.getDeviceAllocator(), stream, temp_storage_bytes);
+
   for (int i = 0; i < this->rf_params.n_trees; i++) {
-    // Select n_sampled_rows (with replacement) numbers from [0, n_rows) per tree.
-    // selected_rows: randomly generated IDs for bootstrapped samples (w/ replacement); a device ptr.
-    MLCommon::device_buffer<unsigned int> selected_rows(
-      handle.getDeviceAllocator(), stream, n_sampled_rows);
-
-    if (this->rf_params.bootstrap) {
-      MLCommon::Random::Rng r(
-        i *
-        1000);  // Ensure the seed for each tree is different and meaningful.
-      r.uniformInt(selected_rows.data(), n_sampled_rows, (unsigned int)0,
-                   (unsigned int)n_rows, stream);
-    } else {
-      std::vector<unsigned int> h_selected_rows(n_rows);
-      std::iota(h_selected_rows.begin(), h_selected_rows.end(), 0);
-      std::random_shuffle(h_selected_rows.begin(), h_selected_rows.end());
-      h_selected_rows.resize(n_sampled_rows);
-      MLCommon::updateDevice(selected_rows.data(), h_selected_rows.data(),
-                             n_sampled_rows, stream);
-    }
+    this->prepare_fit_per_tree(handle, i, n_rows, n_sampled_rows,
+                               selected_rows.data(),
+                               sorted_selected_rows.data(),
+                               rows_temp_storage->data(), temp_storage_bytes);
 
     /* Build individual tree in the forest.
->>>>>>> bc6cd6a1
 		   - input is a pointer to orig data that have n_cols features and n_rows rows.
 		   - n_sampled_rows: # rows sampled for tree's bootstrap sample.
 		   - sorted_selected_rows: points to a list of row #s (w/ n_sampled_rows elements) used to build the bootstrapped sample.
 		   Expectation: Each tree node will contain (a) # n_sampled_rows and (b) a pointer to a list of row numbers w.r.t original data.
 		*/
-<<<<<<< HEAD
-		
-		trees[i].fit(user_handle, input, n_cols, n_rows, labels, sorted_selected_rows.data(), n_sampled_rows, n_unique_labels, this->rf_params.tree_params);
-	}
-	
-	//Cleanup
-	rows_temp_storage->release(stream);
-	selected_rows.release(stream);
-	sorted_selected_rows.release(stream);
-	delete rows_temp_storage;
-
-}
-
-=======
-    this->trees[i].fit(user_handle, input, n_cols, n_rows, labels,
-                       selected_rows.data(), n_sampled_rows, n_unique_labels,
-                       this->rf_params.tree_params);
-
-    //Cleanup
-    selected_rows.release(stream);
-  }
-}
-
->>>>>>> bc6cd6a1
+
+    trees[i].fit(user_handle, input, n_cols, n_rows, labels,
+                 sorted_selected_rows.data(), n_sampled_rows, n_unique_labels,
+                 this->rf_params.tree_params);
+  }
+
+  //Cleanup
+  rows_temp_storage->release(stream);
+  selected_rows.release(stream);
+  sorted_selected_rows.release(stream);
+  delete rows_temp_storage;
+}
+
 /**
  * @brief Predict target feature for input data; n-ary classification for single feature supported.
  * @tparam T: data type for input data (float or double).
@@ -514,70 +416,20 @@
  * @param[in, out] predictions: n_rows predicted labels. GPU pointer, user allocated.
  * @param[in] verbose: flag for debugging purposes.
  */
-<<<<<<< HEAD
-template<typename T>
-void rfClassifier<T>::predict(const cumlHandle& user_handle, const T * input, int n_rows, int n_cols, int * predictions, bool verbose) const {
-
-	this->error_checking(input, predictions, n_rows, n_cols, true);
-
-	std::vector<int> h_predictions(n_rows);
-	const cumlHandle_impl& handle = user_handle.getImpl();
-	cudaStream_t stream = user_handle.getStream();
-
-	std::vector<T> h_input(n_rows * n_cols);
-	MLCommon::updateHost(h_input.data(), input, n_rows * n_cols, stream);
-	CUDA_CHECK(cudaStreamSynchronize(stream));
-
-
-	int row_size = n_cols;
-
-	for (int row_id = 0; row_id < n_rows; row_id++) {
-
-		if (verbose) {
-			std::cout << "\n\n";
-			std::cout << "Predict for sample: ";
-			for (int i = 0; i < n_cols; i++) std::cout << h_input[row_id*row_size + i] << ", ";
-			std::cout << std::endl;
-		}
-
-		std::map<int, int> prediction_to_cnt;
-		std::pair<std::map<int, int>::iterator, bool> ret;
-		int max_cnt_so_far = 0;
-		int majority_prediction = -1;
-
-		for (int i = 0; i < this->rf_params.n_trees; i++) {
-			//Return prediction for one sample.
-			if (verbose) {
-				std::cout << "Printing tree " << i << std::endl;
-				trees[i].print();
-			}
-			int prediction;
-			trees[i].predict(user_handle, &h_input[row_id * row_size], 1, n_cols, &prediction, verbose);
-			ret = prediction_to_cnt.insert(std::pair<int, int>(prediction, 1));
-			if (!(ret.second)) {
-				ret.first->second += 1;
-			}
-			if (max_cnt_so_far < ret.first->second) {
-				max_cnt_so_far = ret.first->second;
-				majority_prediction = ret.first->first;
-			}
-		}
-
-		h_predictions[row_id] = majority_prediction;
-	}
-
-	MLCommon::updateDevice(predictions, h_predictions.data(), n_rows, stream);
-	CUDA_CHECK(cudaStreamSynchronize(stream));
-=======
 template <typename T>
 void rfClassifier<T>::predict(const cumlHandle& user_handle, const T* input,
                               int n_rows, int n_cols, int* predictions,
                               bool verbose) const {
-  ASSERT(this->trees, "Cannot predict! No trees in the forest.");
-  ASSERT((n_rows > 0), "Invalid n_rows %d", n_rows);
-  ASSERT((n_cols > 0), "Invalid n_cols %d", n_cols);
-  ASSERT(predictions != nullptr,
-         "Error! User has not allocated memory for predictions.");
+  this->error_checking(input, predictions, n_rows, n_cols, true);
+
+  std::vector<int> h_predictions(n_rows);
+  const cumlHandle_impl& handle = user_handle.getImpl();
+  cudaStream_t stream = user_handle.getStream();
+
+  std::vector<T> h_input(n_rows * n_cols);
+  MLCommon::updateHost(h_input.data(), input, n_rows * n_cols, stream);
+  CUDA_CHECK(cudaStreamSynchronize(stream));
+
   int row_size = n_cols;
 
   for (int row_id = 0; row_id < n_rows; row_id++) {
@@ -585,7 +437,7 @@
       std::cout << "\n\n";
       std::cout << "Predict for sample: ";
       for (int i = 0; i < n_cols; i++)
-        std::cout << input[row_id * row_size + i] << ", ";
+        std::cout << h_input[row_id * row_size + i] << ", ";
       std::cout << std::endl;
     }
 
@@ -598,11 +450,11 @@
       //Return prediction for one sample.
       if (verbose) {
         std::cout << "Printing tree " << i << std::endl;
-        //this->trees[i].print();
+        trees[i].print();
       }
       int prediction;
-      this->trees[i].predict(user_handle, &input[row_id * row_size], 1, n_cols,
-                             &prediction, verbose);
+      trees[i].predict(user_handle, &h_input[row_id * row_size], 1, n_cols,
+                       &prediction, verbose);
       ret = prediction_to_cnt.insert(std::pair<int, int>(prediction, 1));
       if (!(ret.second)) {
         ret.first->second += 1;
@@ -613,9 +465,11 @@
       }
     }
 
-    predictions[row_id] = majority_prediction;
-  }
->>>>>>> bc6cd6a1
+    h_predictions[row_id] = majority_prediction;
+  }
+
+  MLCommon::updateDevice(predictions, h_predictions.data(), n_rows, stream);
+  CUDA_CHECK(cudaStreamSynchronize(stream));
 }
 
 /**
@@ -629,20 +483,6 @@
  * @param[in, out] predictions: n_rows predicted labels. GPU pointer, user allocated.
  * @param[in] verbose: flag for debugging purposes.
  */
-<<<<<<< HEAD
-template<typename T>
-RF_metrics rfClassifier<T>::cross_validate(const cumlHandle& user_handle, const T * input, const int * ref_labels, int n_rows, int n_cols, int * predictions, bool verbose) const {
-
-	predict(user_handle, input, n_rows, n_cols, predictions, verbose);
-
-	cudaStream_t stream = user_handle.getImpl().getStream();
-	auto d_alloc = user_handle.getDeviceAllocator();
-	float accuracy = MLCommon::Score::accuracy_score(predictions, ref_labels, n_rows, d_alloc, stream);
-	RF_metrics stats(accuracy);
-	if (verbose) stats.print();
-
-	/* TODO: Potentially augment RF_metrics w/ more metrics (e.g., precision, F1, etc.).
-=======
 template <typename T>
 RF_metrics rfClassifier<T>::cross_validate(const cumlHandle& user_handle,
                                            const T* input,
@@ -651,46 +491,44 @@
                                            bool verbose) const {
   predict(user_handle, input, n_rows, n_cols, predictions, verbose);
 
-  unsigned long long correctly_predicted = 0ULL;
-  for (int i = 0; i < n_rows; i++) {
-    correctly_predicted += (predictions[i] == ref_labels[i]);
-  }
-
-  float accuracy = correctly_predicted * 1.0f / n_rows;
+  cudaStream_t stream = user_handle.getImpl().getStream();
+  auto d_alloc = user_handle.getDeviceAllocator();
+  float accuracy = MLCommon::Score::accuracy_score(predictions, ref_labels,
+                                                   n_rows, d_alloc, stream);
   RF_metrics stats(accuracy);
   if (verbose) stats.print();
 
   /* TODO: Potentially augment RF_metrics w/ more metrics (e.g., precision, F1, etc.).
->>>>>>> bc6cd6a1
 	   For non binary classification problems (i.e., one target and  > 2 labels), need avg for each of these metrics */
   return stats;
 }
 
-
 /**
  * @brief Construct rfRegressor object.
  * @tparam T: data type for input data (float or double).
  * @param[in] cfg_rf_params: Random forest hyper-parameter struct.
  */
 template <typename T>
-rfRegressor<T>::rfRegressor(RF_params cfg_rf_params): rf<T, T>::rf(cfg_rf_params, RF_type::REGRESSION) {};
+rfRegressor<T>::rfRegressor(RF_params cfg_rf_params)
+  : rf<T, T>::rf(cfg_rf_params, RF_type::REGRESSION){};
 
 /**
  * @brief Destructor for random forest regressor object.
  * @tparam T: data type for input data (float or double).
  */
-template<typename T>
+template <typename T>
 rfRegressor<T>::~rfRegressor() {
-	delete [] trees;
+  delete[] trees;
 }
 
 /**
  * @brief Return a const pointer to decision trees.
  * @tparam T: data type for input data (float or double).
  */
-template<typename T>
-const DecisionTree::DecisionTreeRegressor<T> * rfRegressor<T>::get_trees_ptr() const {
-	return trees;
+template <typename T>
+const DecisionTree::DecisionTreeRegressor<T>* rfRegressor<T>::get_trees_ptr()
+  const {
+  return trees;
 }
 
 /**
@@ -703,52 +541,58 @@
  * @param[in] labels: 1D array of target features (float or double), with one label per training sample. Device pointer.
  */
 template <typename T>
-void rfRegressor<T>::fit(const cumlHandle& user_handle, T * input, int n_rows, int n_cols, T * labels) {
-
-	this->error_checking(input, labels, n_rows, n_cols, false);
-
-	trees = new DecisionTree::DecisionTreeRegressor<T>[this->rf_params.n_trees];
-
-	int n_sampled_rows = this->rf_params.rows_sample * n_rows;
-
-	const cumlHandle_impl& handle = user_handle.getImpl();
-	cudaStream_t stream = user_handle.getStream();
-
-	// Select n_sampled_rows (with replacement) numbers from [0, n_rows) per tree.
-	// selected_rows: randomly generated IDs for bootstrapped samples (w/ replacement); a device ptr.
-	MLCommon::device_buffer<unsigned int> selected_rows(handle.getDeviceAllocator(), stream, n_sampled_rows);
-	MLCommon::device_buffer<unsigned int> sorted_selected_rows(handle.getDeviceAllocator(), stream, n_sampled_rows);
-	
-	// Will sort selected_rows (row IDs), prior to fit, to improve access patterns
-	MLCommon::device_buffer<char> *rows_temp_storage = nullptr;
-	size_t   temp_storage_bytes = 0;
-	CUDA_CHECK(cub::DeviceRadixSort::SortKeys(rows_temp_storage, temp_storage_bytes, selected_rows.data(), sorted_selected_rows.data(),
-						  n_sampled_rows, 0, 8*sizeof(unsigned int), stream));
-	// Allocate temporary storage
-	rows_temp_storage = new MLCommon::device_buffer<char>(handle.getDeviceAllocator(), stream, temp_storage_bytes);
-
-	for (int i = 0; i < this->rf_params.n_trees; i++) {
-		
-		this->prepare_fit_per_tree(handle, i, n_rows, n_sampled_rows, selected_rows.data(),
-					   sorted_selected_rows.data(), rows_temp_storage->data(), temp_storage_bytes);
-		
-		/* Build individual tree in the forest.
+void rfRegressor<T>::fit(const cumlHandle& user_handle, T* input, int n_rows,
+                         int n_cols, T* labels) {
+  this->error_checking(input, labels, n_rows, n_cols, false);
+
+  trees = new DecisionTree::DecisionTreeRegressor<T>[this->rf_params.n_trees];
+
+  int n_sampled_rows = this->rf_params.rows_sample * n_rows;
+
+  const cumlHandle_impl& handle = user_handle.getImpl();
+  cudaStream_t stream = user_handle.getStream();
+
+  // Select n_sampled_rows (with replacement) numbers from [0, n_rows) per tree.
+  // selected_rows: randomly generated IDs for bootstrapped samples (w/ replacement); a device ptr.
+  MLCommon::device_buffer<unsigned int> selected_rows(
+    handle.getDeviceAllocator(), stream, n_sampled_rows);
+  MLCommon::device_buffer<unsigned int> sorted_selected_rows(
+    handle.getDeviceAllocator(), stream, n_sampled_rows);
+
+  // Will sort selected_rows (row IDs), prior to fit, to improve access patterns
+  MLCommon::device_buffer<char>* rows_temp_storage = nullptr;
+  size_t temp_storage_bytes = 0;
+  CUDA_CHECK(cub::DeviceRadixSort::SortKeys(
+    rows_temp_storage, temp_storage_bytes, selected_rows.data(),
+    sorted_selected_rows.data(), n_sampled_rows, 0, 8 * sizeof(unsigned int),
+    stream));
+  // Allocate temporary storage
+  rows_temp_storage = new MLCommon::device_buffer<char>(
+    handle.getDeviceAllocator(), stream, temp_storage_bytes);
+
+  for (int i = 0; i < this->rf_params.n_trees; i++) {
+    this->prepare_fit_per_tree(handle, i, n_rows, n_sampled_rows,
+                               selected_rows.data(),
+                               sorted_selected_rows.data(),
+                               rows_temp_storage->data(), temp_storage_bytes);
+
+    /* Build individual tree in the forest.
 		   - input is a pointer to orig data that have n_cols features and n_rows rows.
 		   - n_sampled_rows: # rows sampled for tree's bootstrap sample.
 		   - sorted_selected_rows: points to a list of row #s (w/ n_sampled_rows elements) used to build the bootstrapped sample.
 		   Expectation: Each tree node will contain (a) # n_sampled_rows and (b) a pointer to a list of row numbers w.r.t original data.
 		*/
-		
-		trees[i].fit(user_handle, input, n_cols, n_rows, labels, sorted_selected_rows.data(), n_sampled_rows, this->rf_params.tree_params);
-		
-	}
-	//Cleanup
-	rows_temp_storage->release(stream);
-	selected_rows.release(stream);
-	sorted_selected_rows.release(stream);
-	delete rows_temp_storage;
-}
-
+
+    trees[i].fit(user_handle, input, n_cols, n_rows, labels,
+                 sorted_selected_rows.data(), n_sampled_rows,
+                 this->rf_params.tree_params);
+  }
+  //Cleanup
+  rows_temp_storage->release(stream);
+  selected_rows.release(stream);
+  sorted_selected_rows.release(stream);
+  delete rows_temp_storage;
+}
 
 /**
  * @brief Predict target feature for input data; regression for single feature supported.
@@ -760,48 +604,50 @@
  * @param[in, out] predictions: n_rows predicted labels. GPU pointer, user allocated.
  * @param[in] verbose: flag for debugging purposes.
  */
-template<typename T>
-void rfRegressor<T>::predict(const cumlHandle& user_handle, const T * input, int n_rows, int n_cols, T * predictions, bool verbose) const {
-
-	this->error_checking(input, predictions, n_rows, n_cols, true);
-
-	std::vector<T> h_predictions(n_rows);
-	const cumlHandle_impl& handle = user_handle.getImpl();
-	cudaStream_t stream = user_handle.getStream();
-
-	std::vector<T> h_input(n_rows * n_cols);
-	MLCommon::updateHost(h_input.data(), input, n_rows * n_cols, stream);
-	CUDA_CHECK(cudaStreamSynchronize(stream));
-
-	int row_size = n_cols;
-
-	for (int row_id = 0; row_id < n_rows; row_id++) {
-
-		if (verbose) {
-			std::cout << "\n\n";
-			std::cout << "Predict for sample: ";
-			for (int i = 0; i < n_cols; i++) std::cout << h_input[row_id*row_size + i] << ", ";
-			std::cout << std::endl;
-		}
-
-		T sum_predictions = 0;
-
-		for (int i = 0; i < this->rf_params.n_trees; i++) {
-			//Return prediction for one sample.
-			if (verbose) {
-				std::cout << "Printing tree " << i << std::endl;
-				trees[i].print();
-			}
-			T prediction;
-			trees[i].predict(user_handle, &h_input[row_id * row_size], 1, n_cols, &prediction, verbose);
-			sum_predictions += prediction;
-		}
-		// Random forest's prediction is the arithmetic mean of all its decision tree predictions.
-		h_predictions[row_id] = sum_predictions / this->rf_params.n_trees;
-	}
-
-	MLCommon::updateDevice(predictions, h_predictions.data(), n_rows, stream);
-	CUDA_CHECK(cudaStreamSynchronize(stream));
+template <typename T>
+void rfRegressor<T>::predict(const cumlHandle& user_handle, const T* input,
+                             int n_rows, int n_cols, T* predictions,
+                             bool verbose) const {
+  this->error_checking(input, predictions, n_rows, n_cols, true);
+
+  std::vector<T> h_predictions(n_rows);
+  const cumlHandle_impl& handle = user_handle.getImpl();
+  cudaStream_t stream = user_handle.getStream();
+
+  std::vector<T> h_input(n_rows * n_cols);
+  MLCommon::updateHost(h_input.data(), input, n_rows * n_cols, stream);
+  CUDA_CHECK(cudaStreamSynchronize(stream));
+
+  int row_size = n_cols;
+
+  for (int row_id = 0; row_id < n_rows; row_id++) {
+    if (verbose) {
+      std::cout << "\n\n";
+      std::cout << "Predict for sample: ";
+      for (int i = 0; i < n_cols; i++)
+        std::cout << h_input[row_id * row_size + i] << ", ";
+      std::cout << std::endl;
+    }
+
+    T sum_predictions = 0;
+
+    for (int i = 0; i < this->rf_params.n_trees; i++) {
+      //Return prediction for one sample.
+      if (verbose) {
+        std::cout << "Printing tree " << i << std::endl;
+        trees[i].print();
+      }
+      T prediction;
+      trees[i].predict(user_handle, &h_input[row_id * row_size], 1, n_cols,
+                       &prediction, verbose);
+      sum_predictions += prediction;
+    }
+    // Random forest's prediction is the arithmetic mean of all its decision tree predictions.
+    h_predictions[row_id] = sum_predictions / this->rf_params.n_trees;
+  }
+
+  MLCommon::updateDevice(predictions, h_predictions.data(), n_rows, stream);
+  CUDA_CHECK(cudaStreamSynchronize(stream));
 }
 
 /**
@@ -815,20 +661,24 @@
  * @param[in, out] predictions: n_rows predicted labels. GPU pointer, user allocated.
  * @param[in] verbose: flag for debugging purposes.
  */
-template<typename T>
-RF_metrics rfRegressor<T>::cross_validate(const cumlHandle& user_handle, const T * input, const T * ref_labels, int n_rows, int n_cols, T * predictions, bool verbose) const {
-
-	predict(user_handle, input, n_rows, n_cols, predictions, verbose);
-
-	cudaStream_t stream = user_handle.getImpl().getStream();
-	auto d_alloc = user_handle.getDeviceAllocator();
-
-	double mean_abs_error, mean_squared_error, median_abs_error;
-	MLCommon::Score::regression_metrics(predictions, ref_labels, n_rows, d_alloc, stream, mean_abs_error, mean_squared_error, median_abs_error);
-	RF_metrics stats(mean_abs_error, mean_squared_error, median_abs_error);
-	if (verbose) stats.print();
-
-	return stats;
+template <typename T>
+RF_metrics rfRegressor<T>::cross_validate(const cumlHandle& user_handle,
+                                          const T* input, const T* ref_labels,
+                                          int n_rows, int n_cols,
+                                          T* predictions, bool verbose) const {
+  predict(user_handle, input, n_rows, n_cols, predictions, verbose);
+
+  cudaStream_t stream = user_handle.getImpl().getStream();
+  auto d_alloc = user_handle.getDeviceAllocator();
+
+  double mean_abs_error, mean_squared_error, median_abs_error;
+  MLCommon::Score::regression_metrics(predictions, ref_labels, n_rows, d_alloc,
+                                      stream, mean_abs_error,
+                                      mean_squared_error, median_abs_error);
+  RF_metrics stats(mean_abs_error, mean_squared_error, median_abs_error);
+  if (verbose) stats.print();
+
+  return stats;
 }
 
 template class rf<float, int>;
@@ -957,7 +807,18 @@
                                        n_cols, predictions, verbose);
 }
 
-<<<<<<< HEAD
+RF_params set_rf_class_obj(int max_depth, int max_leaves, float max_features,
+                           int n_bins, int split_algo, int min_rows_per_node,
+                           bool bootstrap_features, bool bootstrap, int n_trees,
+                           int rows_sample, CRITERION split_criterion) {
+  DecisionTree::DecisionTreeParams tree_params(
+    max_depth, max_leaves, max_features, n_bins, split_algo, min_rows_per_node,
+    bootstrap_features, split_criterion);
+  RF_params rf_params(bootstrap, bootstrap_features, n_trees, rows_sample,
+                      tree_params);
+  return rf_params;
+}
+
 // ----------------------------- Regression ----------------------------------- //
 
 /**
@@ -969,8 +830,9 @@
  * @param[in] n_cols: number of features (i.e., columns) excluding target feature.
  * @param[in] labels: 1D array of target features (float), with one label per training sample. Device pointer.
  */
-void fit(const cumlHandle& user_handle, rfRegressor<float> * rf_regressor, float * input, int n_rows, int n_cols, float * labels) {
-	rf_regressor->fit(user_handle, input, n_rows, n_cols, labels);
+void fit(const cumlHandle& user_handle, rfRegressor<float>* rf_regressor,
+         float* input, int n_rows, int n_cols, float* labels) {
+  rf_regressor->fit(user_handle, input, n_rows, n_cols, labels);
 }
 
 /**
@@ -982,8 +844,9 @@
  * @param[in] n_cols: number of features (i.e., columns) excluding target feature.
  * @param[in] labels: 1D array of target features (double), with one label per training sample. Device pointer.
  */
-void fit(const cumlHandle& user_handle, rfRegressor<double> * rf_regressor, double * input, int n_rows, int n_cols, double * labels) {
-	rf_regressor->fit(user_handle, input, n_rows, n_cols, labels);
+void fit(const cumlHandle& user_handle, rfRegressor<double>* rf_regressor,
+         double* input, int n_rows, int n_cols, double* labels) {
+  rf_regressor->fit(user_handle, input, n_rows, n_cols, labels);
 }
 
 /**
@@ -996,8 +859,11 @@
  * @param[in, out] predictions: n_rows predicted labels. GPU pointer, user allocated.
  * @param[in] verbose: flag for debugging purposes.
  */
-void predict(const cumlHandle& user_handle, const rfRegressor<float> * rf_regressor, const float * input, int n_rows, int n_cols, float * predictions, bool verbose) {
-	rf_regressor->predict(user_handle, input, n_rows, n_cols, predictions, verbose);
+void predict(const cumlHandle& user_handle,
+             const rfRegressor<float>* rf_regressor, const float* input,
+             int n_rows, int n_cols, float* predictions, bool verbose) {
+  rf_regressor->predict(user_handle, input, n_rows, n_cols, predictions,
+                        verbose);
 }
 
 /**
@@ -1010,8 +876,11 @@
  * @param[in, out] predictions: n_rows predicted labels. GPU pointer, user allocated.
  * @param[in] verbose: flag for debugging purposes.
  */
-void predict(const cumlHandle& user_handle, const rfRegressor<double> * rf_regressor, const double * input, int n_rows, int n_cols, double * predictions, bool verbose) {
-	rf_regressor->predict(user_handle, input, n_rows, n_cols, predictions, verbose);
+void predict(const cumlHandle& user_handle,
+             const rfRegressor<double>* rf_regressor, const double* input,
+             int n_rows, int n_cols, double* predictions, bool verbose) {
+  rf_regressor->predict(user_handle, input, n_rows, n_cols, predictions,
+                        verbose);
 }
 
 /**
@@ -1025,9 +894,13 @@
  * @param[in, out] predictions: n_rows predicted labels. GPU pointer, user allocated.
  * @param[in] verbose: flag for debugging purposes.
  */
-RF_metrics cross_validate(const cumlHandle& user_handle, const rfRegressor<float> * rf_regressor, const float * input, const float * ref_labels,
-							int n_rows, int n_cols, float * predictions, bool verbose) {
-	return rf_regressor->cross_validate(user_handle, input, ref_labels, n_rows, n_cols, predictions, verbose);
+RF_metrics cross_validate(const cumlHandle& user_handle,
+                          const rfRegressor<float>* rf_regressor,
+                          const float* input, const float* ref_labels,
+                          int n_rows, int n_cols, float* predictions,
+                          bool verbose) {
+  return rf_regressor->cross_validate(user_handle, input, ref_labels, n_rows,
+                                      n_cols, predictions, verbose);
 }
 
 /**
@@ -1041,24 +914,14 @@
  * @param[in, out] predictions: n_rows predicted labels. GPU pointer, user allocated.
  * @param[in] verbose: flag for debugging purposes.
  */
-RF_metrics cross_validate(const cumlHandle& user_handle, const rfRegressor<double> * rf_regressor, const double * input, const double * ref_labels,
-							int n_rows, int n_cols, double * predictions, bool verbose) {
-	return rf_regressor->cross_validate(user_handle, input, ref_labels, n_rows, n_cols, predictions, verbose);
-}
-
-};
-=======
-RF_params set_rf_class_obj(int max_depth, int max_leaves, float max_features,
-                           int n_bins, int split_algo, int min_rows_per_node,
-                           bool bootstrap_features, bool bootstrap, int n_trees,
-                           int rows_sample) {
-  DecisionTree::DecisionTreeParams tree_params(
-    max_depth, max_leaves, max_features, n_bins, split_algo, min_rows_per_node,
-    bootstrap_features);
-  RF_params rf_params(bootstrap, bootstrap_features, n_trees, rows_sample,
-                      tree_params);
-  return rf_params;
-}
+RF_metrics cross_validate(const cumlHandle& user_handle,
+                          const rfRegressor<double>* rf_regressor,
+                          const double* input, const double* ref_labels,
+                          int n_rows, int n_cols, double* predictions,
+                          bool verbose) {
+  return rf_regressor->cross_validate(user_handle, input, ref_labels, n_rows,
+                                      n_cols, predictions, verbose);
+}
+
 };  // namespace ML
->>>>>>> bc6cd6a1
 // end namespace ML
--- conflicted
+++ resolved
@@ -64,14 +64,9 @@
   }
   __syncthreads();
 
-<<<<<<< HEAD
-  for (int elementId = threadIdx.x; elementId < nSamples;
-       elementId += blockDim.x) {
-=======
   for (int elementId = blockIdx.x * blockDim.x + threadIdx.x;
        elementId < nSamples;
        elementId += blockDim.x * gridDim.x) {
->>>>>>> a5d2316f
     T gt = groundTruth[elementId];
     T pd = predicted[elementId];
 

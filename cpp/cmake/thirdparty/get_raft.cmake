#=============================================================================
# Copyright (c) 2021, NVIDIA CORPORATION.
#
# Licensed under the Apache License, Version 2.0 (the "License");
# you may not use this file except in compliance with the License.
# You may obtain a copy of the License at
#
#     http://www.apache.org/licenses/LICENSE-2.0
#
# Unless required by applicable law or agreed to in writing, software
# distributed under the License is distributed on an "AS IS" BASIS,
# WITHOUT WARRANTIES OR CONDITIONS OF ANY KIND, either express or implied.
# See the License for the specific language governing permissions and
# limitations under the License.
#=============================================================================

function(find_and_configure_raft)

    set(oneValueArgs VERSION FORK PINNED_TAG)
    cmake_parse_arguments(PKG "${options}" "${oneValueArgs}"
            "${multiValueArgs}" ${ARGN} )

    if(DEFINED CPM_raft_SOURCE OR NOT DISABLE_FORCE_CLONE_RAFT)
        set(CPM_DL_ALL_CACHE ${CPM_DOWNLOAD_ALL})
        set(CPM_DOWNLOAD_ALL ON)
    endif()

    rapids_cpm_find(raft ${PKG_VERSION}
            GLOBAL_TARGETS      raft::raft
            BUILD_EXPORT_SET    cuml-exports
            INSTALL_EXPORT_SET  cuml-exports
            CPM_ARGS
            GIT_REPOSITORY https://github.com/${PKG_FORK}/raft.git
            GIT_TAG        enh-faster-linewise-ops
            SOURCE_SUBDIR  cpp
            OPTIONS
            "BUILD_TESTS OFF"
            )

    if(raft_ADDED)
        message(VERBOSE "CUML: Using RAFT located in ${raft_SOURCE_DIR}")
    else()
        message(VERBOSE "CUML: Using RAFT located in ${raft_DIR}")
    endif()

    if(DEFINED CPM_raft_SOURCE OR NOT DISABLE_FORCE_CLONE_RAFT)
        set(CPM_DOWNLOAD_ALL ${CPM_DL_ALL_CACHE})
    endif()

endfunction()

set(CUML_MIN_VERSION_raft "${CUML_VERSION_MAJOR}.${CUML_VERSION_MINOR}.00")
set(CUML_BRANCH_VERSION_raft "${CUML_VERSION_MAJOR}.${CUML_VERSION_MINOR}")

# Change pinned tag here to test a commit in CI
# To use a different RAFT locally, set the CMake variable
# CPM_raft_SOURCE=/path/to/local/raft
find_and_configure_raft(VERSION    ${CUML_MIN_VERSION_raft}
<<<<<<< HEAD
                        FORK       achirkin
                        PINNED_TAG enh-faster-linewise-ops
                        )
=======
        FORK       rapidsai
        PINNED_TAG branch-${CUML_BRANCH_VERSION_raft}
        )
>>>>>>> b9b97fc7
<|MERGE_RESOLUTION|>--- conflicted
+++ resolved
@@ -56,12 +56,6 @@
 # To use a different RAFT locally, set the CMake variable
 # CPM_raft_SOURCE=/path/to/local/raft
 find_and_configure_raft(VERSION    ${CUML_MIN_VERSION_raft}
-<<<<<<< HEAD
                         FORK       achirkin
                         PINNED_TAG enh-faster-linewise-ops
-                        )
-=======
-        FORK       rapidsai
-        PINNED_TAG branch-${CUML_BRANCH_VERSION_raft}
-        )
->>>>>>> b9b97fc7
+                        )
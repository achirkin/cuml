#=============================================================================
# Copyright (c) 2020, NVIDIA CORPORATION.
#
# Licensed under the Apache License, Version 2.0 (the "License");
# you may not use this file except in compliance with the License.
# You may obtain a copy of the License at
#
#     http://www.apache.org/licenses/LICENSE-2.0
#
# Unless required by applicable law or agreed to in writing, software
# distributed under the License is distributed on an "AS IS" BASIS,
# WITHOUT WARRANTIES OR CONDITIONS OF ANY KIND, either express or implied.
# See the License for the specific language governing permissions and
# limitations under the License.
#=============================================================================

include(ExternalProject)

##############################################################################
# - raft - (header only) -----------------------------------------------------

# Only cloned if RAFT_PATH env variable is not defined

if(DEFINED ENV{RAFT_PATH})
  message(STATUS "RAFT_PATH environment variable detected.")
  message(STATUS "RAFT_DIR set to $ENV{RAFT_PATH}")
  set(RAFT_DIR "$ENV{RAFT_PATH}")

  ExternalProject_Add(raft
    DOWNLOAD_COMMAND  ""
    SOURCE_DIR        ${RAFT_DIR}
    CONFIGURE_COMMAND ""
    BUILD_COMMAND     ""
    INSTALL_COMMAND   "")

else(DEFINED ENV{RAFT_PATH})
  message(STATUS "RAFT_PATH environment variable NOT detected, cloning RAFT")
  set(RAFT_DIR ${CMAKE_CURRENT_BINARY_DIR}/raft CACHE STRING "Path to RAFT repo")

  ExternalProject_Add(raft
    GIT_REPOSITORY    https://github.com/rapidsai/raft.git
    GIT_TAG           b6ef2a825bfcd47aa46d634a46049da791b43fa0
    PREFIX            ${RAFT_DIR}
    CONFIGURE_COMMAND ""
    BUILD_COMMAND     ""
    INSTALL_COMMAND   "")

  # Redefining RAFT_DIR so it coincides with the one inferred by env variable.
  set(RAFT_DIR ${RAFT_DIR}/src/raft/)
endif(DEFINED ENV{RAFT_PATH})


##############################################################################
# - cumlprims (binary dependency) --------------------------------------------

if(ENABLE_CUMLPRIMS_MG)

    if(DEFINED ENV{CUMLPRIMS_MG_PATH})
      set(CUMLPRIMS_MG_PATH ENV{CUMLPRIMS_MG_PATH}})
    endif(DEFINED ENV{CUMLPRIMS_MG_PATH})

    if(NOT CUMLPRIMS_MG_PATH)
      find_package(cumlprims_mg
                   REQUIRED)

    else()
      message("-- Manually setting CUMLPRIMS_MG_PATH to ${CUMLPRIMS_MG_PATH}")
      if(EXISTS "${CUMLPRIMS_MG_PATH}/lib/libcumlprims.so")
        set(CUMLPRIMS_MG_FOUND TRUE)
        set(CUMLPRIMS_MG_INCLUDE_DIRS ${CUMLPRIMS_MG_PATH}/include)
        set(CUMLPRIMS_MG_LIBRARIES ${CUMLPRIMS_MG_PATH}/lib/libcumlprims.so)
      else()
        message(FATAL_ERROR "libcumlprims library NOT found in ${CUMLPRIMS_MG_PATH}")
      endif(EXISTS "${CUMLPRIMS_MG_PATH}/lib/libcumlprims.so")
    endif(NOT CUMLPRIMS_MG_PATH)

endif(ENABLE_CUMLPRIMS_MG)


##############################################################################
# - RMM ----------------------------------------------------------------------

# find package module uses RMM_INSTALL_DIR for Hints, checking RMM_ROOT env variable
# to match other RAPIDS repos.
set(RMM_INSTALL_DIR ENV{RMM_ROOT})

find_package(RMM
             REQUIRED)


##############################################################################
# - cub - (header only) ------------------------------------------------------

if(NOT CUB_IS_PART_OF_CTK)
  set(CUB_DIR ${CMAKE_CURRENT_BINARY_DIR}/cub CACHE STRING "Path to cub repo")
  ExternalProject_Add(cub
    GIT_REPOSITORY    https://github.com/thrust/cub.git
    GIT_TAG           1.8.0
    PREFIX            ${CUB_DIR}
    CONFIGURE_COMMAND ""
    BUILD_COMMAND     ""
    INSTALL_COMMAND   "")
endif(NOT CUB_IS_PART_OF_CTK)

##############################################################################
# - cutlass - (header only) --------------------------------------------------

set(CUTLASS_DIR ${CMAKE_CURRENT_BINARY_DIR}/cutlass CACHE STRING
  "Path to the cutlass repo")
ExternalProject_Add(cutlass
  GIT_REPOSITORY    https://github.com/NVIDIA/cutlass.git
  GIT_TAG           v1.0.1
  PREFIX            ${CUTLASS_DIR}
  CONFIGURE_COMMAND ""
  BUILD_COMMAND     ""
  INSTALL_COMMAND   "")

##############################################################################
# - spdlog -------------------------------------------------------------------

set(SPDLOG_DIR ${CMAKE_CURRENT_BINARY_DIR}/spdlog CACHE STRING
  "Path to spdlog install directory")
ExternalProject_Add(spdlog
  GIT_REPOSITORY    https://github.com/gabime/spdlog.git
  GIT_TAG           v1.x
  PREFIX            ${SPDLOG_DIR}
  CONFIGURE_COMMAND ""
  BUILD_COMMAND     ""
  INSTALL_COMMAND   "")

##############################################################################
# - nvgraph ------------------------------------------------------------------

# set(NVGRAPH_DIR ${CMAKE_CURRENT_BINARY_DIR}/nvgraph CACHE STRING
#   "Path to nvgraph install directory")
# ExternalProject_Add(nvgraph
#     GIT_REPOSITORY    https://github.com/rapidsai/nvgraph.git
#     GIT_TAG           feb0c5721e6e0e27ee51b2f56fd39c7d1e805a64
#     PREFIX            ${NVGRAPH_DIR}
#     CMAKE_ARGS        -DCMAKE_INSTALL_PREFIX=<INSTALL_DIR>
#                       -DCMAKE_PREFIX_PATH=${CMAKE_PREFIX_PATH}
#                       ${NVGRAPH_DIR}/src/nvgraph/cpp
#     UPDATE_COMMAND    "")

# add_library(nvgraphlib STATIC IMPORTED)

# add_dependencies(nvgraphlib nvgraph)

# set_property(TARGET nvgraphlib
#   PROPERTY IMPORTED_LOCATION ${NVGRAPH_DIR}/lib64/libnvgraph.so)

##############################################################################
# - faiss --------------------------------------------------------------------

<<<<<<< HEAD
set(FAISS_DIR ${CMAKE_CURRENT_BINARY_DIR}/faiss CACHE STRING
  "Path to FAISS source directory")
ExternalProject_Add(faiss
  GIT_REPOSITORY    https://github.com/facebookresearch/faiss.git
  GIT_TAG           v1.6.2
  CONFIGURE_COMMAND LIBS=-pthread
                    CPPFLAGS=-w
                    LDFLAGS=-L${CMAKE_INSTALL_PREFIX}/lib
                            ${CMAKE_CURRENT_BINARY_DIR}/faiss/src/faiss/configure
                            --prefix=${CMAKE_CURRENT_BINARY_DIR}/faiss
                            --with-blas=${BLAS_LIBRARIES}
                            --with-cuda=${CUDA_TOOLKIT_ROOT_DIR}
                            --with-cuda-arch=${FAISS_GPU_ARCHS}
                            -v
  PREFIX            ${FAISS_DIR}
  BUILD_COMMAND     make -j${PARALLEL_LEVEL} VERBOSE=1
  BUILD_BYPRODUCTS  ${FAISS_DIR}/lib/libfaiss.a
  INSTALL_COMMAND   make -s install > /dev/null
  UPDATE_COMMAND    ""
  BUILD_IN_SOURCE   1
  PATCH_COMMAND     patch -p1 -N < ${CMAKE_CURRENT_SOURCE_DIR}/cmake/faiss_cuda11.patch || true)

ExternalProject_Get_Property(faiss install_dir)

add_library(faisslib STATIC IMPORTED)

set_property(TARGET faisslib PROPERTY
  IMPORTED_LOCATION ${FAISS_DIR}/lib/libfaiss.a)

=======
if(BUILD_STATIC_FAISS)
	set(FAISS_DIR ${CMAKE_CURRENT_BINARY_DIR}/faiss CACHE STRING
	  "Path to FAISS source directory")
	ExternalProject_Add(faiss
	  GIT_REPOSITORY    https://github.com/facebookresearch/faiss.git
	  GIT_TAG           v1.6.2
	  CONFIGURE_COMMAND LIBS=-pthread
	                    CPPFLAGS=-w
	                    LDFLAGS=-L${CMAKE_INSTALL_PREFIX}/lib
	                            ${CMAKE_CURRENT_BINARY_DIR}/faiss/src/faiss/configure
	                            --prefix=${CMAKE_CURRENT_BINARY_DIR}/faiss
	                            --with-blas=${BLAS_LIBRARIES}
	                            --with-cuda=${CUDA_TOOLKIT_ROOT_DIR}
	                            --with-cuda-arch=${FAISS_GPU_ARCHS}
	                            -v
	  PREFIX            ${FAISS_DIR}
	  BUILD_COMMAND     make -j${PARALLEL_LEVEL} VERBOSE=1
	  BUILD_BYPRODUCTS  ${FAISS_DIR}/lib/libfaiss.a
	  INSTALL_COMMAND   make -s install > /dev/null
	  UPDATE_COMMAND    ""
	  BUILD_IN_SOURCE   1)

	ExternalProject_Get_Property(faiss install_dir)

	add_library(FAISS::FAISS STATIC IMPORTED)

	set_property(TARGET FAISS::FAISS PROPERTY
	  IMPORTED_LOCATION ${FAISS_DIR}/lib/libfaiss.a)
	set(FAISS_INCLUDE_DIRS "${FAISS_DIR}/src/")
else()
	set(FAISS_INSTALL_DIR ENV{FAISS_ROOT})
	find_package(FAISS REQUIRED)
endif(BUILD_STATIC_FAISS)
>>>>>>> e5574932
##############################################################################
# - treelite build -----------------------------------------------------------

find_package(Treelite 0.92 REQUIRED)

##############################################################################
# - googletest ---------------------------------------------------------------

set(GTEST_DIR ${CMAKE_CURRENT_BINARY_DIR}/googletest CACHE STRING
  "Path to googletest repo")
set(GTEST_BINARY_DIR ${PROJECT_BINARY_DIR}/googletest)
set(GTEST_INSTALL_DIR ${GTEST_BINARY_DIR}/install)
set(GTEST_LIB ${GTEST_INSTALL_DIR}/lib/libgtest_main.a)
include(ExternalProject)
ExternalProject_Add(googletest
  GIT_REPOSITORY    https://github.com/google/googletest.git
  GIT_TAG           6ce9b98f541b8bcd84c5c5b3483f29a933c4aefb
  PREFIX            ${GTEST_DIR}
  CMAKE_ARGS        -DCMAKE_INSTALL_PREFIX=<INSTALL_DIR>
                    -DBUILD_SHARED_LIBS=OFF
                    -DCMAKE_INSTALL_LIBDIR=lib
  BUILD_BYPRODUCTS  ${GTEST_DIR}/lib/libgtest.a
                    ${GTEST_DIR}/lib/libgtest_main.a
  UPDATE_COMMAND    "")

add_library(gtestlib STATIC IMPORTED)
add_library(gtest_mainlib STATIC IMPORTED)

set_property(TARGET gtestlib PROPERTY
  IMPORTED_LOCATION ${GTEST_DIR}/lib/libgtest.a)
set_property(TARGET gtest_mainlib PROPERTY
  IMPORTED_LOCATION ${GTEST_DIR}/lib/libgtest_main.a)

add_dependencies(gtestlib googletest)
add_dependencies(gtest_mainlib googletest)

##############################################################################
# - googlebench ---------------------------------------------------------------

set(GBENCH_DIR ${CMAKE_CURRENT_BINARY_DIR}/benchmark CACHE STRING
  "Path to google benchmark repo")
set(GBENCH_BINARY_DIR ${PROJECT_BINARY_DIR}/benchmark)
set(GBENCH_INSTALL_DIR ${GBENCH_BINARY_DIR}/install)
set(GBENCH_LIB ${GBENCH_INSTALL_DIR}/lib/libbenchmark.a)
include(ExternalProject)
ExternalProject_Add(benchmark
  GIT_REPOSITORY    https://github.com/google/benchmark.git
  GIT_TAG           bf4f2ea0bd1180b34718ac26eb79b170a4f6290e
  PREFIX            ${GBENCH_DIR}
  CMAKE_ARGS        -DBENCHMARK_ENABLE_GTEST_TESTS=OFF
                    -DBENCHMARK_ENABLE_TESTING=OFF
                    -DCMAKE_INSTALL_PREFIX=<INSTALL_DIR>
                    -DCMAKE_BUILD_TYPE=Release
                    -DCMAKE_INSTALL_LIBDIR=lib
  BUILD_BYPRODUCTS  ${GBENCH_DIR}/lib/libbenchmark.a
  UPDATE_COMMAND    "")
add_library(benchmarklib STATIC IMPORTED)
add_dependencies(benchmarklib benchmark)
set_property(TARGET benchmarklib PROPERTY
  IMPORTED_LOCATION ${GBENCH_DIR}/lib/libbenchmark.a)

# dependencies will be added in sequence, so if a new project `project_b` is added
# after `project_a`, please add the dependency add_dependencies(project_b project_a)
# This allows the cloning to happen sequentially, enhancing the printing at
# compile time, helping significantly to troubleshoot build issues.

# TODO: Change to using build.sh and make targets instead of this

if(CUB_IS_PART_OF_CTK)
  add_dependencies(cutlass raft)
else()
  add_dependencies(cub raft)
  add_dependencies(cutlass cub)
endif(CUB_IS_PART_OF_CTK)
add_dependencies(spdlog cutlass)
add_dependencies(googletest spdlog)
add_dependencies(benchmark googletest)
add_dependencies(FAISS::FAISS benchmark)
add_dependencies(FAISS::FAISS faiss)
<|MERGE_RESOLUTION|>--- conflicted
+++ resolved
@@ -152,71 +152,39 @@
 ##############################################################################
 # - faiss --------------------------------------------------------------------
 
-<<<<<<< HEAD
-set(FAISS_DIR ${CMAKE_CURRENT_BINARY_DIR}/faiss CACHE STRING
-  "Path to FAISS source directory")
-ExternalProject_Add(faiss
-  GIT_REPOSITORY    https://github.com/facebookresearch/faiss.git
-  GIT_TAG           v1.6.2
-  CONFIGURE_COMMAND LIBS=-pthread
-                    CPPFLAGS=-w
-                    LDFLAGS=-L${CMAKE_INSTALL_PREFIX}/lib
-                            ${CMAKE_CURRENT_BINARY_DIR}/faiss/src/faiss/configure
-                            --prefix=${CMAKE_CURRENT_BINARY_DIR}/faiss
-                            --with-blas=${BLAS_LIBRARIES}
-                            --with-cuda=${CUDA_TOOLKIT_ROOT_DIR}
-                            --with-cuda-arch=${FAISS_GPU_ARCHS}
-                            -v
-  PREFIX            ${FAISS_DIR}
-  BUILD_COMMAND     make -j${PARALLEL_LEVEL} VERBOSE=1
-  BUILD_BYPRODUCTS  ${FAISS_DIR}/lib/libfaiss.a
-  INSTALL_COMMAND   make -s install > /dev/null
-  UPDATE_COMMAND    ""
-  BUILD_IN_SOURCE   1
-  PATCH_COMMAND     patch -p1 -N < ${CMAKE_CURRENT_SOURCE_DIR}/cmake/faiss_cuda11.patch || true)
-
-ExternalProject_Get_Property(faiss install_dir)
-
-add_library(faisslib STATIC IMPORTED)
-
-set_property(TARGET faisslib PROPERTY
-  IMPORTED_LOCATION ${FAISS_DIR}/lib/libfaiss.a)
-
-=======
 if(BUILD_STATIC_FAISS)
-	set(FAISS_DIR ${CMAKE_CURRENT_BINARY_DIR}/faiss CACHE STRING
-	  "Path to FAISS source directory")
-	ExternalProject_Add(faiss
-	  GIT_REPOSITORY    https://github.com/facebookresearch/faiss.git
-	  GIT_TAG           v1.6.2
-	  CONFIGURE_COMMAND LIBS=-pthread
-	                    CPPFLAGS=-w
-	                    LDFLAGS=-L${CMAKE_INSTALL_PREFIX}/lib
-	                            ${CMAKE_CURRENT_BINARY_DIR}/faiss/src/faiss/configure
-	                            --prefix=${CMAKE_CURRENT_BINARY_DIR}/faiss
-	                            --with-blas=${BLAS_LIBRARIES}
-	                            --with-cuda=${CUDA_TOOLKIT_ROOT_DIR}
-	                            --with-cuda-arch=${FAISS_GPU_ARCHS}
-	                            -v
-	  PREFIX            ${FAISS_DIR}
-	  BUILD_COMMAND     make -j${PARALLEL_LEVEL} VERBOSE=1
-	  BUILD_BYPRODUCTS  ${FAISS_DIR}/lib/libfaiss.a
-	  INSTALL_COMMAND   make -s install > /dev/null
-	  UPDATE_COMMAND    ""
-	  BUILD_IN_SOURCE   1)
-
-	ExternalProject_Get_Property(faiss install_dir)
-
-	add_library(FAISS::FAISS STATIC IMPORTED)
-
-	set_property(TARGET FAISS::FAISS PROPERTY
-	  IMPORTED_LOCATION ${FAISS_DIR}/lib/libfaiss.a)
-	set(FAISS_INCLUDE_DIRS "${FAISS_DIR}/src/")
+  set(FAISS_DIR ${CMAKE_CURRENT_BINARY_DIR}/faiss CACHE STRING
+    "Path to FAISS source directory")
+  ExternalProject_Add(faiss
+    GIT_REPOSITORY    https://github.com/facebookresearch/faiss.git
+    GIT_TAG           v1.6.2
+    CONFIGURE_COMMAND LIBS=-pthread
+                      CPPFLAGS=-w
+                      LDFLAGS=-L${CMAKE_INSTALL_PREFIX}/lib
+                               ${CMAKE_CURRENT_BINARY_DIR}/faiss/src/faiss/configure
+	                      --prefix=${CMAKE_CURRENT_BINARY_DIR}/faiss
+	                      --with-blas=${BLAS_LIBRARIES}
+	                      --with-cuda=${CUDA_TOOLKIT_ROOT_DIR}
+	                      --with-cuda-arch=${FAISS_GPU_ARCHS}
+	                      -v
+    PREFIX            ${FAISS_DIR}
+    BUILD_COMMAND     make -j${PARALLEL_LEVEL} VERBOSE=1
+    BUILD_BYPRODUCTS  ${FAISS_DIR}/lib/libfaiss.a
+    INSTALL_COMMAND   make -s install > /dev/null
+    UPDATE_COMMAND    ""
+    BUILD_IN_SOURCE   1
+    PATCH_COMMAND     patch -p1 -N < ${CMAKE_CURRENT_SOURCE_DIR}/cmake/faiss_cuda11.patch || true)
+
+  ExternalProject_Get_Property(faiss install_dir)
+  add_library(FAISS::FAISS STATIC IMPORTED)
+  set_property(TARGET FAISS::FAISS PROPERTY
+    IMPORTED_LOCATION ${FAISS_DIR}/lib/libfaiss.a)
+  set(FAISS_INCLUDE_DIRS "${FAISS_DIR}/src/")
 else()
-	set(FAISS_INSTALL_DIR ENV{FAISS_ROOT})
-	find_package(FAISS REQUIRED)
+  set(FAISS_INSTALL_DIR ENV{FAISS_ROOT})
+  find_package(FAISS REQUIRED)
 endif(BUILD_STATIC_FAISS)
->>>>>>> e5574932
+
 ##############################################################################
 # - treelite build -----------------------------------------------------------
 

--- conflicted
+++ resolved
@@ -204,12 +204,7 @@
     _ucp_eps(eps),
     _size(size),
     _rank(rank),
-    _next_request_id(0),
-<<<<<<< HEAD
-    _verbose(verbose) {
-=======
-    _ucp_handle(NULL) {
->>>>>>> aa6a6965
+    _next_request_id(0) {
   initialize();
   p2p_enabled = true;
 }
@@ -287,16 +282,10 @@
   get_request_id(request);
   ucp_ep_h ep_ptr = (*_ucp_eps)[dest];
 
-<<<<<<< HEAD
   ucp_request *ucp_req = (ucp_request *)malloc(sizeof(ucp_request));
 
   this->_ucp_handler.ucp_isend(ucp_req, ep_ptr, buf, size, tag,
-                               default_tag_mask, getRank(), _verbose);
-=======
-  struct ucp_request *ucp_req =
-    ucp_isend((struct comms_ucp_handle *)_ucp_handle, ep_ptr, buf, size, tag,
-              default_tag_mask, getRank());
->>>>>>> aa6a6965
+                               default_tag_mask, getRank());
 
   CUML_LOG_DEBUG(
     "%d: Created send request [id=%llu], ptr=%llu, to=%llu, ep=%llu", getRank(),
@@ -327,15 +316,9 @@
     tag_mask = any_rank_tag_mask;
   }
 
-<<<<<<< HEAD
   ucp_request *ucp_req = (ucp_request *)malloc(sizeof(ucp_request));
   _ucp_handler.ucp_irecv(ucp_req, _ucp_worker, ep_ptr, buf, size, tag, tag_mask,
-                         source, _verbose);
-=======
-  struct ucp_request *ucp_req =
-    ucp_irecv((struct comms_ucp_handle *)_ucp_handle, _ucp_worker, ep_ptr, buf,
-              size, tag, tag_mask, source);
->>>>>>> aa6a6965
+                         source);
 
   CUML_LOG_DEBUG(
     "%d: Created receive request [id=%llu], ptr=%llu, from=%llu, ep=%llu",

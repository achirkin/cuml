--- conflicted
+++ resolved
@@ -21,15 +21,9 @@
 namespace MLCommon {
 namespace Functions {
 
-<<<<<<< HEAD
-template<typename math_t>
-void sign(math_t *out, const math_t *in, const math_t scalar, const int len,
-            cudaStream_t stream) {
-
-=======
 template<typename math_t, typename idx_type = int>
-void sign(math_t *out, const math_t *in, const math_t scalar, const idx_type len) {
->>>>>>> 49966031
+void sign(math_t *out, const math_t *in, const math_t scalar, const idx_type len,
+           cudaStream_t stream) {
     LinAlg::unaryOp(out, in, len, [scalar] __device__ (math_t in) {
                                             if (in < math_t(0))
                                             	return (math_t(-1) * scalar);
@@ -42,13 +36,8 @@
 
 }
 
-<<<<<<< HEAD
-template<typename math_t>
-void sign(math_t *out, const math_t *in, const int n_len, cudaStream_t stream) {
-=======
 template<typename math_t, typename idx_type = int>
-void sign(math_t *out, const math_t *in, const idx_type n_len) {
->>>>>>> 49966031
+void sign(math_t *out, const math_t *in, const idx_type n_len, cudaStream_t stream) {
     math_t scalar = math_t(1);
     sign(out, in, scalar, n_len, stream);
 }

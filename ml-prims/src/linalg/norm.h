--- conflicted
+++ resolved
@@ -27,39 +27,6 @@
 
 
 /**
-<<<<<<< HEAD
-=======
- * @brief Compute row-wise norm of the input matrix
- * @tparam Type the data type
- * @tparam IdxType Integer type used to for addressing
- * @param dots the output vector of row-wise dot products
- * @param data the input matrix (currently assumed to be row-major)
- * @param D number of columns of data
- * @param N number of rows of data
- * @param type the type of norm to be applied
- * @param stream cuda stream where to launch work
- */
-template <typename Type, typename IdxType = int>
-void rowNorm(Type *dots, const Type *data, IdxType D, IdxType N, NormType type,
-          cudaStream_t stream = 0) {
-  switch (type) {
-    case L1Norm:
-      LinAlg::coalescedReduction(dots, data, D, N, (Type)0,
-                                 false, stream,
-                                 [] __device__(Type in, IdxType i) { return myAbs(in); });
-      break;
-    case L2Norm:
-      LinAlg::coalescedReduction(dots, data, D, N, (Type)0,
-                                 false, stream,
-                                 [] __device__(Type in, IdxType i) { return in * in; });
-      break;
-    default:
-      ASSERT(false, "Invalid norm type passed! [%d]", type);
-  };
-}
-
-/**
->>>>>>> 04f2b3b0
  * @brief Compute row-wise norm of the input matrix and perform fin_op lambda
  *
  * Row-wise norm is useful while computing pairwise distance matrix, for
@@ -68,51 +35,30 @@
  * current implementation is optimized only for bigger values of 'D'.
  *
  * @tparam Type the data type
-<<<<<<< HEAD
- * @tparam Lambda Final op lambda
-=======
  * @tparam Lambda device final lambda
  * @tparam IdxType Integer type used to for addressing
->>>>>>> 04f2b3b0
  * @param dots the output vector of row-wise dot products
  * @param data the input matrix (currently assumed to be row-major)
  * @param D number of columns of data
  * @param N number of rows of data
  * @param type the type of norm to be applied
  * @param rowMajor whether the input is row-major or not
+ * @param stream cuda stream where to launch work
  * @param fin_op the final lambda op
- * @param stream cuda stream where to launch work
  */
-<<<<<<< HEAD
-template <typename Type, typename Lambda = Nop<Type>>
-void rowNorm(Type *dots, const Type *data, int D, int N, NormType type,
-             bool rowMajor, Lambda fin_op = Nop<Type>(),
-             cudaStream_t stream = 0) {
+template <typename Type, typename IdxType = int,
+          typename Lambda = Nop<Type, IdxType>>
+void rowNorm(Type *dots, const Type *data, IdxType D, IdxType N, NormType type,
+             bool rowMajor, cudaStream_t stream,
+             Lambda fin_op = Nop<Type, IdxType>()) {
   switch (type) {
     case L1Norm:
       LinAlg::reduce(dots, data, D, N, (Type)0, rowMajor, true, stream, false,
-                     L1Op<Type>(), Sum<Type>(), fin_op);
+                     L1Op<Type, IdxType>(), Sum<Type>(), fin_op);
       break;
     case L2Norm:
       LinAlg::reduce(dots, data, D, N, (Type)0, rowMajor, true, stream, false,
                      L2Op<Type>(), Sum<Type>(), fin_op);
-=======
-template <typename Type, typename Lambda, typename IdxType = int>
-void rowNorm(Type *dots, const Type *data, IdxType D, IdxType N, NormType type,
-             Lambda fin_op, cudaStream_t stream = 0) {
-  switch (type) {
-    case L1Norm:
-      LinAlg::coalescedReduction(dots, data, D, N, (Type)0,
-                                 false, stream,
-                                 [] __device__(Type in, IdxType i) { return myAbs(in); }, 
-                                 [] __device__(Type a, Type b) { return a+b; }, fin_op);
-      break;
-    case L2Norm:
-      LinAlg::coalescedReduction(dots, data, D, N, (Type)0,
-                                 false, stream,
-                                 [] __device__(Type in, IdxType i) { return in * in; },
-                                 [] __device__(Type a, Type b) { return a+b; }, fin_op);
->>>>>>> 04f2b3b0
       break;
     default:
       ASSERT(false, "Invalid norm type passed! [%d]", type);
@@ -121,39 +67,6 @@
 
 
 /**
-<<<<<<< HEAD
-=======
- * @brief Compute column-wise norm of the input matrix
- * @tparam Type the data type
- * @tparam IdxType Integer type used to for addressing
- * @param dots the output vector of column-wise dot products
- * @param data the input matrix (currently assumed to be row-major)
- * @param D number of columns of data
- * @param N number of rows of data
- * @param type the type of norm to be applied
- * @param stream cuda stream where to launch work
- */
-template <typename Type, typename IdxType = int>
-void colNorm(Type *dots, const Type *data, IdxType D, IdxType N, NormType type,
-             cudaStream_t stream = 0) {
-  switch (type) {
-    case L1Norm:
-      LinAlg::stridedReduction(dots, data, D, N, (Type)0,
-                               false, stream,
-                               [] __device__(Type v, IdxType i) { return myAbs(v); });
-      break;
-    case L2Norm:
-      LinAlg::stridedReduction(dots, data, D, N, (Type)0,
-                               false, stream,
-                               [] __device__(Type v, IdxType i) { return v * v; });
-      break;
-    default:
-      ASSERT(false, "Invalid norm type passed! [%d]", type);
-  };
-}
-
-/**
->>>>>>> 04f2b3b0
  * @brief Compute column-wise norm of the input matrix and perform fin_op
  * @tparam Type the data type
  * @tparam Lambda device final lambda
@@ -164,41 +77,22 @@
  * @param N number of rows of data
  * @param type the type of norm to be applied
  * @param rowMajor whether the input is row-major or not
+ * @param stream cuda stream where to launch work
  * @param fin_op the final lambda op
- * @param stream cuda stream where to launch work
  */
-<<<<<<< HEAD
-template <typename Type, typename Lambda = Nop<Type>>
-void colNorm(Type *dots, const Type *data, int D, int N, NormType type,
-             bool rowMajor, Lambda fin_op = Nop<Type>(),
-             cudaStream_t stream = 0) {
+template <typename Type, typename IdxType = int,
+          typename Lambda = Nop<Type, IdxType>>
+void colNorm(Type *dots, const Type *data, IdxType D, IdxType N, NormType type,
+             bool rowMajor, cudaStream_t stream,
+             Lambda fin_op = Nop<Type, IdxType>()) {
   switch (type) {
     case L1Norm:
       LinAlg::reduce(dots, data, D, N, (Type)0, rowMajor, false, stream, false,
-                     L1Op<Type>(), Sum<Type>(), fin_op);
+                     L1Op<Type, IdxType>(), Sum<Type>(), fin_op);
       break;
     case L2Norm:
       LinAlg::reduce(dots, data, D, N, (Type)0, rowMajor, false, stream, false,
-                     L2Op<Type>(), Sum<Type>(), fin_op);
-=======
-template <typename Type, typename Lambda, typename IdxType = int>
-void colNorm(Type *dots, const Type *data, IdxType D, IdxType N, NormType type,
-             Lambda fin_op, cudaStream_t stream = 0) {
-  switch (type) {
-    case L1Norm:
-      LinAlg::stridedReduction(dots, data, D, N, (Type)0,
-                               false, stream,
-                               [] __device__(Type v, IdxType i) { return myAbs(v); },
-                               [] __device__(Type a, Type b) { return a + b; },
-                               fin_op);
-      break;
-    case L2Norm:
-      LinAlg::stridedReduction(dots, data, D, N, (Type)0,
-                               false, stream,
-                               [] __device__(Type v, IdxType i) { return v * v; },
-                               [] __device__(Type a, Type b) { return a + b; },
-                               fin_op);
->>>>>>> 04f2b3b0
+                     L2Op<Type, IdxType>(), Sum<Type>(), fin_op);
       break;
     default:
       ASSERT(false, "Invalid norm type passed! [%d]", type);

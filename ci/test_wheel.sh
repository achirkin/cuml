#!/bin/bash
# Copyright (c) 2023, NVIDIA CORPORATION.

set -euo pipefail

mkdir -p ./dist
RAPIDS_PY_CUDA_SUFFIX="$(rapids-wheel-ctk-name-gen ${RAPIDS_CUDA_VERSION})"
RAPIDS_PY_WHEEL_NAME="cuml_${RAPIDS_PY_CUDA_SUFFIX}" rapids-download-wheels-from-s3 ./dist

# On arm also need to install CMake because treelite needs to be compiled (no wheels available for arm).
if [[ "$(arch)" == "aarch64" ]]; then
    python -m pip install cmake
fi

<<<<<<< HEAD
# Always install latest dask for testing
python -m pip install git+https://github.com/dask/dask.git@main git+https://github.com/dask/distributed.git@main git+https://github.com/rapidsai/dask-cuda.git@branch-24.02

=======
>>>>>>> f2e9459a
# echo to expand wildcard before adding `[extra]` requires for pip
python -m pip install $(echo ./dist/cuml*.whl)[test]

# Run smoke tests for aarch64 pull requests
if [[ "$(arch)" == "aarch64" && "${RAPIDS_BUILD_TYPE}" == "pull-request" ]]; then
    python ci/wheel_smoke_test_cuml.py
else
    python -m pytest ./python/cuml/tests -k 'not test_sparse_pca_inputs' -n 4 --ignore=python/cuml/tests/dask && python -m pytest ./python/cuml/tests -k 'test_sparse_pca_inputs' && python -m pytest ./python/cuml/tests/dask
fi<|MERGE_RESOLUTION|>--- conflicted
+++ resolved
@@ -12,12 +12,6 @@
     python -m pip install cmake
 fi
 
-<<<<<<< HEAD
-# Always install latest dask for testing
-python -m pip install git+https://github.com/dask/dask.git@main git+https://github.com/dask/distributed.git@main git+https://github.com/rapidsai/dask-cuda.git@branch-24.02
-
-=======
->>>>>>> f2e9459a
 # echo to expand wildcard before adding `[extra]` requires for pip
 python -m pip install $(echo ./dist/cuml*.whl)[test]
 

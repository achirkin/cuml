--- conflicted
+++ resolved
@@ -61,13 +61,11 @@
       "ucx-py=0.12*" \
       "statsmodels" \
       "rapids-xgboost>=0.13" \
-<<<<<<< HEAD
+      "lightgbm" \
       "seaborn" \
       "ipython=7.3*" \
       "jupyterlab"
-=======
-      "lightgbm"
->>>>>>> dd10e453
+      
 
 
 # Install the master version of dask, distributed, and dask-ml

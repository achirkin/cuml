# cuML 0.15.0 (Date TBD)

## New Features
- PR #2554: Hashing Vectorizer and general vectorizer improvements
- PR #2240: Making Dask models pickleable
- PR #2267: CountVectorizer estimator
- PR #2261: Exposing new FAISS metrics through Python API
- PR #2287: Single-GPU TfidfTransformer implementation
- PR #2289: QR SVD solver for MNMG PCA
- PR #2312: column-major support for make_blobs
- PR #2172: Initial support for auto-ARIMA
- PR #2394: Adding cosine & correlation distance for KNN
- PR #2392: PCA can accept sparse inputs, and sparse prim for computing covariance
- PR #2465: Support pandas 1.0+
- PR #2500: Replace UMAP functionality dependency on nvgraph with RAFT Spectral Clustering
- PR #2520: TfidfVectorizer estimator
- PR #2461: Add KNN Sparse Output Functionality

## Improvements
- PR #2336: Eliminate `rmm.device_array` usage
- PR #2262: Using fully shared PartDescriptor in MNMG decomposiition, linear models, and solvers
- PR #2310: Pinning ucx-py to 0.14 to make 0.15 CI pass
- PR #1945: enable clang tidy
- PR #2339: umap performance improvements
- PR #2308: Using fixture for Dask client to eliminate possiblity of not closing
- PR #2345: make C++ logger level definition to be the same as python layer
- PR #2329: Add short commit hash to conda package name
- PR #2362: Implement binary/multi-classification log loss with cupy
- PR #2363: Update threshold and make other changes for stress tests
- PR #2371: Updating MBSGD tests to use larger batches
- PR #2380: Pinning libcumlprims version to ease future updates
- PR #2405: Remove references to deprecated RMM headers.
- PR #2340: Import ARIMA in the root init file and fix the `test_fit_function` test
- PR #2408: Install meta packages for dependencies
- PR #2417: Move doc customization scripts to Jenkins
- PR #2427: Moving MNMG decomposition to cuml
- PR #2433: Add libcumlprims_mg to CMake
- PR #2420: Add and set convert_dtype default to True in estimator fit methods
- PR #2411: Refactor Mixin classes and use in classifier/regressor estimators
- PR #2442: fix setting RAFT_DIR from the RAFT_PATH env var
- PR #2469: Updating KNN c-api to document all arguments
- PR #2453: Add CumlArray to API doc
- PR #2440: Use Treelite Conda package
- PR #2403: Support for input and output type consistency in logistic regression predict_proba
- PR #2473: Add metrics.roc_auc_score to API docs. Additional readability and minor docs bug fixes
- PR #2468: Add `_n_features_in_` attribute to all single GPU estimators that implement fit
- PR #2480: Moving MNMG glm and solvers to cuml
- PR #2490: Moving MNMG KMeans to cuml
- PR #2483: Moving MNMG KNN to cuml
- PR #2492: Adding additional assertions to mnmg nearest neighbors pytests
- PR #2439: Update dask RF code to have print_detailed function
- PR #2431: Match output of classifier predict with target dtype
- PR #2237: Refactor RF cython code
- PR #2513: Fixing LGTM Analysis Issues
- PR #2099: Raise an error when float64 data is used with dask RF
- PR #2499: Provide access to `cuml.DBSCAN` core samples
- PR #2526: Removing PCA TSQR as a solver due to scalability issues
- PR #2536 Update conda upload versions for new supported CUDA/Python
- PR #2538: Remove Protobuf dependency
- PR #2553: Test pickle protocol 5 support
- PR #2570: Accepting single df or array input in train_test_split
- PR #2566: Remove deprecated cuDF from_gpu_matrix calls
- PR #2577: Fully removing NVGraph dependency for CUDA 11 compatibility
- PR #2575: Speed up TfidfTransformer
- PR #2548: Fix limitation on number of rows usable with tSNE and refactor memory allocation
- PR #2589: including cuda-11 build fixes into raft

## Bug Fixes
- PR #2369: Update RF code to fix set_params memory leak
- PR #2364: Fix for random projection
- PR #2373: Use Treelite Pip package in GPU testing
- PR #2376: Update documentation Links
- PR #2407: fixed batch count in DBScan for integer overflow case
- PR #2413: CumlArray and related methods updates to account for cuDF.Buffer contiguity update
- PR #2424: --singlegpu flag fix on build.sh script
- PR #2432: Using correct algo_name for UMAP in benchmark tests
- PR #2445: Restore access to coef_ property of Lasso
- PR #2441: Change p2p_enabled definition to work without ucx
- PR #2447: Drop `nvstrings`
- PR #2450: Update local build to use new gpuCI image
- PR #2454: Mark RF memleak test as XFAIL, because we can't detect memleak reliably
- PR #2455: Use correct field to store data type in `LabelEncoder.fit_transform`
- PR #2475: Fix typo in build.sh
- PR #2496: Fixing indentation for simulate_data in test_fil.py
- PR #2494: Set QN regularization strength consistent with scikit-learn
- PR #2486: Fix cupy input to kmeans init
- PR #2497: Changes to accomodate cuDF unsigned categorical changes
- PR #2209: Fix FIL benchmark for gpuarray-c input
- PR #2507: Import `treelite.sklearn`
- PR #2532: Updating doxygen in new MG headers
- PR #2521: Fixing invalid smem calculation in KNeighborsCLassifier
- PR #2515: Increase tolerance for LogisticRegression test
- PR #2543: Improve numerical stability of QN solver
- PR #2544: Fix Barnes-Hut tSNE not using specified post_learning_rate
- PR #2558: Disabled a long-running FIL test
- PR #2540: Update default value for n_epochs in UMAP to match documentation & sklearn API
- PR #2535: Fix issue with incorrect docker image being used in local build script
- PR #2542: Fix small memory leak in TSNE
- PR #2552: Fixed the length argument of updateDevice calls in RF test
<<<<<<< HEAD
- PR #2565: Fix cell allocation code to avoid loops in quad-tree. Prevent NaNs causing infinite descent
=======
- PR #2563: Update scipy call for arima gradient test
- PR #2569: Fix for cuDF update
- PR #2508: Use keyword parameters in sklearn.datasets.make_* functions
- PR #2573: Considering managed memory as device type on checking for KMeans 
- PR #2574: Fixing include path in `tsvd_mg.pyx`
>>>>>>> d16bb1fa

# cuML 0.14.0 (03 Jun 2020)

## New Features
- PR #1994: Support for distributed OneHotEncoder
- PR #1892: One hot encoder implementation with cupy
- PR #1655: Adds python bindings for homogeneity score
- PR #1704: Adds python bindings for completeness score
- PR #1687: Adds python bindings for mutual info score
- PR #1980: prim: added a new write-only unary op prim
- PR #1867: C++: add logging interface support in cuML based spdlog
- PR #1902: Multi class inference in FIL C++ and importing multi-class forests from treelite
- PR #1906: UMAP MNMG
- PR #2067: python: wrap logging interface in cython
- PR #2083: Added dtype, order, and use_full_low_rank to MNMG `make_regression`
- PR #2074: SG and MNMG `make_classification`
- PR #2127: Added order to SG `make_blobs`, and switch from C++ to cupy based implementation
- PR #2057: Weighted k-means
- PR #2256: Add a `make_arima` generator
- PR #2245: ElasticNet, Lasso and Coordinate Descent MNMG
- PR #2242: Pandas input support with output as NumPy arrays by default
- PR #1728: Added notebook testing to gpuCI gpu build

## Improvements
- PR #1931: C++: enabled doxygen docs for all of the C++ codebase
- PR #1944: Support for dask_cudf.core.Series in _extract_partitions
- PR #1947: Cleaning up cmake
- PR #1927: Use Cython's `new_build_ext` (if available)
- PR #1946: Removed zlib dependency from cmake
- PR #1988: C++: cpp bench refactor
- PR #1873: Remove usage of nvstring and nvcat from LabelEncoder
- PR #1968: Update SVC SVR with cuML Array
- PR #1972: updates to our flow to use conda-forge's clang and clang-tools packages
- PR #1974: Reduce ARIMA testing time
- PR #1984: Enable Ninja build
- PR #1985: C++ UMAP parametrizable tests
- PR #2005: Adding missing algorithms to cuml benchmarks and notebook
- PR #2016: Add capability to setup.py and build.sh to fully clean all cython build files and artifacts
- PR #2044: A cuda-memcheck helper wrapper for devs
- PR #2018: Using `cuml.dask.part_utils.extract_partitions` and removing similar, duplicated code
- PR #2019: Enable doxygen build in our nightly doc build CI script
- PR #1996: Cythonize in parallel
- PR #2032: Reduce number of tests for MBSGD to improve CI running time
- PR #2031: Encapsulating UCX-py interactions in singleton
- PR #2029: Add C++ ARIMA log-likelihood benchmark
- PR #2085: Convert TSNE to use CumlArray
- PR #2051: Reduce the time required to run dask pca and dask tsvd tests
- PR #1981: Using CumlArray in kNN and DistributedDataHandler in dask kNN
- PR #2053: Introduce verbosity level in C++ layer instead of boolean `verbose` flag
- PR #2047: Make internal streams non-blocking w.r.t. NULL stream
- PR #2048: Random forest testing speedup
- PR #2058: Use CumlArray in Random Projection
- PR #2068: Updating knn class probabilities to use make_monotonic instead of binary search
- PR #2062: Adding random state to UMAP mnmg tests
- PR #2064: Speed-up K-Means test
- PR #2015: Renaming .h to .cuh in solver, dbscan and svm
- PR #2080: Improved import of sparse FIL forests from treelite
- PR #2090: Upgrade C++ build to C++14 standard
- PR #2089: CI: enabled cuda-memcheck on ml-prims unit-tests during nightly build
- PR #2128: Update Dask RF code to reduce the time required for GPU predict to run
- PR #2125: Build infrastructure to use RAFT
- PR #2131: Update Dask RF fit to use DistributedDataHandler
- PR #2055: Update the metrics notebook to use important cuML models
- PR #2095: Improved import of src_prims/utils.h, making it less ambiguous
- PR #2118: Updating SGD & mini-batch estimators to use CumlArray
- PR #2120: Speeding up dask RandomForest tests
- PR #1883: Use CumlArray in ARIMA
- PR #877: Adding definition of done criteria to wiki
- PR #2135: A few optimizations to UMAP fuzzy simplicial set
- PR #1914: Change the meaning of ARIMA's intercept to match the literature
- PR #2098: Renaming .h to .cuh in decision_tree, glm, pca
- PR #2150: Remove deprecated RMM calls in RMM allocator adapter
- PR #2146: Remove deprecated kalman filter
- PR #2151: Add pytest duration and pytest timeout
- PR #2156: Add Docker 19 support to local gpuci build
- PR #2178: Reduce duplicated code in RF
- PR #2124: Expand tutorial docs and sample notebook
- PR #2175: Allow CPU-only and dataset params for benchmark sweeps
- PR #2186: Refactor cython code to build OPG structs in common utils file
- PR #2180: Add fully single GPU singlegpu python build
- PR #2187: CMake improvements to manage conda environment dependencies
- PR #2185: Add has_sklearn function and use it in datasets/classification.
- PR #2193: Order-independent local shuffle in `cuml.dask.make_regression`
- PR #2204: Update python layer to use the logger interface
- PR #2184: Refoctor headers for holtwinters, rproj, tsvd, tsne, umap
- PR #2199: Remove unncessary notebooks
- PR #2195: Separating fit and transform calls in SG, MNMG PCA to save transform array memory consumption
- PR #2201: Re-enabling UMAP repro tests
- PR #2132: Add SVM C++ benchmarks
- PR #2196: Updates to benchmarks. Moving notebook
- PR #2208: Coordinate Descent, Lasso and ElasticNet CumlArray updates
- PR #2210: Updating KNN tests to evaluate multiple index partitions
- PR #2205: Use timeout to add 2 hour hard limit to dask tests
- PR #2212: Improve DBScan batch count / memory estimation
- PR #2213: Standardized include statements across all cpp source files, updated copyright on all modified files
- PR #2214: Remove utils folder and refactor to common folder
- PR #2220: Final refactoring of all src_prims header files following rules as specified in #1675
- PR #2225: input_to_cuml_array keep order option, test updates and cleanup
- PR #2244: Re-enable slow ARIMA tests as stress tests
- PR #2231: Using OPG structs from `cuml.common` in decomposition algorithms
- PR #2257: Update QN and LogisticRegression to use CumlArray
- PR #2259: Add CumlArray support to Naive Bayes
- PR #2252: Add benchmark for the Gram matrix prims
- PR #2263: Faster serialization for Treelite objects with RF
- PR #2264: Reduce build time for cuML by using make_blobs from libcuml++ interface
- PR #2269: Add docs targets to build.sh and fix python cuml.common docs
- PR #2271: Clarify doc for `_unique` default implementation in OneHotEncoder
- PR #2272: Add docs build.sh script to repository
- PR #2276: Ensure `CumlArray` provided `dtype` conforms
- PR #2281: Rely on cuDF's `Serializable` in `CumlArray`
- PR #2284: Reduce dataset size in SG RF notebook to reduce run time of sklearn
- PR #2285: Increase the threshold for elastic_net test in dask/test_coordinate_descent
- PR #2314: Update FIL default values, documentation and test
- PR #2316: 0.14 release docs additions and fixes
- PR #2320: Add prediction notes to RF docs
- PR #2323: Change verbose levels and parameter name to match Scikit-learn API
- PR #2324: Raise an error if n_bins > number of training samples in RF
- PR #2335: Throw a warning if treelite cannot be imported and `load_from_sklearn` is used

## Bug Fixes
- PR #1939: Fix syntax error in cuml.common.array
- PR #1941: Remove c++ cuda flag that was getting duplicated in CMake
- PR #1971: python: Correctly honor --singlegpu option and CUML_BUILD_PATH env variable
- PR #1969: Update libcumlprims to 0.14
- PR #1973: Add missing mg files for setup.py --singlegpu flag
- PR #1993: Set `umap_transform_reproducibility` tests to xfail
- PR #2004: Refactoring the arguments to `plant()` call
- PR #2017: Fixing memory issue in weak cc prim
- PR #2028: Skipping UMAP knn reproducibility tests until we figure out why its failing in CUDA 10.2
- PR #2024: Fixed cuda-memcheck errors with sample-without-replacement prim
- PR #1540: prims: support for custom math-type used for computation inside adjusted rand index prim
- PR #2077: dask-make blobs arguments to match sklearn
- PR #2059: Make all Scipy imports conditional
- PR #2078: Ignore negative cache indices in get_vecs
- PR #2084: Fixed cuda-memcheck errors with COO unit-tests
- PR #2087: Fixed cuda-memcheck errors with dispersion prim
- PR #2096: Fixed syntax error with nightly build command for memcheck unit-tests
- PR #2115: Fixed contingency matrix prim unit-tests for computing correct golden values
- PR #2107: Fix PCA transform
- PR #2109: input_to_cuml_array __cuda_array_interface__ bugfix
- PR #2117: cuDF __array__ exception small fixes
- PR #2139: CumlArray for adjusted_rand_score
- PR #2140: Returning self in fit model functions
- PR #2144: Remove GPU arch < 60 from CMake build
- PR #2153: Added missing namespaces to some Decision Tree files
- PR #2155: C++: fix doxygen build break
- PR #2161: Replacing depreciated bruteForceKnn
- PR #2162: Use stream in transpose prim
- PR #2165: Fit function test correction
- PR #2166: Fix handling of temp file in RF pickling
- PR #2176: C++: fix for adjusted rand index when input array is all zeros
- PR #2179: Fix clang tools version in libcuml recipe
- PR #2183: Fix RAFT in nightly package
- PR #2191: Fix placement of SVM parameter documentation and add examples
- PR #2212: Fix DBScan results (no propagation of labels through border points)
- PR #2215: Fix the printing of forest object
- PR #2217: Fix opg_utils naming to fix singlegpu build
- PR #2223: Fix bug in ARIMA C++ benchmark
- PR #2224: Temporary fix for CI until new Dask version is released
- PR #2228: Update to use __reduce_ex__ in CumlArray to override cudf.Buffer
- PR #2249: Fix bug in UMAP continuous target metrics
- PR #2258: Fix doxygen build break
- PR #2255: Set random_state for train_test_split function in dask RF
- PR #2275: Fix RF fit memory leak
- PR #2274: Fix parameter name verbose to verbosity in mnmg OneHotEncoder
- PR #2277: Updated cub repo path and branch name
- PR #2282: Fix memory leak in Dask RF concatenation
- PR #2301: Scaling KNN dask tests sample size with n GPUs
- PR #2293: Contiguity fixes for input_to_cuml_array and train_test_split
- PR #2295: Fix convert_to_dtype copy even with same dtype
- PR #2305: Fixed race condition in DBScan
- PR #2354: Fix broken links in README

# cuML 0.13.0 (31 Mar 2020)

## New Features
- PR #1777: Python bindings for entropy
- PR #1742: Mean squared error implementation with cupy
- PR #1817: Confusion matrix implementation with cupy (SNSG and MNMG)
- PR #1766: Mean absolute error implementation with cupy
- PR #1766: Mean squared log error implementation with cupy
- PR #1635: cuML Array shim and configurable output added to cluster methods
- PR #1586: Seasonal ARIMA
- PR #1683: cuml.dask make_regression
- PR #1689: Add framework for cuML Dask serializers
- PR #1709: Add `decision_function()` and `predict_proba()` for LogisticRegression
- PR #1714: Add `print_env.sh` file to gather important environment details
- PR #1750: LinearRegression CumlArray for configurable output
- PR #1814: ROC AUC score implementation with cupy
- PR #1767: Single GPU decomposition models configurable output
- PR #1646: Using FIL to predict in MNMG RF
- PR #1778: Make cuML Handle picklable
- PR #1738: cuml.dask refactor beginning and dask array input option for OLS, Ridge and KMeans
- PR #1874: Add predict_proba function to RF classifier
- PR #1815: Adding KNN parameter to UMAP
- PR #1978: Adding `predict_proba` function to dask RF

## Improvements
- PR #1644: Add `predict_proba()` for FIL binary classifier
- PR #1620: Pickling tests now automatically finds all model classes inheriting from cuml.Base
- PR #1637: Update to newer treelite version with XGBoost 1.0 compatibility
- PR #1632: Fix MBSGD models inheritance, they now inherits from cuml.Base
- PR #1628: Remove submodules from cuML
- PR #1755: Expose the build_treelite function for python
- PR #1649: Add the fil_sparse_format variable option to RF API
- PR #1647: storage_type=AUTO uses SPARSE for large models
- PR #1668: Update the warning statement thrown in RF when the seed is set but n_streams is not 1
- PR #1662: use of direct cusparse calls for coo2csr, instead of depending on nvgraph
- PR #1747: C++: dbscan performance improvements and cleanup
- PR #1697: Making trustworthiness batchable and using proper workspace
- PR #1721: Improving UMAP pytests
- PR #1717: Call `rmm_cupy_allocator` for CuPy allocations
- PR #1718: Import `using_allocator` from `cupy.cuda`
- PR #1723: Update RF Classifier to throw an exception for multi-class pickling
- PR #1726: Decorator to allocate CuPy arrays with RMM
- PR #1719: UMAP random seed reproducibility
- PR #1748: Test serializing `CumlArray` objects
- PR #1776: Refactoring pca/tsvd distributed
- PR #1762: Update CuPy requirement to 7
- PR #1768: C++: Different input and output types for add and subtract prims
- PR #1790: Add support for multiple seeding in k-means++
- PR #1805: Adding new Dask cuda serializers to naive bayes + a trivial perf update
- PR #1812: C++: bench: UMAP benchmark cases added
- PR #1795: Add capability to build CumlArray from bytearray/memoryview objects
- PR #1824: C++: improving the performance of UMAP algo
- PR #1816: Add ARIMA notebook
- PR #1856: Update docs for 0.13
- PR #1827: Add HPO demo Notebook
- PR #1825: `--nvtx` option in `build.sh`
- PR #1847: Update XGBoost version for CI
- PR #1837: Simplify cuML Array construction
- PR #1848: Rely on subclassing for cuML Array serialization
- PR #1866: Minimizing client memory pressure on Naive Bayes
- PR #1788: Removing complexity bottleneck in S-ARIMA
- PR #1873: Remove usage of nvstring and nvcat from LabelEncoder
- PR #1891: Additional improvements to naive bayes tree reduction

## Bug Fixes
- PR #1835 : Fix calling default RF Classification always
- PT #1904: replace cub sort
- PR #1833: Fix depth issue in shallow RF regression estimators
- PR #1770: Warn that KalmanFilter is deprecated
- PR #1775: Allow CumlArray to work with inputs that have no 'strides' in array interface
- PR #1594: Train-test split is now reproducible
- PR #1590: Fix destination directory structure for run-clang-format.py
- PR #1611: Fixing pickling errors for KNN classifier and regressor
- PR #1617: Fixing pickling issues for SVC and SVR
- PR #1634: Fix title in KNN docs
- PR #1627: Adding a check for multi-class data in RF classification
- PR #1654: Skip treelite patch if its already been applied
- PR #1661: Fix nvstring variable name
- PR #1673: Using struct for caching dlsym state in communicator
- PR #1659: TSNE - introduce 'convert_dtype' and refactor class attr 'Y' to 'embedding_'
- PR #1672: Solver 'svd' in Linear and Ridge Regressors when n_cols=1
- PR #1670: Lasso & ElasticNet - cuml Handle added
- PR #1671: Update for accessing cuDF Series pointer
- PR #1652: Support XGBoost 1.0+ models in FIL
- PR #1702: Fix LightGBM-FIL validation test
- PR #1701: test_score kmeans test passing with newer cupy version
- PR #1706: Remove multi-class bug from QuasiNewton
- PR #1699: Limit CuPy to <7.2 temporarily
- PR #1708: Correctly deallocate cuML handles in Cython
- PR #1730: Fixes to KF for test stability (mainly in CUDA 10.2)
- PR #1729: Fixing naive bayes UCX serialization problem in fit()
- PR #1749: bug fix rf classifier/regressor on seg fault in bench
- PR #1751: Updated RF documentation
- PR #1765: Update the checks for using RF GPU predict
- PR #1787: C++: unit-tests to check for RF accuracy. As well as a bug fix to improve RF accuracy
- PR #1793: Updated fil pyx to solve memory leakage issue
- PR #1810: Quickfix - chunkage in dask make_regression
- PR #1842: DistributedDataHandler not properly setting 'multiple'
- PR #1849: Critical fix in ARIMA initial estimate
- PR #1851: Fix for cuDF behavior change for multidimensional arrays
- PR #1852: Remove Thrust warnings
- PR #1868: Turning off IPC caching until it is fixed in UCX-py/UCX
- PR #1876: UMAP exponential decay parameters fix
- PR #1887: Fix hasattr for missing attributes on base models
- PR #1877: Remove resetting index in shuffling in train_test_split
- PR #1893: Updating UCX in comms to match current UCX-py
- PR #1888: Small train_test_split test fix
- PR #1899: Fix dask `extract_partitions()`, remove transformation as instance variable in PCA and TSVD and match sklearn APIs
- PR #1920: Temporarily raising threshold for UMAP reproducibility tests
- PR #1918: Create memleak fixture to skip memleak tests in CI for now
- PR #1926: Update batch matrix test margins
- PR #1925: Fix failing dask tests
- PR #1936: Update DaskRF regression test to xfail
- PR #1932: Isolating cause of make_blobs failure
- PR #1951: Dask Random forest regression CPU predict bug fix
- PR #1948: Adjust BatchedMargin margin and disable tests temporarily
- PR #1950: Fix UMAP test failure


# cuML 0.12.0 (04 Feb 2020)

## New Features
- PR #1483: prims: Fused L2 distance and nearest-neighbor prim
- PR #1494: bench: ml-prims benchmark
- PR #1514: bench: Fused L2 NN prim benchmark
- PR #1411: Cython side of MNMG OLS
- PR #1520: Cython side of MNMG Ridge Regression
- PR #1516: Suppor Vector Regression (epsilon-SVR)

## Improvements
- PR #1638: Update cuml/docs/README.md
- PR #1468: C++: updates to clang format flow to make it more usable among devs
- PR #1473: C++: lazy initialization of "costly" resources inside cumlHandle
- PR #1443: Added a new overloaded GEMM primitive
- PR #1489: Enabling deep trees using Gather tree builder
- PR #1463: Update FAISS submodule to 1.6.1
- PR #1488: Add codeowners
- PR #1432: Row-major (C-style) GPU arrays for benchmarks
- PR #1490: Use dask master instead of conda package for testing
- PR #1375: Naive Bayes & Distributed Naive Bayes
- PR #1377: Add GPU array support for FIL benchmarking
- PR #1493: kmeans: add tiling support for 1-NN computation and use fusedL2-1NN prim for L2 distance metric
- PR #1532: Update CuPy to >= 6.6 and allow 7.0
- PR #1528: Re-enabling KNN using dynamic library loading for UCX in communicator
- PR #1545: Add conda environment version updates to ci script
- PR #1541: Updates for libcudf++ Python refactor
- PR #1555: FIL-SKL, an SKLearn-based benchmark for FIL
- PR #1537: Improve pickling and scoring suppport for many models to support hyperopt
- PR #1551: Change custom kernel to cupy for col/row order transform
- PR #1533: C++: interface header file separation for SVM
- PR #1560: Helper function to allocate all new CuPy arrays with RMM memory management
- PR #1570: Relax nccl in conda recipes to >=2.4 (matching CI)
- PR #1578: Add missing function information to the cuML documenataion
- PR #1584: Add has_scipy utility function for runtime check
- PR #1583: API docs updates for 0.12
- PR #1591: Updated FIL documentation

## Bug Fixes
- PR #1470: Documentation: add make_regression, fix ARIMA section
- PR #1482: Updated the code to remove sklearn from the mbsgd stress test
- PR #1491: Update dev environments for 0.12
- PR #1512: Updating setup_cpu() in SpeedupComparisonRunner
- PR #1498: Add build.sh to code owners
- PR #1505: cmake: added correct dependencies for prims-bench build
- PR #1534: Removed TODO comment in create_ucp_listeners()
- PR #1548: Fixing umap extra unary op in knn graph
- PR #1547: Fixing MNMG kmeans score. Fixing UMAP pickling before fit(). Fixing UMAP test failures.
- PR #1557: Increasing threshold for kmeans score
- PR #1562: Increasing threshold even higher
- PR #1564: Fixed a typo in function cumlMPICommunicator_impl::syncStream
- PR #1569: Remove Scikit-learn exception and depedenncy in SVM
- PR #1575: Add missing dtype parameter in call to strides to order for CuPy 6.6 code path
- PR #1574: Updated the init file to include SVM
- PR #1589: Fixing the default value for RF and updating mnmg predict to accept cudf
- PR #1601: Fixed wrong datatype used in knn voting kernel

# cuML 0.11.0 (11 Dec 2019)

## New Features

- PR #1295: Cython side of MNMG PCA
- PR #1218: prims: histogram prim
- PR #1129: C++: Separate include folder for C++ API distribution
- PR #1282: OPG KNN MNMG Code (disabled for 0.11)
- PR #1242: Initial implementation of FIL sparse forests
- PR #1194: Initial ARIMA time-series modeling support.
- PR #1286: Importing treelite models as FIL sparse forests
- PR #1285: Fea minimum impurity decrease RF param
- PR #1301: Add make_regression to generate regression datasets
- PR #1322: RF pickling using treelite, protobuf and FIL
- PR #1332: Add option to cuml.dask make_blobs to produce dask array
- PR #1307: Add RF regression benchmark
- PR #1327: Update the code to build treelite with protobuf
- PR #1289: Add Python benchmarking support for FIL
- PR #1371: Cython side of MNMG tSVD
- PR #1386: Expose SVC decision function value

## Improvements
- PR #1170: Use git to clone subprojects instead of git submodules
- PR #1239: Updated the treelite version
- PR #1225: setup.py clone dependencies like cmake and correct include paths
- PR #1224: Refactored FIL to prepare for sparse trees
- PR #1249: Include libcuml.so C API in installed targets
- PR #1259: Conda dev environment updates and use libcumlprims current version in CI
- PR #1277: Change dependency order in cmake for better printing at compile time
- PR #1264: Add -s flag to GPU CI pytest for better error printing
- PR #1271: Updated the Ridge regression documentation
- PR #1283: Updated the cuMl docs to include MBSGD and adjusted_rand_score
- PR #1300: Lowercase parameter versions for FIL algorithms
- PR #1312: Update CuPy to version 6.5 and use conda-forge channel
- PR #1336: Import SciKit-Learn models into FIL
- PR #1314: Added options needed for ASVDb output (CUDA ver, etc.), added option
  to select algos
- PR #1335: Options to print available algorithms and datasets
  in the Python benchmark
- PR #1338: Remove BUILD_ABI references in CI scripts
- PR #1340: Updated unit tests to uses larger dataset
- PR #1351: Build treelite temporarily for GPU CI testing of FIL Scikit-learn
  model importing
- PR #1367: --test-split benchmark parameter for train-test split
- PR #1360: Improved tests for importing SciKit-Learn models into FIL
- PR #1368: Add --num-rows benchmark command line argument
- PR #1351: Build treelite temporarily for GPU CI testing of FIL Scikit-learn model importing
- PR #1366: Modify train_test_split to use CuPy and accept device arrays
- PR #1258: Documenting new MPI communicator for multi-node multi-GPU testing
- PR #1345: Removing deprecated should_downcast argument
- PR #1362: device_buffer in UMAP + Sparse prims
- PR #1376: AUTO value for FIL algorithm
- PR #1408: Updated pickle tests to delete the pre-pickled model to prevent pointer leakage
- PR #1357: Run benchmarks multiple times for CI
- PR #1382: ARIMA optimization: move functions to C++ side
- PR #1392: Updated RF code to reduce duplication of the code
- PR #1444: UCX listener running in its own isolated thread
- PR #1445: Improved performance of FIL sparse trees
- PR #1431: Updated API docs
- PR #1441: Remove unused CUDA conda labels
- PR #1439: Match sklearn 0.22 default n_estimators for RF and fix test errors
- PR #1461: Add kneighbors to API docs

## Bug Fixes
- PR #1281: Making rng.h threadsafe
- PR #1212: Fix cmake git cloning always running configure in subprojects
- PR #1261: Fix comms build errors due to cuml++ include folder changes
- PR #1267: Update build.sh for recent change of building comms in main CMakeLists
- PR #1278: Removed incorrect overloaded instance of eigJacobi
- PR #1302: Updates for numba 0.46
- PR #1313: Updated the RF tests to set the seed and n_streams
- PR #1319: Using machineName arg passed in instead of default for ASV reporting
- PR #1326: Fix illegal memory access in make_regression (bounds issue)
- PR #1330: Fix C++ unit test utils for better handling of differences near zero
- PR #1342: Fix to prevent memory leakage in Lasso and ElasticNet
- PR #1337: Fix k-means init from preset cluster centers
- PR #1354: Fix SVM gamma=scale implementation
- PR #1344: Change other solver based methods to create solver object in init
- PR #1373: Fixing a few small bugs in make_blobs and adding asserts to pytests
- PR #1361: Improve SMO error handling
- PR #1384: Lower expectations on batched matrix tests to prevent CI failures
- PR #1380: Fix memory leaks in ARIMA
- PR #1391: Lower expectations on batched matrix tests even more
- PR #1394: Warning added in svd for cuda version 10.1
- PR #1407: Resolved RF predict issues and updated RF docstring
- PR #1401: Patch for lbfgs solver for logistic regression with no l1 penalty
- PR #1416: train_test_split numba and rmm device_array output bugfix
- PR #1419: UMAP pickle tests are using wrong n_neighbors value for trustworthiness
- PR #1438: KNN Classifier to properly return Dataframe with Dataframe input
- PR #1425: Deprecate seed and use random_state similar to Scikit-learn in train_test_split
- PR #1458: Add joblib as an explicit requirement
- PR #1474: Defer knn mnmg to 0.12 nightly builds and disable ucx-py dependency

# cuML 0.10.0 (16 Oct 2019)

## New Features
- PR #1148: C++ benchmark tool for c++/CUDA code inside cuML
- PR #1071: Selective eigen solver of cuSolver
- PR #1073: Updating RF wrappers to use FIL for GPU accelerated prediction
- PR #1104: CUDA 10.1 support
- PR #1113: prims: new batched make-symmetric-matrix primitive
- PR #1112: prims: new batched-gemv primitive
- PR #855: Added benchmark tools
- PR #1149 Add YYMMDD to version tag for nightly conda packages
- PR #892: General Gram matrices prim
- PR #912: Support Vector Machine
- PR #1274: Updated the RF score function to use GPU predict

## Improvements
- PR #961: High Peformance RF; HIST algo
- PR #1028: Dockerfile updates after dir restructure. Conda env yaml to add statsmodels as a dependency
- PR #1047: Consistent OPG interface for kmeans, based on internal libcumlprims update
- PR #763: Add examples to train_test_split documentation
- PR #1093: Unified inference kernels for different FIL algorithms
- PR #1076: Paying off some UMAP / Spectral tech debt.
- PR #1086: Ensure RegressorMixin scorer uses device arrays
- PR #1110: Adding tests to use default values of parameters of the models
- PR #1108: input_to_host_array function in input_utils for input processing to host arrays
- PR #1114: K-means: Exposing useful params, removing unused params, proxying params in Dask
- PR #1138: Implementing ANY_RANK semantics on irecv
- PR #1142: prims: expose separate InType and OutType for unaryOp and binaryOp
- PR #1115: Moving dask_make_blobs to cuml.dask.datasets. Adding conversion to dask.DataFrame
- PR #1136: CUDA 10.1 CI updates
- PR #1135: K-means: add boundary cases for kmeans||, support finer control with convergence
- PR #1163: Some more correctness improvements. Better verbose printing
- PR #1165: Adding except + in all remaining cython
- PR #1186: Using LocalCUDACluster Pytest fixture
- PR #1173: Docs: Barnes Hut TSNE documentation
- PR #1176: Use new RMM API based on Cython
- PR #1219: Adding custom bench_func and verbose logging to cuml.benchmark
- PR #1247: Improved MNMG RF error checking

## Bug Fixes

- PR #1231: RF respect number of cuda streams from cuml handle
- PR #1230: Rf bugfix memleak in regression
- PR #1208: compile dbscan bug
- PR #1016: Use correct libcumlprims version in GPU CI
- PR #1040: Update version of numba in development conda yaml files
- PR #1043: Updates to accomodate cuDF python code reorganization
- PR #1044: Remove nvidia driver installation from ci/cpu/build.sh
- PR #991: Barnes Hut TSNE Memory Issue Fixes
- PR #1075: Pinning Dask version for consistent CI results
- PR #990: Barnes Hut TSNE Memory Issue Fixes
- PR #1066: Using proper set of workers to destroy nccl comms
- PR #1072: Remove pip requirements and setup
- PR #1074: Fix flake8 CI style check
- PR #1087: Accuracy improvement for sqrt/log in RF max_feature
- PR #1088: Change straggling numba python allocations to use RMM
- PR #1106: Pinning Distributed version to match Dask for consistent CI results
- PR #1116: TSNE CUDA 10.1 Bug Fixes
- PR #1132: DBSCAN Batching Bug Fix
- PR #1162: DASK RF random seed bug fix
- PR #1164: Fix check_dtype arg handling for input_to_dev_array
- PR #1171: SVM prediction bug fix
- PR #1177: Update dask and distributed to 2.5
- PR #1204: Fix SVM crash on Turing
- PR #1199: Replaced sprintf() with snprintf() in THROW()
- PR #1205: Update dask-cuda in yml envs
- PR #1211: Fixing Dask k-means transform bug and adding test
- PR #1236: Improve fix for SMO solvers potential crash on Turing
- PR #1251: Disable compiler optimization for CUDA 10.1 for distance prims
- PR #1260: Small bugfix for major conversion in input_utils
- PR #1276: Fix float64 prediction crash in test_random_forest

# cuML 0.9.0 (21 Aug 2019)

## New Features

- PR #894: Convert RF to treelite format
- PR #826: Jones transformation of params for ARIMA models timeSeries ml-prim
- PR #697: Silhouette Score metric ml-prim
- PR #674: KL Divergence metric ml-prim
- PR #787: homogeneity, completeness and v-measure metrics ml-prim
- PR #711: Mutual Information metric ml-prim
- PR #724: Entropy metric ml-prim
- PR #766: Expose score method based on inertia for KMeans
- PR #823: prims: cluster dispersion metric
- PR #816: Added inverse_transform() for LabelEncoder
- PR #789: prims: sampling without replacement
- PR #813: prims: Col major istance prim
- PR #635: Random Forest & Decision Tree Regression (Single-GPU)
- PR #819: Forest Inferencing Library (FIL)
- PR #829: C++: enable nvtx ranges
- PR #835: Holt-Winters algorithm
- PR #837: treelite for decision forest exchange format
- PR #871: Wrapper for FIL
- PR #870: make_blobs python function
- PR #881: wrappers for accuracy_score and adjusted_rand_score functions
- PR #840: Dask RF classification and regression
- PR #870: make_blobs python function
- PR #879: import of treelite models to FIL
- PR #892: General Gram matrices prim
- PR #883: Adding MNMG Kmeans
- PR #930: Dask RF
- PR #882: TSNE - T-Distributed Stochastic Neighbourhood Embedding
- PR #624: Internals API & Graph Based Dimensionality Reductions Callback
- PR #926: Wrapper for FIL
- PR #994: Adding MPI comm impl for testing / benchmarking MNMG CUDA
- PR #960: Enable using libcumlprims for MG algorithms/prims

## Improvements
- PR #822: build: build.sh update to club all make targets together
- PR #807: Added development conda yml files
- PR #840: Require cmake >= 3.14
- PR #832: Stateless Decision Tree and Random Forest API
- PR #857: Small modifications to comms for utilizing IB w/ Dask
- PR #851: Random forest Stateless API wrappers
- PR #865: High Performance RF
- PR #895: Pretty prints arguments!
- PR #920: Add an empty marker kernel for tracing purposes
- PR #915: syncStream added to cumlCommunicator
- PR #922: Random Forest support in FIL
- PR #911: Update headers to credit CannyLabs BH TSNE implementation
- PR #918: Streamline CUDA_REL environment variable
- PR #924: kmeans: updated APIs to be stateless, refactored code for mnmg support
- PR #950: global_bias support in FIL
- PR #773: Significant improvements to input checking of all classes and common input API for Python
- PR #957: Adding docs to RF & KMeans MNMG. Small fixes for release
- PR #965: Making dask-ml a hard dependency
- PR #976: Update api.rst for new 0.9 classes
- PR #973: Use cudaDeviceGetAttribute instead of relying on cudaDeviceProp object being passed
- PR #978: Update README for 0.9
- PR #1009: Fix references to notebooks-contrib
- PR #1015: Ability to control the number of internal streams in cumlHandle_impl via cumlHandle
- PR #1175: Add more modules to docs ToC

## Bug Fixes

- PR #923: Fix misshapen level/trend/season HoltWinters output
- PR #831: Update conda package dependencies to cudf 0.9
- PR #772: Add missing cython headers to SGD and CD
- PR #849: PCA no attribute trans_input_ transform bug fix
- PR #869: Removing incorrect information from KNN Docs
- PR #885: libclang installation fix for GPUCI
- PR #896: Fix typo in comms build instructions
- PR #921: Fix build scripts using incorrect cudf version
- PR #928: TSNE Stability Adjustments
- PR #934: Cache cudaDeviceProp in cumlHandle for perf reasons
- PR #932: Change default param value for RF classifier
- PR #949: Fix dtype conversion tests for unsupported cudf dtypes
- PR #908: Fix local build generated file ownerships
- PR #983: Change RF max_depth default to 16
- PR #987: Change default values for knn
- PR #988: Switch to exact tsne
- PR #991: Cleanup python code in cuml.dask.cluster
- PR #996: ucx_initialized being properly set in CommsContext
- PR #1007: Throws a well defined error when mutigpu is not enabled
- PR #1018: Hint location of nccl in build.sh for CI
- PR #1022: Using random_state to make K-Means MNMG tests deterministic
- PR #1034: Fix typos and formatting issues in RF docs
- PR #1052: Fix the rows_sample dtype to float

# cuML 0.8.0 (27 June 2019)

## New Features

- PR #652: Adjusted Rand Index metric ml-prim
- PR #679: Class label manipulation ml-prim
- PR #636: Rand Index metric ml-prim
- PR #515: Added Random Projection feature
- PR #504: Contingency matrix ml-prim
- PR #644: Add train_test_split utility for cuDF dataframes
- PR #612: Allow Cuda Array Interface, Numba inputs and input code refactor
- PR #641: C: Separate C-wrapper library build to generate libcuml.so
- PR #631: Add nvcategory based ordinal label encoder
- PR #681: Add MBSGDClassifier and MBSGDRegressor classes around SGD
- PR #705: Quasi Newton solver and LogisticRegression Python classes
- PR #670: Add test skipping functionality to build.sh
- PR #678: Random Forest Python class
- PR #684: prims: make_blobs primitive
- PR #673: prims: reduce cols by key primitive
- PR #812: Add cuML Communications API & consolidate Dask cuML

## Improvements

- PR #597: C++ cuML and ml-prims folder refactor
- PR #590: QN Recover from numeric errors
- PR #482: Introduce cumlHandle for pca and tsvd
- PR #573: Remove use of unnecessary cuDF column and series copies
- PR #601: Cython PEP8 cleanup and CI integration
- PR #596: Introduce cumlHandle for ols and ridge
- PR #579: Introduce cumlHandle for cd and sgd, and propagate C++ errors in cython level for cd and sgd
- PR #604: Adding cumlHandle to kNN, spectral methods, and UMAP
- PR #616: Enable clang-format for enforcing coding style
- PR #618: CI: Enable copyright header checks
- PR #622: Updated to use 0.8 dependencies
- PR #626: Added build.sh script, updated CI scripts and documentation
- PR #633: build: Auto-detection of GPU_ARCHS during cmake
- PR #650: Moving brute force kNN to prims. Creating stateless kNN API.
- PR #662: C++: Bulk clang-format updates
- PR #671: Added pickle pytests and correct pickling of Base class
- PR #675: atomicMin/Max(float, double) with integer atomics and bit flipping
- PR #677: build: 'deep-clean' to build.sh to clean faiss build as well
- PR #683: Use stateless c++ API in KNN so that it can be pickled properly
- PR #686: Use stateless c++ API in UMAP so that it can be pickled properly
- PR #695: prims: Refactor pairwise distance
- PR #707: Added stress test and updated documentation for RF
- PR #701: Added emacs temporary file patterns to .gitignore
- PR #606: C++: Added tests for host_buffer and improved device_buffer and host_buffer implementation
- PR #726: Updated RF docs and stress test
- PR #730: Update README and RF docs for 0.8
- PR #744: Random projections generating binomial on device. Fixing tests.
- PR #741: Update API docs for 0.8
- PR #754: Pickling of UMAP/KNN
- PR #753: Made PCA and TSVD picklable
- PR #746: LogisticRegression and QN API docstrings
- PR #820: Updating DEVELOPER GUIDE threading guidelines

## Bug Fixes
- PR #584: Added missing virtual destructor to deviceAllocator and hostAllocator
- PR #620: C++: Removed old unit-test files in ml-prims
- PR #627: C++: Fixed dbscan crash issue filed in 613
- PR #640: Remove setuptools from conda run dependency
- PR #646: Update link in contributing.md
- PR #649: Bug fix to LinAlg::reduce_rows_by_key prim filed in issue #648
- PR #666: fixes to gitutils.py to resolve both string decode and handling of uncommitted files
- PR #676: Fix template parameters in `bernoulli()` implementation.
- PR #685: Make CuPy optional to avoid nccl conda package conflicts
- PR #687: prims: updated tolerance for reduce_cols_by_key unit-tests
- PR #689: Removing extra prints from NearestNeighbors cython
- PR #718: Bug fix for DBSCAN and increasing batch size of sgd
- PR #719: Adding additional checks for dtype of the data
- PR #736: Bug fix for RF wrapper and .cu print function
- PR #547: Fixed issue if C++ compiler is specified via CXX during configure.
- PR #759: Configure Sphinx to render params correctly
- PR #762: Apply threshold to remove flakiness of UMAP tests.
- PR #768: Fixing memory bug from stateless refactor
- PR #782: Nearest neighbors checking properly whether memory should be freed
- PR #783: UMAP was using wrong size for knn computation
- PR #776: Hotfix for self.variables in RF
- PR #777: Fix numpy input bug
- PR #784: Fix jit of shuffle_idx python function
- PR #790: Fix rows_sample input type for RF
- PR #793: Fix for dtype conversion utility for numba arrays without cupy installed
- PR #806: Add a seed for sklearn model in RF test file
- PR #843: Rf quantile fix

# cuML 0.7.0 (10 May 2019)

## New Features

- PR #405: Quasi-Newton GLM Solvers
- PR #277: Add row- and column-wise weighted mean primitive
- PR #424: Add a grid-sync struct for inter-block synchronization
- PR #430: Add R-Squared Score to ml primitives
- PR #463: Add matrix gather to ml primitives
- PR #435: Expose cumlhandle in cython + developer guide
- PR #455: Remove default-stream arguement across ml-prims and cuML
- PR #375: cuml cpp shared library renamed to libcuml++.so
- PR #460: Random Forest & Decision Trees (Single-GPU, Classification)
- PR #491: Add doxygen build target for ml-prims
- PR #505: Add R-Squared Score to python interface
- PR #507: Add coordinate descent for lasso and elastic-net
- PR #511: Add a minmax ml-prim
- PR #516: Added Trustworthiness score feature
- PR #520: Add local build script to mimic gpuCI
- PR #503: Add column-wise matrix sort primitive
- PR #525: Add docs build script to cuML
- PR #528: Remove current KMeans and replace it with a new single GPU implementation built using ML primitives

## Improvements

- PR #481: Refactoring Quasi-Newton to use cumlHandle
- PR #467: Added validity check on cumlHandle_t
- PR #461: Rewrote permute and added column major version
- PR #440: README updates
- PR #295: Improve build-time and the interface e.g., enable bool-OutType, for distance()
- PR #390: Update docs version
- PR #272: Add stream parameters to cublas and cusolver wrapper functions
- PR #447: Added building and running mlprims tests to CI
- PR #445: Lower dbscan memory usage by computing adjacency matrix directly
- PR #431: Add support for fancy iterator input types to LinAlg::reduce_rows_by_key
- PR #394: Introducing cumlHandle API to dbscan and add example
- PR #500: Added CI check for black listed CUDA Runtime API calls
- PR #475: exposing cumlHandle for dbscan from python-side
- PR #395: Edited the CONTRIBUTING.md file
- PR #407: Test files to run stress, correctness and unit tests for cuml algos
- PR #512: generic copy method for copying buffers between device/host
- PR #533: Add cudatoolkit conda dependency
- PR #524: Use cmake find blas and find lapack to pass configure options to faiss
- PR #527: Added notes on UMAP differences from reference implementation
- PR #540: Use latest release version in update-version CI script
- PR #552: Re-enable assert in kmeans tests with xfail as needed
- PR #581: Add shared memory fast col major to row major function back with bound checks
- PR #592: More efficient matrix copy/reverse methods
- PR #721: Added pickle tests for DBSCAN and Random Projections

## Bug Fixes

- PR #334: Fixed segfault in `ML::cumlHandle_impl::destroyResources`
- PR #349: Developer guide clarifications for cumlHandle and cumlHandle_impl
- PR #398: Fix CI scripts to allow nightlies to be uploaded
- PR #399: Skip PCA tests to allow CI to run with driver 418
- PR #422: Issue in the PCA tests was solved and CI can run with driver 418
- PR #409: Add entry to gitmodules to ignore build artifacts
- PR #412: Fix for svdQR function in ml-prims
- PR #438: Code that depended on FAISS was building everytime.
- PR #358: Fixed an issue when switching streams on MLCommon::device_buffer and MLCommon::host_buffer
- PR #434: Fixing bug in CSR tests
- PR #443: Remove defaults channel from ci scripts
- PR #384: 64b index arithmetic updates to the kernels inside ml-prims
- PR #459: Fix for runtime library path of pip package
- PR #464: Fix for C++11 destructor warning in qn
- PR #466: Add support for column-major in LinAlg::*Norm methods
- PR #465: Fixing deadlock issue in GridSync due to consecutive sync calls
- PR #468: Fix dbscan example build failure
- PR #470: Fix resource leakage in Kalman filter python wrapper
- PR #473: Fix gather ml-prim test for change in rng uniform API
- PR #477: Fixes default stream initialization in cumlHandle
- PR #480: Replaced qn_fit() declaration with #include of file containing definition to fix linker error
- PR #495: Update cuDF and RMM versions in GPU ci test scripts
- PR #499: DEVELOPER_GUIDE.md: fixed links and clarified ML::detail::streamSyncer example
- PR #506: Re enable ml-prim tests in CI
- PR #508: Fix for an error with default argument in LinAlg::meanSquaredError
- PR #519: README.md Updates and adding BUILD.md back
- PR #526: Fix the issue of wrong results when fit and transform of PCA are called separately
- PR #531: Fixing missing arguments in updateDevice() for RF
- PR #543: Exposing dbscan batch size through cython API and fixing broken batching
- PR #551: Made use of ZLIB_LIBRARIES consistent between ml_test and ml_mg_test
- PR #557: Modified CI script to run cuML tests before building mlprims and removed lapack flag
- PR #578: Updated Readme.md to add lasso and elastic-net
- PR #580: Fixing cython garbage collection bug in KNN
- PR #577: Use find libz in prims cmake
- PR #594: fixed cuda-memcheck mean_center test failures


# cuML 0.6.1 (09 Apr 2019)

## Bug Fixes

- PR #462 Runtime library path fix for cuML pip package


# cuML 0.6.0 (22 Mar 2019)

## New Features

- PR #249: Single GPU Stochastic Gradient Descent for linear regression, logistic regression, and linear svm with L1, L2, and elastic-net penalties.
- PR #247: Added "proper" CUDA API to cuML
- PR #235: NearestNeighbors MG Support
- PR #261: UMAP Algorithm
- PR #290: NearestNeighbors numpy MG Support
- PR #303: Reusable spectral embedding / clustering
- PR #325: Initial support for single process multi-GPU OLS and tSVD
- PR #271: Initial support for hyperparameter optimization with dask for many models

## Improvements

- PR #144: Dockerfile update and docs for LinearRegression and Kalman Filter.
- PR #168: Add /ci/gpu/build.sh file to cuML
- PR #167: Integrating full-n-final ml-prims repo inside cuml
- PR #198: (ml-prims) Removal of *MG calls + fixed a bug in permute method
- PR #194: Added new ml-prims for supporting LASSO regression.
- PR #114: Building faiss C++ api into libcuml
- PR #64: Using FAISS C++ API in cuML and exposing bindings through cython
- PR #208: Issue ml-common-3: Math.h: swap thrust::for_each with binaryOp,unaryOp
- PR #224: Improve doc strings for readable rendering with readthedocs
- PR #209: Simplify README.md, move build instructions to BUILD.md
- PR #218: Fix RNG to use given seed and adjust RNG test tolerances.
- PR #225: Support for generating random integers
- PR #215: Refactored LinAlg::norm to Stats::rowNorm and added Stats::colNorm
- PR #234: Support for custom output type and passing index value to main_op in *Reduction kernels
- PR #230: Refactored the cuda_utils header
- PR #236: Refactored cuml python package structure to be more sklearn like
- PR #232: Added reduce_rows_by_key
- PR #246: Support for 2 vectors in the matrix vector operator
- PR #244: Fix for single GPU OLS and Ridge to support one column training data
- PR #271: Added get_params and set_params functions for linear and ridge regression
- PR #253: Fix for issue #250-reduce_rows_by_key failed memcheck for small nkeys
- PR #269: LinearRegression, Ridge Python docs update and cleaning
- PR #322: set_params updated
- PR #237: Update build instructions
- PR #275: Kmeans use of faster gpu_matrix
- PR #288: Add n_neighbors to NearestNeighbors constructor
- PR #302: Added FutureWarning for deprecation of current kmeans algorithm
- PR #312: Last minute cleanup before release
- PR #315: Documentation updating and enhancements
- PR #330: Added ignored argument to pca.fit_transform to map to sklearn's implemenation
- PR #342: Change default ABI to ON
- PR #572: Pulling DBSCAN components into reusable primitives


## Bug Fixes

- PR #193: Fix AttributeError in PCA and TSVD
- PR #211: Fixing inconsistent use of proper batch size calculation in DBSCAN
- PR #202: Adding back ability for users to define their own BLAS
- PR #201: Pass CMAKE CUDA path to faiss/configure script
- PR #200 Avoid using numpy via cimport in KNN
- PR #228: Bug fix: LinAlg::unaryOp with 0-length input
- PR #279: Removing faiss-gpu references in README
- PR #321: Fix release script typo
- PR #327: Update conda requirements for version 0.6 requirements
- PR #352: Correctly calculating numpy chunk sizing for kNN
- PR #345: Run python import as part of package build to trigger compilation
- PR #347: Lowering memory usage of kNN.
- PR #355: Fixing issues with very large numpy inputs to SPMG OLS and tSVD.
- PR #357: Removing FAISS requirement from README
- PR #362: Fix for matVecOp crashing on large input sizes
- PR #366: Index arithmetic issue fix with TxN_t class
- PR #376: Disabled kmeans tests since they are currently too sensitive (see #71)
- PR #380: Allow arbitrary data size on ingress for numba_utils.row_matrix
- PR #385: Fix for long import cuml time in containers and fix for setup_pip
- PR #630: Fixing a missing kneighbors in nearest neighbors python proxy

# cuML 0.5.1 (05 Feb 2019)

## Bug Fixes

- PR #189 Avoid using numpy via cimport to prevent ABI issues in Cython compilation


# cuML 0.5.0 (28 Jan 2019)

## New Features

- PR #66: OLS Linear Regression
- PR #44: Distance calculation ML primitives
- PR #69: Ridge (L2 Regularized) Linear Regression
- PR #103: Linear Kalman Filter
- PR #117: Pip install support
- PR #64: Device to device support from cuML device pointers into FAISS

## Improvements

- PR #56: Make OpenMP optional for building
- PR #67: Github issue templates
- PR #44: Refactored DBSCAN to use ML primitives
- PR #91: Pytest cleanup and sklearn toyset datasets based pytests for kmeans and dbscan
- PR #75: C++ example to use kmeans
- PR #117: Use cmake extension to find any zlib installed in system
- PR #94: Add cmake flag to set ABI compatibility
- PR #139: Move thirdparty submodules to root and add symlinks to new locations
- PR #151: Replace TravisCI testing and conda pkg builds with gpuCI
- PR #164: Add numba kernel for faster column to row major transform
- PR #114: Adding FAISS to cuml build

## Bug Fixes

- PR #48: CUDA 10 compilation warnings fix
- PR #51: Fixes to Dockerfile and docs for new build system
- PR #72: Fixes for GCC 7
- PR #96: Fix for kmeans stack overflow with high number of clusters
- PR #105: Fix for AttributeError in kmeans fit method
- PR #113: Removed old  glm python/cython files
- PR #118: Fix for AttributeError in kmeans predict method
- PR #125: Remove randomized solver option from PCA python bindings


# cuML 0.4.0 (05 Dec 2018)

## New Features

## Improvements

- PR #42: New build system: separation of libcuml.so and cuml python package
- PR #43: Added changelog.md

## Bug Fixes


# cuML 0.3.0 (30 Nov 2018)

## New Features

- PR #33: Added ability to call cuML algorithms using numpy arrays

## Improvements

- PR #24: Fix references of python package from cuML to cuml and start using versioneer for better versioning
- PR #40: Added support for refactored cuDF 0.3.0, updated Conda files
- PR #33: Major python test cleaning, all tests pass with cuDF 0.2.0 and 0.3.0. Preparation for new build system
- PR #34: Updated batch count calculation logic in DBSCAN
- PR #35: Beginning of DBSCAN refactor to use cuML mlprims and general improvements

## Bug Fixes

- PR #30: Fixed batch size bug in DBSCAN that caused crash. Also fixed various locations for potential integer overflows
- PR #28: Fix readthedocs build documentation
- PR #29: Fix pytests for cuml name change from cuML
- PR #33: Fixed memory bug that would cause segmentation faults due to numba releasing memory before it was used. Also fixed row major/column major bugs for different algorithms
- PR #36: Fix kmeans gtest to use device data
- PR #38: cuda\_free bug removed that caused google tests to sometimes pass and sometimes fail randomly
- PR #39: Updated cmake to correctly link with CUDA libraries, add CUDA runtime linking and include source files in compile target

# cuML 0.2.0 (02 Nov 2018)

## New Features

- PR #11: Kmeans algorithm added
- PR #7: FAISS KNN wrapper added
- PR #21: Added Conda install support

## Improvements

- PR #15: Added compatibility with cuDF (from prior pyGDF)
- PR #13: Added FAISS to Dockerfile
- PR #21: Added TravisCI build system for CI and Conda builds

## Bug Fixes

- PR #4: Fixed explained variance bug in TSVD
- PR #5: Notebook bug fixes and updated results


# cuML 0.1.0

Initial release including PCA, TSVD, DBSCAN, ml-prims and cython wrappers<|MERGE_RESOLUTION|>--- conflicted
+++ resolved
@@ -97,16 +97,12 @@
 - PR #2535: Fix issue with incorrect docker image being used in local build script
 - PR #2542: Fix small memory leak in TSNE
 - PR #2552: Fixed the length argument of updateDevice calls in RF test
-<<<<<<< HEAD
 - PR #2565: Fix cell allocation code to avoid loops in quad-tree. Prevent NaNs causing infinite descent
-=======
 - PR #2563: Update scipy call for arima gradient test
 - PR #2569: Fix for cuDF update
 - PR #2508: Use keyword parameters in sklearn.datasets.make_* functions
 - PR #2573: Considering managed memory as device type on checking for KMeans 
 - PR #2574: Fixing include path in `tsvd_mg.pyx`
->>>>>>> d16bb1fa
-
 # cuML 0.14.0 (03 Jun 2020)
 
 ## New Features

# cuML 0.11.0 (Date TBD)

## New Features

- PR #1295: Cython side of MNMG PCA
- PR #1218: prims: histogram prim
- PR #1129: C++: Separate include folder for C++ API distribution
- PR #1282: OPG KNN MNMG
- PR #1242: Initial implementation of FIL sparse forests
- PR #1194: Initial ARIMA time-series modeling support.
- PR #1286: Importing treelite models as FIL sparse forests
- PR #1285: Fea minimum impurity decrease RF param
- PR #1301: Add make_regression to generate regression datasets
- PR #1322: RF pickling using treelite, protobuf and FIL
- PR #1332: Add option to cuml.dask make_blobs to produce dask array
- PR #1307: Add RF regression benchmark
- PR #1327: Update the code to build treelite with protobuf
- PR #1289: Add Python benchmarking support for FIL
- PR #1371: Cython side of MNMG tSVD
- PR #1386: Expose SVC decision function value

## Improvements
- PR #1170: Use git to clone subprojects instead of git submodules
- PR #1239: Updated the treelite version
- PR #1225: setup.py clone dependencies like cmake and correct include paths
- PR #1224: Refactored FIL to prepare for sparse trees
- PR #1249: Include libcuml.so C API in installed targets
- PR #1259: Conda dev environment updates and use libcumlprims current version in CI
- PR #1277: Change dependency order in cmake for better printing at compile time
- PR #1264: Add -s flag to GPU CI pytest for better error printing
- PR #1271: Updated the Ridge regression documentation
- PR #1283: Updated the cuMl docs to include MBSGD and adjusted_rand_score
- PR #1300: Lowercase parameter versions for FIL algorithms
- PR #1312: Update CuPy to version 6.5 and use conda-forge channel
- PR #1336: Import SciKit-Learn models into FIL
- PR #1314: Added options needed for ASVDb output (CUDA ver, etc.), added option
  to select algos
- PR #1335: Options to print available algorithms and datasets
  in the Python benchmark
- PR #1338: Remove BUILD_ABI references in CI scripts
- PR #1340: Updated unit tests to uses larger dataset
- PR #1351: Build treelite temporarily for GPU CI testing of FIL Scikit-learn
  model importing
- PR #1367: --test-split benchmark parameter for train-test split
- PR #1360: Improved tests for importing SciKit-Learn models into FIL
- PR #1368: Add --num-rows benchmark command line argument
- PR #1351: Build treelite temporarily for GPU CI testing of FIL Scikit-learn model importing
- PR #1366: Modify train_test_split to use CuPy and accept device arrays
- PR #1258: Documenting new MPI communicator for multi-node multi-GPU testing
- PR #1345: Removing deprecated should_downcast argument
- PR #1362: device_buffer in UMAP + Sparse prims
<<<<<<< HEAD
- PR #1376: AUTO value for FIL algorithm
=======
- PR #1408: Updated pickle tests to delete the pre-pickled model to prevent pointer leakage
>>>>>>> 4f06012e
- PR #1357: Run benchmarks multiple times for CI
- PR #1382: ARIMA optimization: move functions to C++ side

## Bug Fixes
- PR #1281: Making rng.h threadsafe
- PR #1212: Fix cmake git cloning always running configure in subprojects
- PR #1261: Fix comms build errors due to cuml++ include folder changes
- PR #1267: Update build.sh for recent change of building comms in main CMakeLists
- PR #1278: Removed incorrect overloaded instance of eigJacobi
- PR #1302: Updates for numba 0.46
- PR #1313: Updated the RF tests to set the seed and n_streams
- PR #1319: Using machineName arg passed in instead of default for ASV reporting
- PR #1326: Fix illegal memory access in make_regression (bounds issue)
- PR #1330: Fix C++ unit test utils for better handling of differences near zero
- PR #1342: Fix to prevent memory leakage in Lasso and ElasticNet
- PR #1337: Fix k-means init from preset cluster centers
- PR #1354: Fix SVM gamma=scale implementation
- PR #1344: Change other solver based methods to create solver object in init
- PR #1373: Fixing a few small bugs in make_blobs and adding asserts to pytests
- PR #1361: Improve SMO error handling
- PR #1384: Lower expectations on batched matrix tests to prevent CI failures
- PR #1380: Fix memory leaks in ARIMA
- PR #1391: Lower expectations on batched matrix tests even more
- PR #1394: Warning added in svd for cuda version 10.1
- PR #1407: Resolved RF predict issues and updated RF docstring
- PR #1401: Patch for lbfgs solver for logistic regression with no l1 penalty
- PR #1416: train_test_split numba and rmm device_array output bugfix
- PR #1419: UMAP pickle tests are using wrong n_neighbors value for trustworthiness

# cuML 0.10.0 (16 Oct 2019)

## New Features
- PR #1148: C++ benchmark tool for c++/CUDA code inside cuML
- PR #1071: Selective eigen solver of cuSolver
- PR #1073: Updating RF wrappers to use FIL for GPU accelerated prediction
- PR #1104: CUDA 10.1 support
- PR #1113: prims: new batched make-symmetric-matrix primitive
- PR #1112: prims: new batched-gemv primitive
- PR #855: Added benchmark tools
- PR #1149 Add YYMMDD to version tag for nightly conda packages
- PR #892: General Gram matrices prim
- PR #912: Support Vector Machine
- PR #1274: Updated the RF score function to use GPU predict

## Improvements
- PR #961: High Peformance RF; HIST algo
- PR #1028: Dockerfile updates after dir restructure. Conda env yaml to add statsmodels as a dependency
- PR #1047: Consistent OPG interface for kmeans, based on internal libcumlprims update
- PR #763: Add examples to train_test_split documentation
- PR #1093: Unified inference kernels for different FIL algorithms
- PR #1076: Paying off some UMAP / Spectral tech debt.
- PR #1086: Ensure RegressorMixin scorer uses device arrays
- PR #1110: Adding tests to use default values of parameters of the models
- PR #1108: input_to_host_array function in input_utils for input processing to host arrays
- PR #1114: K-means: Exposing useful params, removing unused params, proxying params in Dask
- PR #1138: Implementing ANY_RANK semantics on irecv
- PR #1142: prims: expose separate InType and OutType for unaryOp and binaryOp
- PR #1115: Moving dask_make_blobs to cuml.dask.datasets. Adding conversion to dask.DataFrame
- PR #1136: CUDA 10.1 CI updates
- PR #1135: K-means: add boundary cases for kmeans||, support finer control with convergence
- PR #1163: Some more correctness improvements. Better verbose printing
- PR #1165: Adding except + in all remaining cython
- PR #1186: Using LocalCUDACluster Pytest fixture
- PR #1173: Docs: Barnes Hut TSNE documentation
- PR #1176: Use new RMM API based on Cython
- PR #1219: Adding custom bench_func and verbose logging to cuml.benchmark
- PR #1247: Improved MNMG RF error checking

## Bug Fixes

- PR #1231: RF respect number of cuda streams from cuml handle
- PR #1230: Rf bugfix memleak in regression
- PR #1208: compile dbscan bug
- PR #1016: Use correct libcumlprims version in GPU CI
- PR #1040: Update version of numba in development conda yaml files
- PR #1043: Updates to accomodate cuDF python code reorganization
- PR #1044: Remove nvidia driver installation from ci/cpu/build.sh
- PR #991: Barnes Hut TSNE Memory Issue Fixes
- PR #1075: Pinning Dask version for consistent CI results
- PR #990: Barnes Hut TSNE Memory Issue Fixes
- PR #1066: Using proper set of workers to destroy nccl comms
- PR #1072: Remove pip requirements and setup
- PR #1074: Fix flake8 CI style check
- PR #1087: Accuracy improvement for sqrt/log in RF max_feature
- PR #1088: Change straggling numba python allocations to use RMM
- PR #1106: Pinning Distributed version to match Dask for consistent CI results
- PR #1116: TSNE CUDA 10.1 Bug Fixes
- PR #1132: DBSCAN Batching Bug Fix
- PR #1162: DASK RF random seed bug fix
- PR #1164: Fix check_dtype arg handling for input_to_dev_array
- PR #1171: SVM prediction bug fix
- PR #1177: Update dask and distributed to 2.5
- PR #1204: Fix SVM crash on Turing
- PR #1199: Replaced sprintf() with snprintf() in THROW()
- PR #1205: Update dask-cuda in yml envs
- PR #1211: Fixing Dask k-means transform bug and adding test
- PR #1236: Improve fix for SMO solvers potential crash on Turing
- PR #1251: Disable compiler optimization for CUDA 10.1 for distance prims
- PR #1260: Small bugfix for major conversion in input_utils
- PR #1276: Fix float64 prediction crash in test_random_forest

# cuML 0.9.0 (21 Aug 2019)

## New Features

- PR #894: Convert RF to treelite format
- PR #826: Jones transformation of params for ARIMA models timeSeries ml-prim
- PR #697: Silhouette Score metric ml-prim
- PR #674: KL Divergence metric ml-prim
- PR #787: homogeneity, completeness and v-measure metrics ml-prim
- PR #711: Mutual Information metric ml-prim
- PR #724: Entropy metric ml-prim
- PR #766: Expose score method based on inertia for KMeans
- PR #823: prims: cluster dispersion metric
- PR #816: Added inverse_transform() for LabelEncoder
- PR #789: prims: sampling without replacement
- PR #813: prims: Col major istance prim
- PR #635: Random Forest & Decision Tree Regression (Single-GPU)
- PR #819: Forest Inferencing Library (FIL)
- PR #829: C++: enable nvtx ranges
- PR #835: Holt-Winters algorithm
- PR #837: treelite for decision forest exchange format
- PR #871: Wrapper for FIL
- PR #870: make_blobs python function
- PR #881: wrappers for accuracy_score and adjusted_rand_score functions
- PR #840: Dask RF classification and regression
- PR #870: make_blobs python function
- PR #879: import of treelite models to FIL
- PR #892: General Gram matrices prim
- PR #883: Adding MNMG Kmeans
- PR #930: Dask RF
- PR #882: TSNE - T-Distributed Stochastic Neighbourhood Embedding
- PR #624: Internals API & Graph Based Dimensionality Reductions Callback
- PR #926: Wrapper for FIL
- PR #994: Adding MPI comm impl for testing / benchmarking MNMG CUDA
- PR #960: Enable using libcumlprims for MG algorithms/prims

## Improvements
- PR #822: build: build.sh update to club all make targets together
- PR #807: Added development conda yml files
- PR #840: Require cmake >= 3.14
- PR #832: Stateless Decision Tree and Random Forest API
- PR #857: Small modifications to comms for utilizing IB w/ Dask
- PR #851: Random forest Stateless API wrappers
- PR #865: High Performance RF
- PR #895: Pretty prints arguments!
- PR #920: Add an empty marker kernel for tracing purposes
- PR #915: syncStream added to cumlCommunicator
- PR #922: Random Forest support in FIL
- PR #911: Update headers to credit CannyLabs BH TSNE implementation
- PR #918: Streamline CUDA_REL environment variable
- PR #924: kmeans: updated APIs to be stateless, refactored code for mnmg support
- PR #950: global_bias support in FIL
- PR #773: Significant improvements to input checking of all classes and common input API for Python
- PR #957: Adding docs to RF & KMeans MNMG. Small fixes for release
- PR #965: Making dask-ml a hard dependency
- PR #976: Update api.rst for new 0.9 classes
- PR #973: Use cudaDeviceGetAttribute instead of relying on cudaDeviceProp object being passed
- PR #978: Update README for 0.9
- PR #1009: Fix references to notebooks-contrib
- PR #1015: Ability to control the number of internal streams in cumlHandle_impl via cumlHandle
- PR #1175: Add more modules to docs ToC

## Bug Fixes

- PR #923: Fix misshapen level/trend/season HoltWinters output
- PR #831: Update conda package dependencies to cudf 0.9
- PR #772: Add missing cython headers to SGD and CD
- PR #849: PCA no attribute trans_input_ transform bug fix
- PR #869: Removing incorrect information from KNN Docs
- PR #885: libclang installation fix for GPUCI
- PR #896: Fix typo in comms build instructions
- PR #921: Fix build scripts using incorrect cudf version
- PR #928: TSNE Stability Adjustments
- PR #934: Cache cudaDeviceProp in cumlHandle for perf reasons
- PR #932: Change default param value for RF classifier
- PR #949: Fix dtype conversion tests for unsupported cudf dtypes
- PR #908: Fix local build generated file ownerships
- PR #983: Change RF max_depth default to 16
- PR #987: Change default values for knn
- PR #988: Switch to exact tsne
- PR #991: Cleanup python code in cuml.dask.cluster
- PR #996: ucx_initialized being properly set in CommsContext
- PR #1007: Throws a well defined error when mutigpu is not enabled
- PR #1018: Hint location of nccl in build.sh for CI
- PR #1022: Using random_state to make K-Means MNMG tests deterministic
- PR #1034: Fix typos and formatting issues in RF docs
- PR #1052: Fix the rows_sample dtype to float

# cuML 0.8.0 (27 June 2019)

## New Features

- PR #652: Adjusted Rand Index metric ml-prim
- PR #679: Class label manipulation ml-prim
- PR #636: Rand Index metric ml-prim
- PR #515: Added Random Projection feature
- PR #504: Contingency matrix ml-prim
- PR #644: Add train_test_split utility for cuDF dataframes
- PR #612: Allow Cuda Array Interface, Numba inputs and input code refactor
- PR #641: C: Separate C-wrapper library build to generate libcuml.so
- PR #631: Add nvcategory based ordinal label encoder
- PR #681: Add MBSGDClassifier and MBSGDRegressor classes around SGD
- PR #705: Quasi Newton solver and LogisticRegression Python classes
- PR #670: Add test skipping functionality to build.sh
- PR #678: Random Forest Python class
- PR #684: prims: make_blobs primitive
- PR #673: prims: reduce cols by key primitive
- PR #812: Add cuML Communications API & consolidate Dask cuML

## Improvements

- PR #597: C++ cuML and ml-prims folder refactor
- PR #590: QN Recover from numeric errors
- PR #482: Introduce cumlHandle for pca and tsvd
- PR #573: Remove use of unnecessary cuDF column and series copies
- PR #601: Cython PEP8 cleanup and CI integration
- PR #596: Introduce cumlHandle for ols and ridge
- PR #579: Introduce cumlHandle for cd and sgd, and propagate C++ errors in cython level for cd and sgd
- PR #604: Adding cumlHandle to kNN, spectral methods, and UMAP
- PR #616: Enable clang-format for enforcing coding style
- PR #618: CI: Enable copyright header checks
- PR #622: Updated to use 0.8 dependencies
- PR #626: Added build.sh script, updated CI scripts and documentation
- PR #633: build: Auto-detection of GPU_ARCHS during cmake
- PR #650: Moving brute force kNN to prims. Creating stateless kNN API.
- PR #662: C++: Bulk clang-format updates
- PR #671: Added pickle pytests and correct pickling of Base class
- PR #675: atomicMin/Max(float, double) with integer atomics and bit flipping
- PR #677: build: 'deep-clean' to build.sh to clean faiss build as well
- PR #683: Use stateless c++ API in KNN so that it can be pickled properly
- PR #686: Use stateless c++ API in UMAP so that it can be pickled properly
- PR #695: prims: Refactor pairwise distance
- PR #707: Added stress test and updated documentation for RF
- PR #701: Added emacs temporary file patterns to .gitignore
- PR #606: C++: Added tests for host_buffer and improved device_buffer and host_buffer implementation
- PR #726: Updated RF docs and stress test
- PR #730: Update README and RF docs for 0.8
- PR #744: Random projections generating binomial on device. Fixing tests.
- PR #741: Update API docs for 0.8
- PR #754: Pickling of UMAP/KNN
- PR #753: Made PCA and TSVD picklable
- PR #746: LogisticRegression and QN API docstrings
- PR #820: Updating DEVELOPER GUIDE threading guidelines

## Bug Fixes
- PR #584: Added missing virtual destructor to deviceAllocator and hostAllocator
- PR #620: C++: Removed old unit-test files in ml-prims
- PR #627: C++: Fixed dbscan crash issue filed in 613
- PR #640: Remove setuptools from conda run dependency
- PR #646: Update link in contributing.md
- PR #649: Bug fix to LinAlg::reduce_rows_by_key prim filed in issue #648
- PR #666: fixes to gitutils.py to resolve both string decode and handling of uncommitted files
- PR #676: Fix template parameters in `bernoulli()` implementation.
- PR #685: Make CuPy optional to avoid nccl conda package conflicts
- PR #687: prims: updated tolerance for reduce_cols_by_key unit-tests
- PR #689: Removing extra prints from NearestNeighbors cython
- PR #718: Bug fix for DBSCAN and increasing batch size of sgd
- PR #719: Adding additional checks for dtype of the data
- PR #736: Bug fix for RF wrapper and .cu print function
- PR #547: Fixed issue if C++ compiler is specified via CXX during configure.
- PR #759: Configure Sphinx to render params correctly
- PR #762: Apply threshold to remove flakiness of UMAP tests.
- PR #768: Fixing memory bug from stateless refactor
- PR #782: Nearest neighbors checking properly whether memory should be freed
- PR #783: UMAP was using wrong size for knn computation
- PR #776: Hotfix for self.variables in RF
- PR #777: Fix numpy input bug
- PR #784: Fix jit of shuffle_idx python function
- PR #790: Fix rows_sample input type for RF
- PR #793: Fix for dtype conversion utility for numba arrays without cupy installed
- PR #806: Add a seed for sklearn model in RF test file
- PR #843: Rf quantile fix

# cuML 0.7.0 (10 May 2019)

## New Features

- PR #405: Quasi-Newton GLM Solvers
- PR #277: Add row- and column-wise weighted mean primitive
- PR #424: Add a grid-sync struct for inter-block synchronization
- PR #430: Add R-Squared Score to ml primitives
- PR #463: Add matrix gather to ml primitives
- PR #435: Expose cumlhandle in cython + developer guide
- PR #455: Remove default-stream arguement across ml-prims and cuML
- PR #375: cuml cpp shared library renamed to libcuml++.so
- PR #460: Random Forest & Decision Trees (Single-GPU, Classification)
- PR #491: Add doxygen build target for ml-prims
- PR #505: Add R-Squared Score to python interface
- PR #507: Add coordinate descent for lasso and elastic-net
- PR #511: Add a minmax ml-prim
- PR #516: Added Trustworthiness score feature
- PR #520: Add local build script to mimic gpuCI
- PR #503: Add column-wise matrix sort primitive
- PR #525: Add docs build script to cuML
- PR #528: Remove current KMeans and replace it with a new single GPU implementation built using ML primitives

## Improvements

- PR #481: Refactoring Quasi-Newton to use cumlHandle
- PR #467: Added validity check on cumlHandle_t
- PR #461: Rewrote permute and added column major version
- PR #440: README updates
- PR #295: Improve build-time and the interface e.g., enable bool-OutType, for distance()
- PR #390: Update docs version
- PR #272: Add stream parameters to cublas and cusolver wrapper functions
- PR #447: Added building and running mlprims tests to CI
- PR #445: Lower dbscan memory usage by computing adjacency matrix directly
- PR #431: Add support for fancy iterator input types to LinAlg::reduce_rows_by_key
- PR #394: Introducing cumlHandle API to dbscan and add example
- PR #500: Added CI check for black listed CUDA Runtime API calls
- PR #475: exposing cumlHandle for dbscan from python-side
- PR #395: Edited the CONTRIBUTING.md file
- PR #407: Test files to run stress, correctness and unit tests for cuml algos
- PR #512: generic copy method for copying buffers between device/host
- PR #533: Add cudatoolkit conda dependency
- PR #524: Use cmake find blas and find lapack to pass configure options to faiss
- PR #527: Added notes on UMAP differences from reference implementation
- PR #540: Use latest release version in update-version CI script
- PR #552: Re-enable assert in kmeans tests with xfail as needed
- PR #581: Add shared memory fast col major to row major function back with bound checks
- PR #592: More efficient matrix copy/reverse methods
- PR #721: Added pickle tests for DBSCAN and Random Projections

## Bug Fixes

- PR #334: Fixed segfault in `ML::cumlHandle_impl::destroyResources`
- PR #349: Developer guide clarifications for cumlHandle and cumlHandle_impl
- PR #398: Fix CI scripts to allow nightlies to be uploaded
- PR #399: Skip PCA tests to allow CI to run with driver 418
- PR #422: Issue in the PCA tests was solved and CI can run with driver 418
- PR #409: Add entry to gitmodules to ignore build artifacts
- PR #412: Fix for svdQR function in ml-prims
- PR #438: Code that depended on FAISS was building everytime.
- PR #358: Fixed an issue when switching streams on MLCommon::device_buffer and MLCommon::host_buffer
- PR #434: Fixing bug in CSR tests
- PR #443: Remove defaults channel from ci scripts
- PR #384: 64b index arithmetic updates to the kernels inside ml-prims
- PR #459: Fix for runtime library path of pip package
- PR #464: Fix for C++11 destructor warning in qn
- PR #466: Add support for column-major in LinAlg::*Norm methods
- PR #465: Fixing deadlock issue in GridSync due to consecutive sync calls
- PR #468: Fix dbscan example build failure
- PR #470: Fix resource leakage in Kalman filter python wrapper
- PR #473: Fix gather ml-prim test for change in rng uniform API
- PR #477: Fixes default stream initialization in cumlHandle
- PR #480: Replaced qn_fit() declaration with #include of file containing definition to fix linker error
- PR #495: Update cuDF and RMM versions in GPU ci test scripts
- PR #499: DEVELOPER_GUIDE.md: fixed links and clarified ML::detail::streamSyncer example
- PR #506: Re enable ml-prim tests in CI
- PR #508: Fix for an error with default argument in LinAlg::meanSquaredError
- PR #519: README.md Updates and adding BUILD.md back
- PR #526: Fix the issue of wrong results when fit and transform of PCA are called separately
- PR #531: Fixing missing arguments in updateDevice() for RF
- PR #543: Exposing dbscan batch size through cython API and fixing broken batching
- PR #551: Made use of ZLIB_LIBRARIES consistent between ml_test and ml_mg_test
- PR #557: Modified CI script to run cuML tests before building mlprims and removed lapack flag
- PR #578: Updated Readme.md to add lasso and elastic-net
- PR #580: Fixing cython garbage collection bug in KNN
- PR #577: Use find libz in prims cmake
- PR #594: fixed cuda-memcheck mean_center test failures


# cuML 0.6.1 (09 Apr 2019)

## Bug Fixes

- PR #462 Runtime library path fix for cuML pip package


# cuML 0.6.0 (22 Mar 2019)

## New Features

- PR #249: Single GPU Stochastic Gradient Descent for linear regression, logistic regression, and linear svm with L1, L2, and elastic-net penalties.
- PR #247: Added "proper" CUDA API to cuML
- PR #235: NearestNeighbors MG Support
- PR #261: UMAP Algorithm
- PR #290: NearestNeighbors numpy MG Support
- PR #303: Reusable spectral embedding / clustering
- PR #325: Initial support for single process multi-GPU OLS and tSVD
- PR #271: Initial support for hyperparameter optimization with dask for many models

## Improvements

- PR #144: Dockerfile update and docs for LinearRegression and Kalman Filter.
- PR #168: Add /ci/gpu/build.sh file to cuML
- PR #167: Integrating full-n-final ml-prims repo inside cuml
- PR #198: (ml-prims) Removal of *MG calls + fixed a bug in permute method
- PR #194: Added new ml-prims for supporting LASSO regression.
- PR #114: Building faiss C++ api into libcuml
- PR #64: Using FAISS C++ API in cuML and exposing bindings through cython
- PR #208: Issue ml-common-3: Math.h: swap thrust::for_each with binaryOp,unaryOp
- PR #224: Improve doc strings for readable rendering with readthedocs
- PR #209: Simplify README.md, move build instructions to BUILD.md
- PR #218: Fix RNG to use given seed and adjust RNG test tolerances.
- PR #225: Support for generating random integers
- PR #215: Refactored LinAlg::norm to Stats::rowNorm and added Stats::colNorm
- PR #234: Support for custom output type and passing index value to main_op in *Reduction kernels
- PR #230: Refactored the cuda_utils header
- PR #236: Refactored cuml python package structure to be more sklearn like
- PR #232: Added reduce_rows_by_key
- PR #246: Support for 2 vectors in the matrix vector operator
- PR #244: Fix for single GPU OLS and Ridge to support one column training data
- PR #271: Added get_params and set_params functions for linear and ridge regression
- PR #253: Fix for issue #250-reduce_rows_by_key failed memcheck for small nkeys
- PR #269: LinearRegression, Ridge Python docs update and cleaning
- PR #322: set_params updated
- PR #237: Update build instructions
- PR #275: Kmeans use of faster gpu_matrix
- PR #288: Add n_neighbors to NearestNeighbors constructor
- PR #302: Added FutureWarning for deprecation of current kmeans algorithm
- PR #312: Last minute cleanup before release
- PR #315: Documentation updating and enhancements
- PR #330: Added ignored argument to pca.fit_transform to map to sklearn's implemenation
- PR #342: Change default ABI to ON
- PR #572: Pulling DBSCAN components into reusable primitives


## Bug Fixes

- PR #193: Fix AttributeError in PCA and TSVD
- PR #211: Fixing inconsistent use of proper batch size calculation in DBSCAN
- PR #202: Adding back ability for users to define their own BLAS
- PR #201: Pass CMAKE CUDA path to faiss/configure script
- PR #200 Avoid using numpy via cimport in KNN
- PR #228: Bug fix: LinAlg::unaryOp with 0-length input
- PR #279: Removing faiss-gpu references in README
- PR #321: Fix release script typo
- PR #327: Update conda requirements for version 0.6 requirements
- PR #352: Correctly calculating numpy chunk sizing for kNN
- PR #345: Run python import as part of package build to trigger compilation
- PR #347: Lowering memory usage of kNN.
- PR #355: Fixing issues with very large numpy inputs to SPMG OLS and tSVD.
- PR #357: Removing FAISS requirement from README
- PR #362: Fix for matVecOp crashing on large input sizes
- PR #366: Index arithmetic issue fix with TxN_t class
- PR #376: Disabled kmeans tests since they are currently too sensitive (see #71)
- PR #380: Allow arbitrary data size on ingress for numba_utils.row_matrix
- PR #385: Fix for long import cuml time in containers and fix for setup_pip
- PR #630: Fixing a missing kneighbors in nearest neighbors python proxy

# cuML 0.5.1 (05 Feb 2019)

## Bug Fixes

- PR #189 Avoid using numpy via cimport to prevent ABI issues in Cython compilation


# cuML 0.5.0 (28 Jan 2019)

## New Features

- PR #66: OLS Linear Regression
- PR #44: Distance calculation ML primitives
- PR #69: Ridge (L2 Regularized) Linear Regression
- PR #103: Linear Kalman Filter
- PR #117: Pip install support
- PR #64: Device to device support from cuML device pointers into FAISS

## Improvements

- PR #56: Make OpenMP optional for building
- PR #67: Github issue templates
- PR #44: Refactored DBSCAN to use ML primitives
- PR #91: Pytest cleanup and sklearn toyset datasets based pytests for kmeans and dbscan
- PR #75: C++ example to use kmeans
- PR #117: Use cmake extension to find any zlib installed in system
- PR #94: Add cmake flag to set ABI compatibility
- PR #139: Move thirdparty submodules to root and add symlinks to new locations
- PR #151: Replace TravisCI testing and conda pkg builds with gpuCI
- PR #164: Add numba kernel for faster column to row major transform
- PR #114: Adding FAISS to cuml build

## Bug Fixes

- PR #48: CUDA 10 compilation warnings fix
- PR #51: Fixes to Dockerfile and docs for new build system
- PR #72: Fixes for GCC 7
- PR #96: Fix for kmeans stack overflow with high number of clusters
- PR #105: Fix for AttributeError in kmeans fit method
- PR #113: Removed old  glm python/cython files
- PR #118: Fix for AttributeError in kmeans predict method
- PR #125: Remove randomized solver option from PCA python bindings


# cuML 0.4.0 (05 Dec 2018)

## New Features

## Improvements

- PR #42: New build system: separation of libcuml.so and cuml python package
- PR #43: Added changelog.md

## Bug Fixes


# cuML 0.3.0 (30 Nov 2018)

## New Features

- PR #33: Added ability to call cuML algorithms using numpy arrays

## Improvements

- PR #24: Fix references of python package from cuML to cuml and start using versioneer for better versioning
- PR #40: Added support for refactored cuDF 0.3.0, updated Conda files
- PR #33: Major python test cleaning, all tests pass with cuDF 0.2.0 and 0.3.0. Preparation for new build system
- PR #34: Updated batch count calculation logic in DBSCAN
- PR #35: Beginning of DBSCAN refactor to use cuML mlprims and general improvements

## Bug Fixes

- PR #30: Fixed batch size bug in DBSCAN that caused crash. Also fixed various locations for potential integer overflows
- PR #28: Fix readthedocs build documentation
- PR #29: Fix pytests for cuml name change from cuML
- PR #33: Fixed memory bug that would cause segmentation faults due to numba releasing memory before it was used. Also fixed row major/column major bugs for different algorithms
- PR #36: Fix kmeans gtest to use device data
- PR #38: cuda\_free bug removed that caused google tests to sometimes pass and sometimes fail randomly
- PR #39: Updated cmake to correctly link with CUDA libraries, add CUDA runtime linking and include source files in compile target

# cuML 0.2.0 (02 Nov 2018)

## New Features

- PR #11: Kmeans algorithm added
- PR #7: FAISS KNN wrapper added
- PR #21: Added Conda install support

## Improvements

- PR #15: Added compatibility with cuDF (from prior pyGDF)
- PR #13: Added FAISS to Dockerfile
- PR #21: Added TravisCI build system for CI and Conda builds

## Bug Fixes

- PR #4: Fixed explained variance bug in TSVD
- PR #5: Notebook bug fixes and updated results


# cuML 0.1.0

Initial release including PCA, TSVD, DBSCAN, ml-prims and cython wrappers<|MERGE_RESOLUTION|>--- conflicted
+++ resolved
@@ -49,11 +49,8 @@
 - PR #1258: Documenting new MPI communicator for multi-node multi-GPU testing
 - PR #1345: Removing deprecated should_downcast argument
 - PR #1362: device_buffer in UMAP + Sparse prims
-<<<<<<< HEAD
 - PR #1376: AUTO value for FIL algorithm
-=======
 - PR #1408: Updated pickle tests to delete the pre-pickled model to prevent pointer leakage
->>>>>>> 4f06012e
 - PR #1357: Run benchmarks multiple times for CI
 - PR #1382: ARIMA optimization: move functions to C++ side
 

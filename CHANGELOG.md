--- conflicted
+++ resolved
@@ -78,11 +78,8 @@
 - PR #2196: Updates to benchmarks. Moving notebook
 - PR #2210: Updating KNN tests to evaluate multiple index partitions
 - PR #2205: Use timeout to add 2 hour hard limit to dask tests
-<<<<<<< HEAD
 - PR #2212: Improve DBScan batch count / memory estimation
-=======
 - PR #2214: Remove utils folder and refactor to common folder
->>>>>>> 9aee75dd
 
 ## Bug Fixes
 - PR #1939: Fix syntax error in cuml.common.array

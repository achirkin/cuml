--- conflicted
+++ resolved
@@ -78,11 +78,8 @@
 - PR #2196: Updates to benchmarks. Moving notebook
 - PR #2210: Updating KNN tests to evaluate multiple index partitions
 - PR #2205: Use timeout to add 2 hour hard limit to dask tests
-<<<<<<< HEAD
+- PR #2214: Remove utils folder and refactor to common folder
 - PR #2220: Final refactoring of all src_prims header files following rules as specified in #1675
-=======
-- PR #2214: Remove utils folder and refactor to common folder
->>>>>>> f73a3c37
 
 ## Bug Fixes
 - PR #1939: Fix syntax error in cuml.common.array

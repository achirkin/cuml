# cuML 0.15.0 (Date TBD)

## New Features
- PR #2287: Single-GPU TfidfTransformer implementation
- PR #2289: QR SVD solver for MNMG PCA
- PR #2312: column-major support for make_blobs

## Improvements
- PR #2336: Eliminate `rmm.device_array` usage
- PR #2262: Using fully shared PartDescriptor in MNMG decomposiition, linear models, and solvers
- PR #2308: Using fixture for Dask client to eliminate possiblity of not closing
- PR #2310: Pinning ucx-py to 0.14 to make 0.15 CI pass
- PR #1945: enable clang tidy
- PR #2345: make C++ logger level definition to be the same as python layer
- PR #2329: Add short commit hash to conda package name
<<<<<<< HEAD
- PR #2099: Raise an error or convert dtype when float64 data is used with dask RF

## Bug Fixes
# cuML 0.14.0 (Date TBD)
=======
- PR #2363: Update threshold and make other changes for stress tests
- PR #2371: Updating MBSGD tests to use larger batches
- PR #2380: Pinning libcumlprims version to ease future updates

## Bug Fixes
- PR #2369: Update RF code to fix set_params memory leak
- PR #2364: Fix for random projection
- PR #2373: Use Treelite Pip package in GPU testing
- PR #2376: Update documentation Links

# cuML 0.14.0 (03 Jun 2020)
>>>>>>> 7b71a658

## New Features
- PR #1994: Support for distributed OneHotEncoder
- PR #1892: One hot encoder implementation with cupy
- PR #1655: Adds python bindings for homogeneity score
- PR #1704: Adds python bindings for completeness score
- PR #1687: Adds python bindings for mutual info score
- PR #1980: prim: added a new write-only unary op prim
- PR #1867: C++: add logging interface support in cuML based spdlog
- PR #1902: Multi class inference in FIL C++ and importing multi-class forests from treelite
- PR #1906: UMAP MNMG
- PR #2067: python: wrap logging interface in cython
- PR #2083: Added dtype, order, and use_full_low_rank to MNMG `make_regression`
- PR #2074: SG and MNMG `make_classification`
- PR #2127: Added order to SG `make_blobs`, and switch from C++ to cupy based implementation
- PR #2057: Weighted k-means
- PR #2256: Add a `make_arima` generator
- PR #2245: ElasticNet, Lasso and Coordinate Descent MNMG
- PR #2242: Pandas input support with output as NumPy arrays by default
- PR #1728: Added notebook testing to gpuCI gpu build

## Improvements
- PR #1931: C++: enabled doxygen docs for all of the C++ codebase
- PR #1944: Support for dask_cudf.core.Series in _extract_partitions
- PR #1947: Cleaning up cmake
- PR #1927: Use Cython's `new_build_ext` (if available)
- PR #1946: Removed zlib dependency from cmake
- PR #1988: C++: cpp bench refactor
- PR #1873: Remove usage of nvstring and nvcat from LabelEncoder
- PR #1968: Update SVC SVR with cuML Array
- PR #1972: updates to our flow to use conda-forge's clang and clang-tools packages
- PR #1974: Reduce ARIMA testing time
- PR #1984: Enable Ninja build
- PR #1985: C++ UMAP parametrizable tests
- PR #2005: Adding missing algorithms to cuml benchmarks and notebook
- PR #2016: Add capability to setup.py and build.sh to fully clean all cython build files and artifacts
- PR #2044: A cuda-memcheck helper wrapper for devs
- PR #2018: Using `cuml.dask.part_utils.extract_partitions` and removing similar, duplicated code
- PR #2019: Enable doxygen build in our nightly doc build CI script
- PR #1996: Cythonize in parallel
- PR #2032: Reduce number of tests for MBSGD to improve CI running time
- PR #2031: Encapsulating UCX-py interactions in singleton
- PR #2029: Add C++ ARIMA log-likelihood benchmark
- PR #2085: Convert TSNE to use CumlArray
- PR #2051: Reduce the time required to run dask pca and dask tsvd tests
- PR #1981: Using CumlArray in kNN and DistributedDataHandler in dask kNN
- PR #2053: Introduce verbosity level in C++ layer instead of boolean `verbose` flag
- PR #2047: Make internal streams non-blocking w.r.t. NULL stream
- PR #2048: Random forest testing speedup
- PR #2058: Use CumlArray in Random Projection
- PR #2068: Updating knn class probabilities to use make_monotonic instead of binary search
- PR #2062: Adding random state to UMAP mnmg tests
- PR #2064: Speed-up K-Means test
- PR #2015: Renaming .h to .cuh in solver, dbscan and svm
- PR #2080: Improved import of sparse FIL forests from treelite
- PR #2090: Upgrade C++ build to C++14 standard
- PR #2089: CI: enabled cuda-memcheck on ml-prims unit-tests during nightly build
- PR #2128: Update Dask RF code to reduce the time required for GPU predict to run
- PR #2125: Build infrastructure to use RAFT
- PR #2131: Update Dask RF fit to use DistributedDataHandler
- PR #2055: Update the metrics notebook to use important cuML models
- PR #2095: Improved import of src_prims/utils.h, making it less ambiguous
- PR #2118: Updating SGD & mini-batch estimators to use CumlArray
- PR #2120: Speeding up dask RandomForest tests
- PR #1883: Use CumlArray in ARIMA
- PR #877: Adding definition of done criteria to wiki
- PR #2135: A few optimizations to UMAP fuzzy simplicial set
- PR #1914: Change the meaning of ARIMA's intercept to match the literature
- PR #2098: Renaming .h to .cuh in decision_tree, glm, pca
- PR #2150: Remove deprecated RMM calls in RMM allocator adapter
- PR #2146: Remove deprecated kalman filter
- PR #2151: Add pytest duration and pytest timeout
- PR #2156: Add Docker 19 support to local gpuci build
- PR #2178: Reduce duplicated code in RF
- PR #2124: Expand tutorial docs and sample notebook
- PR #2175: Allow CPU-only and dataset params for benchmark sweeps
- PR #2186: Refactor cython code to build OPG structs in common utils file
- PR #2180: Add fully single GPU singlegpu python build
- PR #2187: CMake improvements to manage conda environment dependencies
- PR #2185: Add has_sklearn function and use it in datasets/classification.
- PR #2193: Order-independent local shuffle in `cuml.dask.make_regression`
- PR #2204: Update python layer to use the logger interface
- PR #2184: Refoctor headers for holtwinters, rproj, tsvd, tsne, umap
- PR #2199: Remove unncessary notebooks
- PR #2195: Separating fit and transform calls in SG, MNMG PCA to save transform array memory consumption
- PR #2201: Re-enabling UMAP repro tests
- PR #2132: Add SVM C++ benchmarks
- PR #2196: Updates to benchmarks. Moving notebook
- PR #2208: Coordinate Descent, Lasso and ElasticNet CumlArray updates
- PR #2210: Updating KNN tests to evaluate multiple index partitions
- PR #2205: Use timeout to add 2 hour hard limit to dask tests
- PR #2212: Improve DBScan batch count / memory estimation
- PR #2213: Standardized include statements across all cpp source files, updated copyright on all modified files
- PR #2214: Remove utils folder and refactor to common folder
- PR #2220: Final refactoring of all src_prims header files following rules as specified in #1675
- PR #2225: input_to_cuml_array keep order option, test updates and cleanup
- PR #2244: Re-enable slow ARIMA tests as stress tests
- PR #2231: Using OPG structs from `cuml.common` in decomposition algorithms
- PR #2257: Update QN and LogisticRegression to use CumlArray
- PR #2259: Add CumlArray support to Naive Bayes
- PR #2252: Add benchmark for the Gram matrix prims
- PR #2264: Reduce build time for cuML by using make_blobs from libcuml++ interface
- PR #2269: Add docs targets to build.sh and fix python cuml.common docs
- PR #2271: Clarify doc for `_unique` default implementation in OneHotEncoder
- PR #2272: Add docs build.sh script to repository
- PR #2276: Ensure `CumlArray` provided `dtype` conforms
- PR #2281: Rely on cuDF's `Serializable` in `CumlArray`
- PR #2284: Reduce dataset size in SG RF notebook to reduce run time of sklearn
- PR #2285: Increase the threshold for elastic_net test in dask/test_coordinate_descent
- PR #2314: Update FIL default values, documentation and test
- PR #2316: 0.14 release docs additions and fixes
- PR #2320: Add prediction notes to RF docs
- PR #2323: Change verbose levels and parameter name to match Scikit-learn API
- PR #2324: Raise an error if n_bins > number of training samples in RF
- PR #2335: Throw a warning if treelite cannot be imported and `load_from_sklearn` is used

## Bug Fixes
- PR #1939: Fix syntax error in cuml.common.array
- PR #1941: Remove c++ cuda flag that was getting duplicated in CMake
- PR #1971: python: Correctly honor --singlegpu option and CUML_BUILD_PATH env variable
- PR #1969: Update libcumlprims to 0.14
- PR #1973: Add missing mg files for setup.py --singlegpu flag
- PR #1993: Set `umap_transform_reproducibility` tests to xfail
- PR #2004: Refactoring the arguments to `plant()` call
- PR #2017: Fixing memory issue in weak cc prim
- PR #2028: Skipping UMAP knn reproducibility tests until we figure out why its failing in CUDA 10.2
- PR #2024: Fixed cuda-memcheck errors with sample-without-replacement prim
- PR #1540: prims: support for custom math-type used for computation inside adjusted rand index prim
- PR #2077: dask-make blobs arguments to match sklearn
- PR #2059: Make all Scipy imports conditional
- PR #2078: Ignore negative cache indices in get_vecs
- PR #2084: Fixed cuda-memcheck errors with COO unit-tests
- PR #2087: Fixed cuda-memcheck errors with dispersion prim
- PR #2096: Fixed syntax error with nightly build command for memcheck unit-tests
- PR #2115: Fixed contingency matrix prim unit-tests for computing correct golden values
- PR #2107: Fix PCA transform
- PR #2109: input_to_cuml_array __cuda_array_interface__ bugfix
- PR #2117: cuDF __array__ exception small fixes
- PR #2139: CumlArray for adjusted_rand_score
- PR #2140: Returning self in fit model functions
- PR #2144: Remove GPU arch < 60 from CMake build
- PR #2153: Added missing namespaces to some Decision Tree files
- PR #2155: C++: fix doxygen build break
- PR #2161: Replacing depreciated bruteForceKnn
- PR #2162: Use stream in transpose prim
- PR #2165: Fit function test correction
- PR #2166: Fix handling of temp file in RF pickling
- PR #2176: C++: fix for adjusted rand index when input array is all zeros
- PR #2179: Fix clang tools version in libcuml recipe
- PR #2183: Fix RAFT in nightly package
- PR #2191: Fix placement of SVM parameter documentation and add examples
- PR #2212: Fix DBScan results (no propagation of labels through border points)
- PR #2215: Fix the printing of forest object
- PR #2217: Fix opg_utils naming to fix singlegpu build
- PR #2223: Fix bug in ARIMA C++ benchmark
- PR #2224: Temporary fix for CI until new Dask version is released
- PR #2228: Update to use __reduce_ex__ in CumlArray to override cudf.Buffer
- PR #2249: Fix bug in UMAP continuous target metrics
- PR #2258: Fix doxygen build break
- PR #2255: Set random_state for train_test_split function in dask RF
- PR #2275: Fix RF fit memory leak
- PR #2274: Fix parameter name verbose to verbosity in mnmg OneHotEncoder
- PR #2277: Updated cub repo path and branch name
- PR #2282: Fix memory leak in Dask RF concatenation
- PR #2301: Scaling KNN dask tests sample size with n GPUs
- PR #2293: Contiguity fixes for input_to_cuml_array and train_test_split
- PR #2295: Fix convert_to_dtype copy even with same dtype
- PR #2305: Fixed race condition in DBScan
- PR #2354: Fix broken links in README

# cuML 0.13.0 (Date TBD)

## New Features
- PR #1777: Python bindings for entropy
- PR #1742: Mean squared error implementation with cupy
- PR #1817: Confusion matrix implementation with cupy (SNSG and MNMG)
- PR #1766: Mean absolute error implementation with cupy
- PR #1766: Mean squared log error implementation with cupy
- PR #1635: cuML Array shim and configurable output added to cluster methods
- PR #1586: Seasonal ARIMA
- PR #1683: cuml.dask make_regression
- PR #1689: Add framework for cuML Dask serializers
- PR #1709: Add `decision_function()` and `predict_proba()` for LogisticRegression
- PR #1714: Add `print_env.sh` file to gather important environment details
- PR #1750: LinearRegression CumlArray for configurable output
- PR #1814: ROC AUC score implementation with cupy
- PR #1767: Single GPU decomposition models configurable output
- PR #1646: Using FIL to predict in MNMG RF
- PR #1778: Make cuML Handle picklable
- PR #1738: cuml.dask refactor beginning and dask array input option for OLS, Ridge and KMeans
- PR #1874: Add predict_proba function to RF classifier
- PR #1815: Adding KNN parameter to UMAP
- PR #1978: Adding `predict_proba` function to dask RF

## Improvements
- PR #1644: Add `predict_proba()` for FIL binary classifier
- PR #1620: Pickling tests now automatically finds all model classes inheriting from cuml.Base
- PR #1637: Update to newer treelite version with XGBoost 1.0 compatibility
- PR #1632: Fix MBSGD models inheritance, they now inherits from cuml.Base
- PR #1628: Remove submodules from cuML
- PR #1755: Expose the build_treelite function for python
- PR #1649: Add the fil_sparse_format variable option to RF API
- PR #1647: storage_type=AUTO uses SPARSE for large models
- PR #1668: Update the warning statement thrown in RF when the seed is set but n_streams is not 1
- PR #1662: use of direct cusparse calls for coo2csr, instead of depending on nvgraph
- PR #1747: C++: dbscan performance improvements and cleanup
- PR #1697: Making trustworthiness batchable and using proper workspace
- PR #1721: Improving UMAP pytests
- PR #1717: Call `rmm_cupy_allocator` for CuPy allocations
- PR #1718: Import `using_allocator` from `cupy.cuda`
- PR #1723: Update RF Classifier to throw an exception for multi-class pickling
- PR #1726: Decorator to allocate CuPy arrays with RMM
- PR #1719: UMAP random seed reproducibility
- PR #1748: Test serializing `CumlArray` objects
- PR #1776: Refactoring pca/tsvd distributed
- PR #1762: Update CuPy requirement to 7
- PR #1768: C++: Different input and output types for add and subtract prims
- PR #1790: Add support for multiple seeding in k-means++
- PR #1805: Adding new Dask cuda serializers to naive bayes + a trivial perf update
- PR #1812: C++: bench: UMAP benchmark cases added
- PR #1795: Add capability to build CumlArray from bytearray/memoryview objects
- PR #1824: C++: improving the performance of UMAP algo
- PR #1816: Add ARIMA notebook
- PR #1856: Update docs for 0.13
- PR #1827: Add HPO demo Notebook
- PR #1825: `--nvtx` option in `build.sh`
- PR #1847: Update XGBoost version for CI
- PR #1837: Simplify cuML Array construction
- PR #1848: Rely on subclassing for cuML Array serialization
- PR #1866: Minimizing client memory pressure on Naive Bayes
- PR #1788: Removing complexity bottleneck in S-ARIMA
- PR #1873: Remove usage of nvstring and nvcat from LabelEncoder
- PR #1891: Additional improvements to naive bayes tree reduction

## Bug Fixes
- PR #1835 : Fix calling default RF Classification always
- PT #1904: replace cub sort
- PR #1833: Fix depth issue in shallow RF regression estimators
- PR #1770: Warn that KalmanFilter is deprecated
- PR #1775: Allow CumlArray to work with inputs that have no 'strides' in array interface
- PR #1594: Train-test split is now reproducible
- PR #1590: Fix destination directory structure for run-clang-format.py
- PR #1611: Fixing pickling errors for KNN classifier and regressor
- PR #1617: Fixing pickling issues for SVC and SVR
- PR #1634: Fix title in KNN docs
- PR #1627: Adding a check for multi-class data in RF classification
- PR #1654: Skip treelite patch if its already been applied
- PR #1661: Fix nvstring variable name
- PR #1673: Using struct for caching dlsym state in communicator
- PR #1659: TSNE - introduce 'convert_dtype' and refactor class attr 'Y' to 'embedding_'
- PR #1672: Solver 'svd' in Linear and Ridge Regressors when n_cols=1
- PR #1670: Lasso & ElasticNet - cuml Handle added
- PR #1671: Update for accessing cuDF Series pointer
- PR #1652: Support XGBoost 1.0+ models in FIL
- PR #1702: Fix LightGBM-FIL validation test
- PR #1701: test_score kmeans test passing with newer cupy version
- PR #1706: Remove multi-class bug from QuasiNewton
- PR #1699: Limit CuPy to <7.2 temporarily
- PR #1708: Correctly deallocate cuML handles in Cython
- PR #1730: Fixes to KF for test stability (mainly in CUDA 10.2)
- PR #1729: Fixing naive bayes UCX serialization problem in fit()
- PR #1749: bug fix rf classifier/regressor on seg fault in bench
- PR #1751: Updated RF documentation
- PR #1765: Update the checks for using RF GPU predict
- PR #1787: C++: unit-tests to check for RF accuracy. As well as a bug fix to improve RF accuracy
- PR #1793: Updated fil pyx to solve memory leakage issue
- PR #1810: Quickfix - chunkage in dask make_regression
- PR #1842: DistributedDataHandler not properly setting 'multiple'
- PR #1849: Critical fix in ARIMA initial estimate
- PR #1851: Fix for cuDF behavior change for multidimensional arrays
- PR #1852: Remove Thrust warnings
- PR #1868: Turning off IPC caching until it is fixed in UCX-py/UCX
- PR #1876: UMAP exponential decay parameters fix
- PR #1887: Fix hasattr for missing attributes on base models
- PR #1877: Remove resetting index in shuffling in train_test_split
- PR #1893: Updating UCX in comms to match current UCX-py
- PR #1888: Small train_test_split test fix
- PR #1899: Fix dask `extract_partitions()`, remove transformation as instance variable in PCA and TSVD and match sklearn APIs
- PR #1920: Temporarily raising threshold for UMAP reproducibility tests
- PR #1918: Create memleak fixture to skip memleak tests in CI for now
- PR #1926: Update batch matrix test margins
- PR #1925: Fix failing dask tests
- PR #1936: Update DaskRF regression test to xfail
- PR #1932: Isolating cause of make_blobs failure
- PR #1951: Dask Random forest regression CPU predict bug fix
- PR #1948: Adjust BatchedMargin margin and disable tests temporarily
- PR #1950: Fix UMAP test failure



# cuML 0.12.0 (04 Feb 2020)

## New Features
- PR #1483: prims: Fused L2 distance and nearest-neighbor prim
- PR #1494: bench: ml-prims benchmark
- PR #1514: bench: Fused L2 NN prim benchmark
- PR #1411: Cython side of MNMG OLS
- PR #1520: Cython side of MNMG Ridge Regression
- PR #1516: Suppor Vector Regression (epsilon-SVR)

## Improvements
- PR #1638: Update cuml/docs/README.md
- PR #1468: C++: updates to clang format flow to make it more usable among devs
- PR #1473: C++: lazy initialization of "costly" resources inside cumlHandle
- PR #1443: Added a new overloaded GEMM primitive
- PR #1489: Enabling deep trees using Gather tree builder
- PR #1463: Update FAISS submodule to 1.6.1
- PR #1488: Add codeowners
- PR #1432: Row-major (C-style) GPU arrays for benchmarks
- PR #1490: Use dask master instead of conda package for testing
- PR #1375: Naive Bayes & Distributed Naive Bayes
- PR #1377: Add GPU array support for FIL benchmarking
- PR #1493: kmeans: add tiling support for 1-NN computation and use fusedL2-1NN prim for L2 distance metric
- PR #1532: Update CuPy to >= 6.6 and allow 7.0
- PR #1528: Re-enabling KNN using dynamic library loading for UCX in communicator
- PR #1545: Add conda environment version updates to ci script
- PR #1541: Updates for libcudf++ Python refactor
- PR #1555: FIL-SKL, an SKLearn-based benchmark for FIL
- PR #1537: Improve pickling and scoring suppport for many models to support hyperopt
- PR #1551: Change custom kernel to cupy for col/row order transform
- PR #1533: C++: interface header file separation for SVM
- PR #1560: Helper function to allocate all new CuPy arrays with RMM memory management
- PR #1570: Relax nccl in conda recipes to >=2.4 (matching CI)
- PR #1578: Add missing function information to the cuML documenataion
- PR #1584: Add has_scipy utility function for runtime check
- PR #1583: API docs updates for 0.12
- PR #1591: Updated FIL documentation

## Bug Fixes
- PR #1470: Documentation: add make_regression, fix ARIMA section
- PR #1482: Updated the code to remove sklearn from the mbsgd stress test
- PR #1491: Update dev environments for 0.12
- PR #1512: Updating setup_cpu() in SpeedupComparisonRunner
- PR #1498: Add build.sh to code owners
- PR #1505: cmake: added correct dependencies for prims-bench build
- PR #1534: Removed TODO comment in create_ucp_listeners()
- PR #1548: Fixing umap extra unary op in knn graph
- PR #1547: Fixing MNMG kmeans score. Fixing UMAP pickling before fit(). Fixing UMAP test failures.
- PR #1557: Increasing threshold for kmeans score
- PR #1562: Increasing threshold even higher
- PR #1564: Fixed a typo in function cumlMPICommunicator_impl::syncStream
- PR #1569: Remove Scikit-learn exception and depedenncy in SVM
- PR #1575: Add missing dtype parameter in call to strides to order for CuPy 6.6 code path
- PR #1574: Updated the init file to include SVM
- PR #1589: Fixing the default value for RF and updating mnmg predict to accept cudf
- PR #1601: Fixed wrong datatype used in knn voting kernel

# cuML 0.11.0 (11 Dec 2019)

## New Features

- PR #1295: Cython side of MNMG PCA
- PR #1218: prims: histogram prim
- PR #1129: C++: Separate include folder for C++ API distribution
- PR #1282: OPG KNN MNMG Code (disabled for 0.11)
- PR #1242: Initial implementation of FIL sparse forests
- PR #1194: Initial ARIMA time-series modeling support.
- PR #1286: Importing treelite models as FIL sparse forests
- PR #1285: Fea minimum impurity decrease RF param
- PR #1301: Add make_regression to generate regression datasets
- PR #1322: RF pickling using treelite, protobuf and FIL
- PR #1332: Add option to cuml.dask make_blobs to produce dask array
- PR #1307: Add RF regression benchmark
- PR #1327: Update the code to build treelite with protobuf
- PR #1289: Add Python benchmarking support for FIL
- PR #1371: Cython side of MNMG tSVD
- PR #1386: Expose SVC decision function value

## Improvements
- PR #1170: Use git to clone subprojects instead of git submodules
- PR #1239: Updated the treelite version
- PR #1225: setup.py clone dependencies like cmake and correct include paths
- PR #1224: Refactored FIL to prepare for sparse trees
- PR #1249: Include libcuml.so C API in installed targets
- PR #1259: Conda dev environment updates and use libcumlprims current version in CI
- PR #1277: Change dependency order in cmake for better printing at compile time
- PR #1264: Add -s flag to GPU CI pytest for better error printing
- PR #1271: Updated the Ridge regression documentation
- PR #1283: Updated the cuMl docs to include MBSGD and adjusted_rand_score
- PR #1300: Lowercase parameter versions for FIL algorithms
- PR #1312: Update CuPy to version 6.5 and use conda-forge channel
- PR #1336: Import SciKit-Learn models into FIL
- PR #1314: Added options needed for ASVDb output (CUDA ver, etc.), added option
  to select algos
- PR #1335: Options to print available algorithms and datasets
  in the Python benchmark
- PR #1338: Remove BUILD_ABI references in CI scripts
- PR #1340: Updated unit tests to uses larger dataset
- PR #1351: Build treelite temporarily for GPU CI testing of FIL Scikit-learn
  model importing
- PR #1367: --test-split benchmark parameter for train-test split
- PR #1360: Improved tests for importing SciKit-Learn models into FIL
- PR #1368: Add --num-rows benchmark command line argument
- PR #1351: Build treelite temporarily for GPU CI testing of FIL Scikit-learn model importing
- PR #1366: Modify train_test_split to use CuPy and accept device arrays
- PR #1258: Documenting new MPI communicator for multi-node multi-GPU testing
- PR #1345: Removing deprecated should_downcast argument
- PR #1362: device_buffer in UMAP + Sparse prims
- PR #1376: AUTO value for FIL algorithm
- PR #1408: Updated pickle tests to delete the pre-pickled model to prevent pointer leakage
- PR #1357: Run benchmarks multiple times for CI
- PR #1382: ARIMA optimization: move functions to C++ side
- PR #1392: Updated RF code to reduce duplication of the code
- PR #1444: UCX listener running in its own isolated thread
- PR #1445: Improved performance of FIL sparse trees
- PR #1431: Updated API docs
- PR #1441: Remove unused CUDA conda labels
- PR #1439: Match sklearn 0.22 default n_estimators for RF and fix test errors
- PR #1461: Add kneighbors to API docs

## Bug Fixes
- PR #1281: Making rng.h threadsafe
- PR #1212: Fix cmake git cloning always running configure in subprojects
- PR #1261: Fix comms build errors due to cuml++ include folder changes
- PR #1267: Update build.sh for recent change of building comms in main CMakeLists
- PR #1278: Removed incorrect overloaded instance of eigJacobi
- PR #1302: Updates for numba 0.46
- PR #1313: Updated the RF tests to set the seed and n_streams
- PR #1319: Using machineName arg passed in instead of default for ASV reporting
- PR #1326: Fix illegal memory access in make_regression (bounds issue)
- PR #1330: Fix C++ unit test utils for better handling of differences near zero
- PR #1342: Fix to prevent memory leakage in Lasso and ElasticNet
- PR #1337: Fix k-means init from preset cluster centers
- PR #1354: Fix SVM gamma=scale implementation
- PR #1344: Change other solver based methods to create solver object in init
- PR #1373: Fixing a few small bugs in make_blobs and adding asserts to pytests
- PR #1361: Improve SMO error handling
- PR #1384: Lower expectations on batched matrix tests to prevent CI failures
- PR #1380: Fix memory leaks in ARIMA
- PR #1391: Lower expectations on batched matrix tests even more
- PR #1394: Warning added in svd for cuda version 10.1
- PR #1407: Resolved RF predict issues and updated RF docstring
- PR #1401: Patch for lbfgs solver for logistic regression with no l1 penalty
- PR #1416: train_test_split numba and rmm device_array output bugfix
- PR #1419: UMAP pickle tests are using wrong n_neighbors value for trustworthiness
- PR #1438: KNN Classifier to properly return Dataframe with Dataframe input
- PR #1425: Deprecate seed and use random_state similar to Scikit-learn in train_test_split
- PR #1458: Add joblib as an explicit requirement
- PR #1474: Defer knn mnmg to 0.12 nightly builds and disable ucx-py dependency

# cuML 0.10.0 (16 Oct 2019)

## New Features
- PR #1148: C++ benchmark tool for c++/CUDA code inside cuML
- PR #1071: Selective eigen solver of cuSolver
- PR #1073: Updating RF wrappers to use FIL for GPU accelerated prediction
- PR #1104: CUDA 10.1 support
- PR #1113: prims: new batched make-symmetric-matrix primitive
- PR #1112: prims: new batched-gemv primitive
- PR #855: Added benchmark tools
- PR #1149 Add YYMMDD to version tag for nightly conda packages
- PR #892: General Gram matrices prim
- PR #912: Support Vector Machine
- PR #1274: Updated the RF score function to use GPU predict

## Improvements
- PR #961: High Peformance RF; HIST algo
- PR #1028: Dockerfile updates after dir restructure. Conda env yaml to add statsmodels as a dependency
- PR #1047: Consistent OPG interface for kmeans, based on internal libcumlprims update
- PR #763: Add examples to train_test_split documentation
- PR #1093: Unified inference kernels for different FIL algorithms
- PR #1076: Paying off some UMAP / Spectral tech debt.
- PR #1086: Ensure RegressorMixin scorer uses device arrays
- PR #1110: Adding tests to use default values of parameters of the models
- PR #1108: input_to_host_array function in input_utils for input processing to host arrays
- PR #1114: K-means: Exposing useful params, removing unused params, proxying params in Dask
- PR #1138: Implementing ANY_RANK semantics on irecv
- PR #1142: prims: expose separate InType and OutType for unaryOp and binaryOp
- PR #1115: Moving dask_make_blobs to cuml.dask.datasets. Adding conversion to dask.DataFrame
- PR #1136: CUDA 10.1 CI updates
- PR #1135: K-means: add boundary cases for kmeans||, support finer control with convergence
- PR #1163: Some more correctness improvements. Better verbose printing
- PR #1165: Adding except + in all remaining cython
- PR #1186: Using LocalCUDACluster Pytest fixture
- PR #1173: Docs: Barnes Hut TSNE documentation
- PR #1176: Use new RMM API based on Cython
- PR #1219: Adding custom bench_func and verbose logging to cuml.benchmark
- PR #1247: Improved MNMG RF error checking

## Bug Fixes

- PR #1231: RF respect number of cuda streams from cuml handle
- PR #1230: Rf bugfix memleak in regression
- PR #1208: compile dbscan bug
- PR #1016: Use correct libcumlprims version in GPU CI
- PR #1040: Update version of numba in development conda yaml files
- PR #1043: Updates to accomodate cuDF python code reorganization
- PR #1044: Remove nvidia driver installation from ci/cpu/build.sh
- PR #991: Barnes Hut TSNE Memory Issue Fixes
- PR #1075: Pinning Dask version for consistent CI results
- PR #990: Barnes Hut TSNE Memory Issue Fixes
- PR #1066: Using proper set of workers to destroy nccl comms
- PR #1072: Remove pip requirements and setup
- PR #1074: Fix flake8 CI style check
- PR #1087: Accuracy improvement for sqrt/log in RF max_feature
- PR #1088: Change straggling numba python allocations to use RMM
- PR #1106: Pinning Distributed version to match Dask for consistent CI results
- PR #1116: TSNE CUDA 10.1 Bug Fixes
- PR #1132: DBSCAN Batching Bug Fix
- PR #1162: DASK RF random seed bug fix
- PR #1164: Fix check_dtype arg handling for input_to_dev_array
- PR #1171: SVM prediction bug fix
- PR #1177: Update dask and distributed to 2.5
- PR #1204: Fix SVM crash on Turing
- PR #1199: Replaced sprintf() with snprintf() in THROW()
- PR #1205: Update dask-cuda in yml envs
- PR #1211: Fixing Dask k-means transform bug and adding test
- PR #1236: Improve fix for SMO solvers potential crash on Turing
- PR #1251: Disable compiler optimization for CUDA 10.1 for distance prims
- PR #1260: Small bugfix for major conversion in input_utils
- PR #1276: Fix float64 prediction crash in test_random_forest

# cuML 0.9.0 (21 Aug 2019)

## New Features

- PR #894: Convert RF to treelite format
- PR #826: Jones transformation of params for ARIMA models timeSeries ml-prim
- PR #697: Silhouette Score metric ml-prim
- PR #674: KL Divergence metric ml-prim
- PR #787: homogeneity, completeness and v-measure metrics ml-prim
- PR #711: Mutual Information metric ml-prim
- PR #724: Entropy metric ml-prim
- PR #766: Expose score method based on inertia for KMeans
- PR #823: prims: cluster dispersion metric
- PR #816: Added inverse_transform() for LabelEncoder
- PR #789: prims: sampling without replacement
- PR #813: prims: Col major istance prim
- PR #635: Random Forest & Decision Tree Regression (Single-GPU)
- PR #819: Forest Inferencing Library (FIL)
- PR #829: C++: enable nvtx ranges
- PR #835: Holt-Winters algorithm
- PR #837: treelite for decision forest exchange format
- PR #871: Wrapper for FIL
- PR #870: make_blobs python function
- PR #881: wrappers for accuracy_score and adjusted_rand_score functions
- PR #840: Dask RF classification and regression
- PR #870: make_blobs python function
- PR #879: import of treelite models to FIL
- PR #892: General Gram matrices prim
- PR #883: Adding MNMG Kmeans
- PR #930: Dask RF
- PR #882: TSNE - T-Distributed Stochastic Neighbourhood Embedding
- PR #624: Internals API & Graph Based Dimensionality Reductions Callback
- PR #926: Wrapper for FIL
- PR #994: Adding MPI comm impl for testing / benchmarking MNMG CUDA
- PR #960: Enable using libcumlprims for MG algorithms/prims

## Improvements
- PR #822: build: build.sh update to club all make targets together
- PR #807: Added development conda yml files
- PR #840: Require cmake >= 3.14
- PR #832: Stateless Decision Tree and Random Forest API
- PR #857: Small modifications to comms for utilizing IB w/ Dask
- PR #851: Random forest Stateless API wrappers
- PR #865: High Performance RF
- PR #895: Pretty prints arguments!
- PR #920: Add an empty marker kernel for tracing purposes
- PR #915: syncStream added to cumlCommunicator
- PR #922: Random Forest support in FIL
- PR #911: Update headers to credit CannyLabs BH TSNE implementation
- PR #918: Streamline CUDA_REL environment variable
- PR #924: kmeans: updated APIs to be stateless, refactored code for mnmg support
- PR #950: global_bias support in FIL
- PR #773: Significant improvements to input checking of all classes and common input API for Python
- PR #957: Adding docs to RF & KMeans MNMG. Small fixes for release
- PR #965: Making dask-ml a hard dependency
- PR #976: Update api.rst for new 0.9 classes
- PR #973: Use cudaDeviceGetAttribute instead of relying on cudaDeviceProp object being passed
- PR #978: Update README for 0.9
- PR #1009: Fix references to notebooks-contrib
- PR #1015: Ability to control the number of internal streams in cumlHandle_impl via cumlHandle
- PR #1175: Add more modules to docs ToC

## Bug Fixes

- PR #923: Fix misshapen level/trend/season HoltWinters output
- PR #831: Update conda package dependencies to cudf 0.9
- PR #772: Add missing cython headers to SGD and CD
- PR #849: PCA no attribute trans_input_ transform bug fix
- PR #869: Removing incorrect information from KNN Docs
- PR #885: libclang installation fix for GPUCI
- PR #896: Fix typo in comms build instructions
- PR #921: Fix build scripts using incorrect cudf version
- PR #928: TSNE Stability Adjustments
- PR #934: Cache cudaDeviceProp in cumlHandle for perf reasons
- PR #932: Change default param value for RF classifier
- PR #949: Fix dtype conversion tests for unsupported cudf dtypes
- PR #908: Fix local build generated file ownerships
- PR #983: Change RF max_depth default to 16
- PR #987: Change default values for knn
- PR #988: Switch to exact tsne
- PR #991: Cleanup python code in cuml.dask.cluster
- PR #996: ucx_initialized being properly set in CommsContext
- PR #1007: Throws a well defined error when mutigpu is not enabled
- PR #1018: Hint location of nccl in build.sh for CI
- PR #1022: Using random_state to make K-Means MNMG tests deterministic
- PR #1034: Fix typos and formatting issues in RF docs
- PR #1052: Fix the rows_sample dtype to float

# cuML 0.8.0 (27 June 2019)

## New Features

- PR #652: Adjusted Rand Index metric ml-prim
- PR #679: Class label manipulation ml-prim
- PR #636: Rand Index metric ml-prim
- PR #515: Added Random Projection feature
- PR #504: Contingency matrix ml-prim
- PR #644: Add train_test_split utility for cuDF dataframes
- PR #612: Allow Cuda Array Interface, Numba inputs and input code refactor
- PR #641: C: Separate C-wrapper library build to generate libcuml.so
- PR #631: Add nvcategory based ordinal label encoder
- PR #681: Add MBSGDClassifier and MBSGDRegressor classes around SGD
- PR #705: Quasi Newton solver and LogisticRegression Python classes
- PR #670: Add test skipping functionality to build.sh
- PR #678: Random Forest Python class
- PR #684: prims: make_blobs primitive
- PR #673: prims: reduce cols by key primitive
- PR #812: Add cuML Communications API & consolidate Dask cuML

## Improvements

- PR #597: C++ cuML and ml-prims folder refactor
- PR #590: QN Recover from numeric errors
- PR #482: Introduce cumlHandle for pca and tsvd
- PR #573: Remove use of unnecessary cuDF column and series copies
- PR #601: Cython PEP8 cleanup and CI integration
- PR #596: Introduce cumlHandle for ols and ridge
- PR #579: Introduce cumlHandle for cd and sgd, and propagate C++ errors in cython level for cd and sgd
- PR #604: Adding cumlHandle to kNN, spectral methods, and UMAP
- PR #616: Enable clang-format for enforcing coding style
- PR #618: CI: Enable copyright header checks
- PR #622: Updated to use 0.8 dependencies
- PR #626: Added build.sh script, updated CI scripts and documentation
- PR #633: build: Auto-detection of GPU_ARCHS during cmake
- PR #650: Moving brute force kNN to prims. Creating stateless kNN API.
- PR #662: C++: Bulk clang-format updates
- PR #671: Added pickle pytests and correct pickling of Base class
- PR #675: atomicMin/Max(float, double) with integer atomics and bit flipping
- PR #677: build: 'deep-clean' to build.sh to clean faiss build as well
- PR #683: Use stateless c++ API in KNN so that it can be pickled properly
- PR #686: Use stateless c++ API in UMAP so that it can be pickled properly
- PR #695: prims: Refactor pairwise distance
- PR #707: Added stress test and updated documentation for RF
- PR #701: Added emacs temporary file patterns to .gitignore
- PR #606: C++: Added tests for host_buffer and improved device_buffer and host_buffer implementation
- PR #726: Updated RF docs and stress test
- PR #730: Update README and RF docs for 0.8
- PR #744: Random projections generating binomial on device. Fixing tests.
- PR #741: Update API docs for 0.8
- PR #754: Pickling of UMAP/KNN
- PR #753: Made PCA and TSVD picklable
- PR #746: LogisticRegression and QN API docstrings
- PR #820: Updating DEVELOPER GUIDE threading guidelines

## Bug Fixes
- PR #584: Added missing virtual destructor to deviceAllocator and hostAllocator
- PR #620: C++: Removed old unit-test files in ml-prims
- PR #627: C++: Fixed dbscan crash issue filed in 613
- PR #640: Remove setuptools from conda run dependency
- PR #646: Update link in contributing.md
- PR #649: Bug fix to LinAlg::reduce_rows_by_key prim filed in issue #648
- PR #666: fixes to gitutils.py to resolve both string decode and handling of uncommitted files
- PR #676: Fix template parameters in `bernoulli()` implementation.
- PR #685: Make CuPy optional to avoid nccl conda package conflicts
- PR #687: prims: updated tolerance for reduce_cols_by_key unit-tests
- PR #689: Removing extra prints from NearestNeighbors cython
- PR #718: Bug fix for DBSCAN and increasing batch size of sgd
- PR #719: Adding additional checks for dtype of the data
- PR #736: Bug fix for RF wrapper and .cu print function
- PR #547: Fixed issue if C++ compiler is specified via CXX during configure.
- PR #759: Configure Sphinx to render params correctly
- PR #762: Apply threshold to remove flakiness of UMAP tests.
- PR #768: Fixing memory bug from stateless refactor
- PR #782: Nearest neighbors checking properly whether memory should be freed
- PR #783: UMAP was using wrong size for knn computation
- PR #776: Hotfix for self.variables in RF
- PR #777: Fix numpy input bug
- PR #784: Fix jit of shuffle_idx python function
- PR #790: Fix rows_sample input type for RF
- PR #793: Fix for dtype conversion utility for numba arrays without cupy installed
- PR #806: Add a seed for sklearn model in RF test file
- PR #843: Rf quantile fix

# cuML 0.7.0 (10 May 2019)

## New Features

- PR #405: Quasi-Newton GLM Solvers
- PR #277: Add row- and column-wise weighted mean primitive
- PR #424: Add a grid-sync struct for inter-block synchronization
- PR #430: Add R-Squared Score to ml primitives
- PR #463: Add matrix gather to ml primitives
- PR #435: Expose cumlhandle in cython + developer guide
- PR #455: Remove default-stream arguement across ml-prims and cuML
- PR #375: cuml cpp shared library renamed to libcuml++.so
- PR #460: Random Forest & Decision Trees (Single-GPU, Classification)
- PR #491: Add doxygen build target for ml-prims
- PR #505: Add R-Squared Score to python interface
- PR #507: Add coordinate descent for lasso and elastic-net
- PR #511: Add a minmax ml-prim
- PR #516: Added Trustworthiness score feature
- PR #520: Add local build script to mimic gpuCI
- PR #503: Add column-wise matrix sort primitive
- PR #525: Add docs build script to cuML
- PR #528: Remove current KMeans and replace it with a new single GPU implementation built using ML primitives

## Improvements

- PR #481: Refactoring Quasi-Newton to use cumlHandle
- PR #467: Added validity check on cumlHandle_t
- PR #461: Rewrote permute and added column major version
- PR #440: README updates
- PR #295: Improve build-time and the interface e.g., enable bool-OutType, for distance()
- PR #390: Update docs version
- PR #272: Add stream parameters to cublas and cusolver wrapper functions
- PR #447: Added building and running mlprims tests to CI
- PR #445: Lower dbscan memory usage by computing adjacency matrix directly
- PR #431: Add support for fancy iterator input types to LinAlg::reduce_rows_by_key
- PR #394: Introducing cumlHandle API to dbscan and add example
- PR #500: Added CI check for black listed CUDA Runtime API calls
- PR #475: exposing cumlHandle for dbscan from python-side
- PR #395: Edited the CONTRIBUTING.md file
- PR #407: Test files to run stress, correctness and unit tests for cuml algos
- PR #512: generic copy method for copying buffers between device/host
- PR #533: Add cudatoolkit conda dependency
- PR #524: Use cmake find blas and find lapack to pass configure options to faiss
- PR #527: Added notes on UMAP differences from reference implementation
- PR #540: Use latest release version in update-version CI script
- PR #552: Re-enable assert in kmeans tests with xfail as needed
- PR #581: Add shared memory fast col major to row major function back with bound checks
- PR #592: More efficient matrix copy/reverse methods
- PR #721: Added pickle tests for DBSCAN and Random Projections

## Bug Fixes

- PR #334: Fixed segfault in `ML::cumlHandle_impl::destroyResources`
- PR #349: Developer guide clarifications for cumlHandle and cumlHandle_impl
- PR #398: Fix CI scripts to allow nightlies to be uploaded
- PR #399: Skip PCA tests to allow CI to run with driver 418
- PR #422: Issue in the PCA tests was solved and CI can run with driver 418
- PR #409: Add entry to gitmodules to ignore build artifacts
- PR #412: Fix for svdQR function in ml-prims
- PR #438: Code that depended on FAISS was building everytime.
- PR #358: Fixed an issue when switching streams on MLCommon::device_buffer and MLCommon::host_buffer
- PR #434: Fixing bug in CSR tests
- PR #443: Remove defaults channel from ci scripts
- PR #384: 64b index arithmetic updates to the kernels inside ml-prims
- PR #459: Fix for runtime library path of pip package
- PR #464: Fix for C++11 destructor warning in qn
- PR #466: Add support for column-major in LinAlg::*Norm methods
- PR #465: Fixing deadlock issue in GridSync due to consecutive sync calls
- PR #468: Fix dbscan example build failure
- PR #470: Fix resource leakage in Kalman filter python wrapper
- PR #473: Fix gather ml-prim test for change in rng uniform API
- PR #477: Fixes default stream initialization in cumlHandle
- PR #480: Replaced qn_fit() declaration with #include of file containing definition to fix linker error
- PR #495: Update cuDF and RMM versions in GPU ci test scripts
- PR #499: DEVELOPER_GUIDE.md: fixed links and clarified ML::detail::streamSyncer example
- PR #506: Re enable ml-prim tests in CI
- PR #508: Fix for an error with default argument in LinAlg::meanSquaredError
- PR #519: README.md Updates and adding BUILD.md back
- PR #526: Fix the issue of wrong results when fit and transform of PCA are called separately
- PR #531: Fixing missing arguments in updateDevice() for RF
- PR #543: Exposing dbscan batch size through cython API and fixing broken batching
- PR #551: Made use of ZLIB_LIBRARIES consistent between ml_test and ml_mg_test
- PR #557: Modified CI script to run cuML tests before building mlprims and removed lapack flag
- PR #578: Updated Readme.md to add lasso and elastic-net
- PR #580: Fixing cython garbage collection bug in KNN
- PR #577: Use find libz in prims cmake
- PR #594: fixed cuda-memcheck mean_center test failures


# cuML 0.6.1 (09 Apr 2019)

## Bug Fixes

- PR #462 Runtime library path fix for cuML pip package


# cuML 0.6.0 (22 Mar 2019)

## New Features

- PR #249: Single GPU Stochastic Gradient Descent for linear regression, logistic regression, and linear svm with L1, L2, and elastic-net penalties.
- PR #247: Added "proper" CUDA API to cuML
- PR #235: NearestNeighbors MG Support
- PR #261: UMAP Algorithm
- PR #290: NearestNeighbors numpy MG Support
- PR #303: Reusable spectral embedding / clustering
- PR #325: Initial support for single process multi-GPU OLS and tSVD
- PR #271: Initial support for hyperparameter optimization with dask for many models

## Improvements

- PR #144: Dockerfile update and docs for LinearRegression and Kalman Filter.
- PR #168: Add /ci/gpu/build.sh file to cuML
- PR #167: Integrating full-n-final ml-prims repo inside cuml
- PR #198: (ml-prims) Removal of *MG calls + fixed a bug in permute method
- PR #194: Added new ml-prims for supporting LASSO regression.
- PR #114: Building faiss C++ api into libcuml
- PR #64: Using FAISS C++ API in cuML and exposing bindings through cython
- PR #208: Issue ml-common-3: Math.h: swap thrust::for_each with binaryOp,unaryOp
- PR #224: Improve doc strings for readable rendering with readthedocs
- PR #209: Simplify README.md, move build instructions to BUILD.md
- PR #218: Fix RNG to use given seed and adjust RNG test tolerances.
- PR #225: Support for generating random integers
- PR #215: Refactored LinAlg::norm to Stats::rowNorm and added Stats::colNorm
- PR #234: Support for custom output type and passing index value to main_op in *Reduction kernels
- PR #230: Refactored the cuda_utils header
- PR #236: Refactored cuml python package structure to be more sklearn like
- PR #232: Added reduce_rows_by_key
- PR #246: Support for 2 vectors in the matrix vector operator
- PR #244: Fix for single GPU OLS and Ridge to support one column training data
- PR #271: Added get_params and set_params functions for linear and ridge regression
- PR #253: Fix for issue #250-reduce_rows_by_key failed memcheck for small nkeys
- PR #269: LinearRegression, Ridge Python docs update and cleaning
- PR #322: set_params updated
- PR #237: Update build instructions
- PR #275: Kmeans use of faster gpu_matrix
- PR #288: Add n_neighbors to NearestNeighbors constructor
- PR #302: Added FutureWarning for deprecation of current kmeans algorithm
- PR #312: Last minute cleanup before release
- PR #315: Documentation updating and enhancements
- PR #330: Added ignored argument to pca.fit_transform to map to sklearn's implemenation
- PR #342: Change default ABI to ON
- PR #572: Pulling DBSCAN components into reusable primitives


## Bug Fixes

- PR #193: Fix AttributeError in PCA and TSVD
- PR #211: Fixing inconsistent use of proper batch size calculation in DBSCAN
- PR #202: Adding back ability for users to define their own BLAS
- PR #201: Pass CMAKE CUDA path to faiss/configure script
- PR #200 Avoid using numpy via cimport in KNN
- PR #228: Bug fix: LinAlg::unaryOp with 0-length input
- PR #279: Removing faiss-gpu references in README
- PR #321: Fix release script typo
- PR #327: Update conda requirements for version 0.6 requirements
- PR #352: Correctly calculating numpy chunk sizing for kNN
- PR #345: Run python import as part of package build to trigger compilation
- PR #347: Lowering memory usage of kNN.
- PR #355: Fixing issues with very large numpy inputs to SPMG OLS and tSVD.
- PR #357: Removing FAISS requirement from README
- PR #362: Fix for matVecOp crashing on large input sizes
- PR #366: Index arithmetic issue fix with TxN_t class
- PR #376: Disabled kmeans tests since they are currently too sensitive (see #71)
- PR #380: Allow arbitrary data size on ingress for numba_utils.row_matrix
- PR #385: Fix for long import cuml time in containers and fix for setup_pip
- PR #630: Fixing a missing kneighbors in nearest neighbors python proxy

# cuML 0.5.1 (05 Feb 2019)

## Bug Fixes

- PR #189 Avoid using numpy via cimport to prevent ABI issues in Cython compilation


# cuML 0.5.0 (28 Jan 2019)

## New Features

- PR #66: OLS Linear Regression
- PR #44: Distance calculation ML primitives
- PR #69: Ridge (L2 Regularized) Linear Regression
- PR #103: Linear Kalman Filter
- PR #117: Pip install support
- PR #64: Device to device support from cuML device pointers into FAISS

## Improvements

- PR #56: Make OpenMP optional for building
- PR #67: Github issue templates
- PR #44: Refactored DBSCAN to use ML primitives
- PR #91: Pytest cleanup and sklearn toyset datasets based pytests for kmeans and dbscan
- PR #75: C++ example to use kmeans
- PR #117: Use cmake extension to find any zlib installed in system
- PR #94: Add cmake flag to set ABI compatibility
- PR #139: Move thirdparty submodules to root and add symlinks to new locations
- PR #151: Replace TravisCI testing and conda pkg builds with gpuCI
- PR #164: Add numba kernel for faster column to row major transform
- PR #114: Adding FAISS to cuml build

## Bug Fixes

- PR #48: CUDA 10 compilation warnings fix
- PR #51: Fixes to Dockerfile and docs for new build system
- PR #72: Fixes for GCC 7
- PR #96: Fix for kmeans stack overflow with high number of clusters
- PR #105: Fix for AttributeError in kmeans fit method
- PR #113: Removed old  glm python/cython files
- PR #118: Fix for AttributeError in kmeans predict method
- PR #125: Remove randomized solver option from PCA python bindings


# cuML 0.4.0 (05 Dec 2018)

## New Features

## Improvements

- PR #42: New build system: separation of libcuml.so and cuml python package
- PR #43: Added changelog.md

## Bug Fixes


# cuML 0.3.0 (30 Nov 2018)

## New Features

- PR #33: Added ability to call cuML algorithms using numpy arrays

## Improvements

- PR #24: Fix references of python package from cuML to cuml and start using versioneer for better versioning
- PR #40: Added support for refactored cuDF 0.3.0, updated Conda files
- PR #33: Major python test cleaning, all tests pass with cuDF 0.2.0 and 0.3.0. Preparation for new build system
- PR #34: Updated batch count calculation logic in DBSCAN
- PR #35: Beginning of DBSCAN refactor to use cuML mlprims and general improvements

## Bug Fixes

- PR #30: Fixed batch size bug in DBSCAN that caused crash. Also fixed various locations for potential integer overflows
- PR #28: Fix readthedocs build documentation
- PR #29: Fix pytests for cuml name change from cuML
- PR #33: Fixed memory bug that would cause segmentation faults due to numba releasing memory before it was used. Also fixed row major/column major bugs for different algorithms
- PR #36: Fix kmeans gtest to use device data
- PR #38: cuda\_free bug removed that caused google tests to sometimes pass and sometimes fail randomly
- PR #39: Updated cmake to correctly link with CUDA libraries, add CUDA runtime linking and include source files in compile target

# cuML 0.2.0 (02 Nov 2018)

## New Features

- PR #11: Kmeans algorithm added
- PR #7: FAISS KNN wrapper added
- PR #21: Added Conda install support

## Improvements

- PR #15: Added compatibility with cuDF (from prior pyGDF)
- PR #13: Added FAISS to Dockerfile
- PR #21: Added TravisCI build system for CI and Conda builds

## Bug Fixes

- PR #4: Fixed explained variance bug in TSVD
- PR #5: Notebook bug fixes and updated results


# cuML 0.1.0

Initial release including PCA, TSVD, DBSCAN, ml-prims and cython wrappers<|MERGE_RESOLUTION|>--- conflicted
+++ resolved
@@ -13,15 +13,10 @@
 - PR #1945: enable clang tidy
 - PR #2345: make C++ logger level definition to be the same as python layer
 - PR #2329: Add short commit hash to conda package name
-<<<<<<< HEAD
-- PR #2099: Raise an error or convert dtype when float64 data is used with dask RF
-
-## Bug Fixes
-# cuML 0.14.0 (Date TBD)
-=======
 - PR #2363: Update threshold and make other changes for stress tests
 - PR #2371: Updating MBSGD tests to use larger batches
 - PR #2380: Pinning libcumlprims version to ease future updates
+- PR #2099: Raise an error or convert dtype when float64 data is used with dask RF
 
 ## Bug Fixes
 - PR #2369: Update RF code to fix set_params memory leak
@@ -30,7 +25,6 @@
 - PR #2376: Update documentation Links
 
 # cuML 0.14.0 (03 Jun 2020)
->>>>>>> 7b71a658
 
 ## New Features
 - PR #1994: Support for distributed OneHotEncoder

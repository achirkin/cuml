--- conflicted
+++ resolved
@@ -29,12 +29,9 @@
 - PR #1670: Lasso & ElasticNet - cuml Handle added
 - PR #1671: Update for accessing cuDF Series pointer
 - PR #1652: Support XGBoost 1.0+ models in FIL
-<<<<<<< HEAD
 - PR #1702: Fix LightGBM-FIL validation test
-=======
 - PR #1706: Remove multi-class bug from QuasiNewton
 - PR #1699: Limit CuPy to <7.2 temporarily
->>>>>>> 08a99886
 
 # cuML 0.12.0 (Date TBD)
 

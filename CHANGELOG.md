# cuML 0.14.0 (Date TBD)

## New Features
- PR #1655: Adds python bindings for homogeneity score
- PR #1704: Adds python bindings for completeness score
- PR #1687: Adds python bindings for mutual info score
- PR #1980: prim: added a new write-only unary op prim
- PR #1867: C++: add logging interface support in cuML based spdlog
- PR #1902: Multi class inference in FIL C++ and importing multi-class forests from treelite
- PR #1906: UMAP MNMG
- PR #2067: python: wrap logging interface in cython
- PR #2083: Added dtype, order, and use_full_low_rank to MNMG `make_regression`
- PR #2074: SG and MNMG `make_classification`
- PR #2127: Added order to SG `make_blobs`, and switch from C++ to cupy based implementation
- PR #2057: Weighted k-means
- PR #2242: Pandas input support with output as NumPy arrays by default

## Improvements
- PR #1931: C++: enabled doxygen docs for all of the C++ codebase
- PR #1944: Support for dask_cudf.core.Series in _extract_partitions
- PR #1947: Cleaning up cmake
- PR #1927: Use Cython's `new_build_ext` (if available)
- PR #1946: Removed zlib dependency from cmake
- PR #1988: C++: cpp bench refactor
- PR #1873: Remove usage of nvstring and nvcat from LabelEncoder
- PR #1968: Update SVC SVR with cuML Array
- PR #1972: updates to our flow to use conda-forge's clang and clang-tools packages
- PR #1974: Reduce ARIMA testing time
- PR #1984: Enable Ninja build
- PR #1985: C++ UMAP parametrizable tests
- PR #2005: Adding missing algorithms to cuml benchmarks and notebook
- PR #2016: Add capability to setup.py and build.sh to fully clean all cython build files and artifacts
- PR #2044: A cuda-memcheck helper wrapper for devs
- PR #2018: Using `cuml.dask.part_utils.extract_partitions` and removing similar, duplicated code
- PR #2019: Enable doxygen build in our nightly doc build CI script
- PR #1996: Cythonize in parallel
- PR #2032: Reduce number of tests for MBSGD to improve CI running time
- PR #2031: Encapsulating UCX-py interactions in singleton
- PR #2029: Add C++ ARIMA log-likelihood benchmark
- PR #2085: Convert TSNE to use CumlArray
- PR #2051: Reduce the time required to run dask pca and dask tsvd tests
- PR #1981: Using CumlArray in kNN and DistributedDataHandler in dask kNN
- PR #2053: Introduce verbosity level in C++ layer instead of boolean `verbose` flag
- PR #2047: Make internal streams non-blocking w.r.t. NULL stream
- PR #2048: Random forest testing speedup
- PR #2058: Use CumlArray in Random Projection
- PR #2068: Updating knn class probabilities to use make_monotonic instead of binary search
- PR #2062: Adding random state to UMAP mnmg tests
- PR #2064: Speed-up K-Means test
- PR #2015: Renaming .h to .cuh in solver, dbscan and svm
- PR #2080: Improved import of sparse FIL forests from treelite
- PR #2090: Upgrade C++ build to C++14 standard
- PR #2089: CI: enabled cuda-memcheck on ml-prims unit-tests during nightly build
- PR #2128: Update Dask RF code to reduce the time required for GPU predict to run
- PR #2125: Build infrastructure to use RAFT
- PR #2131: Update Dask RF fit to use DistributedDataHandler
- PR #2055: Update the metrics notebook to use important cuML models
- PR #2095: Improved import of src_prims/utils.h, making it less ambiguous
- PR #2118: Updating SGD & mini-batch estimators to use CumlArray
- PR #2120: Speeding up dask RandomForest tests
- PR #1883: Use CumlArray in ARIMA
- PR #2135: A few optimizations to UMAP fuzzy simplicial set
- PR #1914: Change the meaning of ARIMA's intercept to match the literature
- PR #2098: Renaming .h to .cuh in decision_tree, glm, pca
- PR #2150: Remove deprecated RMM calls in RMM allocator adapter
- PR #2146: Remove deprecated kalman filter
- PR #2151: Add pytest duration and pytest timeout
- PR #2156: Add Docker 19 support to local gpuci build
- PR #2178: Reduce duplicated code in RF
- PR #2124: Expand tutorial docs and sample notebook
- PR #2175: Allow CPU-only and dataset params for benchmark sweeps
- PR #2186: Refactor cython code to build OPG structs in common utils file
- PR #2180: Add fully single GPU singlegpu python build
- PR #2187: CMake improvements to manage conda environment dependencies
- PR #2185: Add has_sklearn function and use it in datasets/classification.
- PR #2193: Order-independent local shuffle in `cuml.dask.make_regression`
- PR #2184: Refoctor headers for holtwinters, rproj, tsvd, tsne, umap
- PR #2199: Remove unncessary notebooks
- PR #2195: Separating fit and transform calls in SG, MNMG PCA to save transform array memory consumption
- PR #2201: Re-enabling UMAP repro tests
- PR #2196: Updates to benchmarks. Moving notebook
- PR #2208: Coordinate Descent, Lasso and ElasticNet CumlArray updates
- PR #2210: Updating KNN tests to evaluate multiple index partitions
- PR #2205: Use timeout to add 2 hour hard limit to dask tests
- PR #2214: Remove utils folder and refactor to common folder
- PR #2225: input_to_cuml_array keep order option, test updates and cleanup
- PR #2244: Re-enable slow ARIMA tests as stress tests
- PR #2231: Using OPG structs from `cuml.common` in decomposition algorithms

## Bug Fixes
- PR #1939: Fix syntax error in cuml.common.array
- PR #1941: Remove c++ cuda flag that was getting duplicated in CMake
- PR #1971: python: Correctly honor --singlegpu option and CUML_BUILD_PATH env variable
- PR #1969: Update libcumlprims to 0.14
- PR #1973: Add missing mg files for setup.py --singlegpu flag
- PR #1993: Set `umap_transform_reproducibility` tests to xfail
- PR #2004: Refactoring the arguments to `plant()` call
- PR #2017: Fixing memory issue in weak cc prim
- PR #2028: Skipping UMAP knn reproducibility tests until we figure out why its failing in CUDA 10.2
- PR #2024: Fixed cuda-memcheck errors with sample-without-replacement prim
- PR #1540: prims: support for custom math-type used for computation inside adjusted rand index prim
- PR #2077: dask-make blobs arguments to match sklearn
- PR #2059: Make all Scipy imports conditional
- PR #2078: Ignore negative cache indices in get_vecs
- PR #2084: Fixed cuda-memcheck errors with COO unit-tests
- PR #2087: Fixed cuda-memcheck errors with dispersion prim
- PR #2096: Fixed syntax error with nightly build command for memcheck unit-tests
- PR #2115: Fixed contingency matrix prim unit-tests for computing correct golden values
- PR #2107: Fix PCA transform
- PR #2109: input_to_cuml_array __cuda_array_interface__ bugfix
- PR #2117: cuDF __array__ exception small fixes
- PR #2139: CumlArray for adjusted_rand_score
- PR #2140: Returning self in fit model functions
- PR #2144: Remove GPU arch < 60 from CMake build
- PR #2153: Added missing namespaces to some Decision Tree files
- PR #2155: C++: fix doxygen build break
- PR #2161: Replacing depreciated bruteForceKnn
- PR #2162: Use stream in transpose prim
- PR #2165: Fit function test correction
- PR #2166: Fix handling of temp file in RF pickling
- PR #2176: C++: fix for adjusted rand index when input array is all zeros
- PR #2179: Fix clang tools version in libcuml recipe
- PR #2183: Fix RAFT in nightly package
- PR #2191: Fix placement of SVM parameter documentation and add examples
- PR #2217: Fix opg_utils naming to fix singlegpu build
- PR #2223: Fix bug in ARIMA C++ benchmark
- PR #2224: Temporary fix for CI until new Dask version is released
- PR #2228: Update to use __reduce_ex__ in CumlArray to override cudf.Buffer
- PR #2249: Fix bug in UMAP continuous target metrics
<<<<<<< HEAD
- PR #2258: Fix doxygen build break
=======
- PR #2255: Set random_state for train_test_split function in dask RF
>>>>>>> 809fc8d4

# cuML 0.13.0 (Date TBD)

## New Features
- PR #1777: Python bindings for entropy
- PR #1742: Mean squared error implementation with cupy
- PR #1817: Confusion matrix implementation with cupy (SNSG and MNMG)
- PR #1766: Mean absolute error implementation with cupy
- PR #1766: Mean squared log error implementation with cupy
- PR #1635: cuML Array shim and configurable output added to cluster methods
- PR #1892: One hot encoder implementation with cupy
- PR #1586: Seasonal ARIMA
- PR #1683: cuml.dask make_regression
- PR #1689: Add framework for cuML Dask serializers
- PR #1709: Add `decision_function()` and `predict_proba()` for LogisticRegression
- PR #1714: Add `print_env.sh` file to gather important environment details
- PR #1750: LinearRegression CumlArray for configurable output
- PR #1814: ROC AUC score implementation with cupy
- PR #1767: Single GPU decomposition models configurable output
- PR #1646: Using FIL to predict in MNMG RF
- PR #1778: Make cuML Handle picklable
- PR #1738: cuml.dask refactor beginning and dask array input option for OLS, Ridge and KMeans
- PR #1874: Add predict_proba function to RF classifier
- PR #1815: Adding KNN parameter to UMAP
- PR #1978: Adding `predict_proba` function to dask RF

## Improvements
- PR #1644: Add `predict_proba()` for FIL binary classifier
- PR #1620: Pickling tests now automatically finds all model classes inheriting from cuml.Base
- PR #1637: Update to newer treelite version with XGBoost 1.0 compatibility
- PR #1632: Fix MBSGD models inheritance, they now inherits from cuml.Base
- PR #1628: Remove submodules from cuML
- PR #1755: Expose the build_treelite function for python
- PR #1649: Add the fil_sparse_format variable option to RF API
- PR #1647: storage_type=AUTO uses SPARSE for large models
- PR #1668: Update the warning statement thrown in RF when the seed is set but n_streams is not 1
- PR #1662: use of direct cusparse calls for coo2csr, instead of depending on nvgraph
- PR #1747: C++: dbscan performance improvements and cleanup
- PR #1697: Making trustworthiness batchable and using proper workspace
- PR #1721: Improving UMAP pytests
- PR #1717: Call `rmm_cupy_allocator` for CuPy allocations
- PR #1718: Import `using_allocator` from `cupy.cuda`
- PR #1723: Update RF Classifier to throw an exception for multi-class pickling
- PR #1726: Decorator to allocate CuPy arrays with RMM
- PR #1719: UMAP random seed reproducibility
- PR #1748: Test serializing `CumlArray` objects
- PR #1776: Refactoring pca/tsvd distributed
- PR #1762: Update CuPy requirement to 7
- PR #1768: C++: Different input and output types for add and subtract prims
- PR #1790: Add support for multiple seeding in k-means++
- PR #1805: Adding new Dask cuda serializers to naive bayes + a trivial perf update
- PR #1812: C++: bench: UMAP benchmark cases added
- PR #1795: Add capability to build CumlArray from bytearray/memoryview objects
- PR #1824: C++: improving the performance of UMAP algo
- PR #1816: Add ARIMA notebook
- PR #1856: Update docs for 0.13
- PR #1827: Add HPO demo Notebook
- PR #1825: `--nvtx` option in `build.sh`
- PR #1847: Update XGBoost version for CI
- PR #1837: Simplify cuML Array construction
- PR #1848: Rely on subclassing for cuML Array serialization
- PR #1866: Minimizing client memory pressure on Naive Bayes
- PR #1788: Removing complexity bottleneck in S-ARIMA
- PR #1873: Remove usage of nvstring and nvcat from LabelEncoder
- PR #1891: Additional improvements to naive bayes tree reduction

## Bug Fixes
- PR #1835 : Fix calling default RF Classification always
- PT #1904: replace cub sort
- PR #1833: Fix depth issue in shallow RF regression estimators
- PR #1770: Warn that KalmanFilter is deprecated
- PR #1775: Allow CumlArray to work with inputs that have no 'strides' in array interface
- PR #1594: Train-test split is now reproducible
- PR #1590: Fix destination directory structure for run-clang-format.py
- PR #1611: Fixing pickling errors for KNN classifier and regressor
- PR #1617: Fixing pickling issues for SVC and SVR
- PR #1634: Fix title in KNN docs
- PR #1627: Adding a check for multi-class data in RF classification
- PR #1654: Skip treelite patch if its already been applied
- PR #1661: Fix nvstring variable name
- PR #1673: Using struct for caching dlsym state in communicator
- PR #1659: TSNE - introduce 'convert_dtype' and refactor class attr 'Y' to 'embedding_'
- PR #1672: Solver 'svd' in Linear and Ridge Regressors when n_cols=1
- PR #1670: Lasso & ElasticNet - cuml Handle added
- PR #1671: Update for accessing cuDF Series pointer
- PR #1652: Support XGBoost 1.0+ models in FIL
- PR #1702: Fix LightGBM-FIL validation test
- PR #1701: test_score kmeans test passing with newer cupy version
- PR #1706: Remove multi-class bug from QuasiNewton
- PR #1699: Limit CuPy to <7.2 temporarily
- PR #1708: Correctly deallocate cuML handles in Cython
- PR #1730: Fixes to KF for test stability (mainly in CUDA 10.2)
- PR #1729: Fixing naive bayes UCX serialization problem in fit()
- PR #1749: bug fix rf classifier/regressor on seg fault in bench
- PR #1751: Updated RF documentation
- PR #1765: Update the checks for using RF GPU predict
- PR #1787: C++: unit-tests to check for RF accuracy. As well as a bug fix to improve RF accuracy
- PR #1793: Updated fil pyx to solve memory leakage issue
- PR #1810: Quickfix - chunkage in dask make_regression
- PR #1842: DistributedDataHandler not properly setting 'multiple'
- PR #1849: Critical fix in ARIMA initial estimate
- PR #1851: Fix for cuDF behavior change for multidimensional arrays
- PR #1852: Remove Thrust warnings
- PR #1868: Turning off IPC caching until it is fixed in UCX-py/UCX
- PR #1876: UMAP exponential decay parameters fix
- PR #1887: Fix hasattr for missing attributes on base models
- PR #1877: Remove resetting index in shuffling in train_test_split
- PR #1893: Updating UCX in comms to match current UCX-py
- PR #1888: Small train_test_split test fix
- PR #1899: Fix dask `extract_partitions()`, remove transformation as instance variable in PCA and TSVD and match sklearn APIs
- PR #1920: Temporarily raising threshold for UMAP reproducibility tests
- PR #1918: Create memleak fixture to skip memleak tests in CI for now
- PR #1926: Update batch matrix test margins
- PR #1925: Fix failing dask tests
- PR #1936: Update DaskRF regression test to xfail
- PR #1932: Isolating cause of make_blobs failure
- PR #1951: Dask Random forest regression CPU predict bug fix
- PR #1948: Adjust BatchedMargin margin and disable tests temporarily
- PR #1950: Fix UMAP test failure



# cuML 0.12.0 (04 Feb 2020)

## New Features
- PR #1483: prims: Fused L2 distance and nearest-neighbor prim
- PR #1494: bench: ml-prims benchmark
- PR #1514: bench: Fused L2 NN prim benchmark
- PR #1411: Cython side of MNMG OLS
- PR #1520: Cython side of MNMG Ridge Regression
- PR #1516: Suppor Vector Regression (epsilon-SVR)

## Improvements
- PR #1638: Update cuml/docs/README.md
- PR #1468: C++: updates to clang format flow to make it more usable among devs
- PR #1473: C++: lazy initialization of "costly" resources inside cumlHandle
- PR #1443: Added a new overloaded GEMM primitive
- PR #1489: Enabling deep trees using Gather tree builder
- PR #1463: Update FAISS submodule to 1.6.1
- PR #1488: Add codeowners
- PR #1432: Row-major (C-style) GPU arrays for benchmarks
- PR #1490: Use dask master instead of conda package for testing
- PR #1375: Naive Bayes & Distributed Naive Bayes
- PR #1377: Add GPU array support for FIL benchmarking
- PR #1493: kmeans: add tiling support for 1-NN computation and use fusedL2-1NN prim for L2 distance metric
- PR #1532: Update CuPy to >= 6.6 and allow 7.0
- PR #1528: Re-enabling KNN using dynamic library loading for UCX in communicator
- PR #1545: Add conda environment version updates to ci script
- PR #1541: Updates for libcudf++ Python refactor
- PR #1555: FIL-SKL, an SKLearn-based benchmark for FIL
- PR #1537: Improve pickling and scoring suppport for many models to support hyperopt
- PR #1551: Change custom kernel to cupy for col/row order transform
- PR #1533: C++: interface header file separation for SVM
- PR #1560: Helper function to allocate all new CuPy arrays with RMM memory management
- PR #1570: Relax nccl in conda recipes to >=2.4 (matching CI)
- PR #1578: Add missing function information to the cuML documenataion
- PR #1584: Add has_scipy utility function for runtime check
- PR #1583: API docs updates for 0.12
- PR #1591: Updated FIL documentation

## Bug Fixes
- PR #1470: Documentation: add make_regression, fix ARIMA section
- PR #1482: Updated the code to remove sklearn from the mbsgd stress test
- PR #1491: Update dev environments for 0.12
- PR #1512: Updating setup_cpu() in SpeedupComparisonRunner
- PR #1498: Add build.sh to code owners
- PR #1505: cmake: added correct dependencies for prims-bench build
- PR #1534: Removed TODO comment in create_ucp_listeners()
- PR #1548: Fixing umap extra unary op in knn graph
- PR #1547: Fixing MNMG kmeans score. Fixing UMAP pickling before fit(). Fixing UMAP test failures.
- PR #1557: Increasing threshold for kmeans score
- PR #1562: Increasing threshold even higher
- PR #1564: Fixed a typo in function cumlMPICommunicator_impl::syncStream
- PR #1569: Remove Scikit-learn exception and depedenncy in SVM
- PR #1575: Add missing dtype parameter in call to strides to order for CuPy 6.6 code path
- PR #1574: Updated the init file to include SVM
- PR #1589: Fixing the default value for RF and updating mnmg predict to accept cudf
- PR #1601: Fixed wrong datatype used in knn voting kernel

# cuML 0.11.0 (11 Dec 2019)

## New Features

- PR #1295: Cython side of MNMG PCA
- PR #1218: prims: histogram prim
- PR #1129: C++: Separate include folder for C++ API distribution
- PR #1282: OPG KNN MNMG Code (disabled for 0.11)
- PR #1242: Initial implementation of FIL sparse forests
- PR #1194: Initial ARIMA time-series modeling support.
- PR #1286: Importing treelite models as FIL sparse forests
- PR #1285: Fea minimum impurity decrease RF param
- PR #1301: Add make_regression to generate regression datasets
- PR #1322: RF pickling using treelite, protobuf and FIL
- PR #1332: Add option to cuml.dask make_blobs to produce dask array
- PR #1307: Add RF regression benchmark
- PR #1327: Update the code to build treelite with protobuf
- PR #1289: Add Python benchmarking support for FIL
- PR #1371: Cython side of MNMG tSVD
- PR #1386: Expose SVC decision function value

## Improvements
- PR #1170: Use git to clone subprojects instead of git submodules
- PR #1239: Updated the treelite version
- PR #1225: setup.py clone dependencies like cmake and correct include paths
- PR #1224: Refactored FIL to prepare for sparse trees
- PR #1249: Include libcuml.so C API in installed targets
- PR #1259: Conda dev environment updates and use libcumlprims current version in CI
- PR #1277: Change dependency order in cmake for better printing at compile time
- PR #1264: Add -s flag to GPU CI pytest for better error printing
- PR #1271: Updated the Ridge regression documentation
- PR #1283: Updated the cuMl docs to include MBSGD and adjusted_rand_score
- PR #1300: Lowercase parameter versions for FIL algorithms
- PR #1312: Update CuPy to version 6.5 and use conda-forge channel
- PR #1336: Import SciKit-Learn models into FIL
- PR #1314: Added options needed for ASVDb output (CUDA ver, etc.), added option
  to select algos
- PR #1335: Options to print available algorithms and datasets
  in the Python benchmark
- PR #1338: Remove BUILD_ABI references in CI scripts
- PR #1340: Updated unit tests to uses larger dataset
- PR #1351: Build treelite temporarily for GPU CI testing of FIL Scikit-learn
  model importing
- PR #1367: --test-split benchmark parameter for train-test split
- PR #1360: Improved tests for importing SciKit-Learn models into FIL
- PR #1368: Add --num-rows benchmark command line argument
- PR #1351: Build treelite temporarily for GPU CI testing of FIL Scikit-learn model importing
- PR #1366: Modify train_test_split to use CuPy and accept device arrays
- PR #1258: Documenting new MPI communicator for multi-node multi-GPU testing
- PR #1345: Removing deprecated should_downcast argument
- PR #1362: device_buffer in UMAP + Sparse prims
- PR #1376: AUTO value for FIL algorithm
- PR #1408: Updated pickle tests to delete the pre-pickled model to prevent pointer leakage
- PR #1357: Run benchmarks multiple times for CI
- PR #1382: ARIMA optimization: move functions to C++ side
- PR #1392: Updated RF code to reduce duplication of the code
- PR #1444: UCX listener running in its own isolated thread
- PR #1445: Improved performance of FIL sparse trees
- PR #1431: Updated API docs
- PR #1441: Remove unused CUDA conda labels
- PR #1439: Match sklearn 0.22 default n_estimators for RF and fix test errors
- PR #1461: Add kneighbors to API docs

## Bug Fixes
- PR #1281: Making rng.h threadsafe
- PR #1212: Fix cmake git cloning always running configure in subprojects
- PR #1261: Fix comms build errors due to cuml++ include folder changes
- PR #1267: Update build.sh for recent change of building comms in main CMakeLists
- PR #1278: Removed incorrect overloaded instance of eigJacobi
- PR #1302: Updates for numba 0.46
- PR #1313: Updated the RF tests to set the seed and n_streams
- PR #1319: Using machineName arg passed in instead of default for ASV reporting
- PR #1326: Fix illegal memory access in make_regression (bounds issue)
- PR #1330: Fix C++ unit test utils for better handling of differences near zero
- PR #1342: Fix to prevent memory leakage in Lasso and ElasticNet
- PR #1337: Fix k-means init from preset cluster centers
- PR #1354: Fix SVM gamma=scale implementation
- PR #1344: Change other solver based methods to create solver object in init
- PR #1373: Fixing a few small bugs in make_blobs and adding asserts to pytests
- PR #1361: Improve SMO error handling
- PR #1384: Lower expectations on batched matrix tests to prevent CI failures
- PR #1380: Fix memory leaks in ARIMA
- PR #1391: Lower expectations on batched matrix tests even more
- PR #1394: Warning added in svd for cuda version 10.1
- PR #1407: Resolved RF predict issues and updated RF docstring
- PR #1401: Patch for lbfgs solver for logistic regression with no l1 penalty
- PR #1416: train_test_split numba and rmm device_array output bugfix
- PR #1419: UMAP pickle tests are using wrong n_neighbors value for trustworthiness
- PR #1438: KNN Classifier to properly return Dataframe with Dataframe input
- PR #1425: Deprecate seed and use random_state similar to Scikit-learn in train_test_split
- PR #1458: Add joblib as an explicit requirement
- PR #1474: Defer knn mnmg to 0.12 nightly builds and disable ucx-py dependency

# cuML 0.10.0 (16 Oct 2019)

## New Features
- PR #1148: C++ benchmark tool for c++/CUDA code inside cuML
- PR #1071: Selective eigen solver of cuSolver
- PR #1073: Updating RF wrappers to use FIL for GPU accelerated prediction
- PR #1104: CUDA 10.1 support
- PR #1113: prims: new batched make-symmetric-matrix primitive
- PR #1112: prims: new batched-gemv primitive
- PR #855: Added benchmark tools
- PR #1149 Add YYMMDD to version tag for nightly conda packages
- PR #892: General Gram matrices prim
- PR #912: Support Vector Machine
- PR #1274: Updated the RF score function to use GPU predict

## Improvements
- PR #961: High Peformance RF; HIST algo
- PR #1028: Dockerfile updates after dir restructure. Conda env yaml to add statsmodels as a dependency
- PR #1047: Consistent OPG interface for kmeans, based on internal libcumlprims update
- PR #763: Add examples to train_test_split documentation
- PR #1093: Unified inference kernels for different FIL algorithms
- PR #1076: Paying off some UMAP / Spectral tech debt.
- PR #1086: Ensure RegressorMixin scorer uses device arrays
- PR #1110: Adding tests to use default values of parameters of the models
- PR #1108: input_to_host_array function in input_utils for input processing to host arrays
- PR #1114: K-means: Exposing useful params, removing unused params, proxying params in Dask
- PR #1138: Implementing ANY_RANK semantics on irecv
- PR #1142: prims: expose separate InType and OutType for unaryOp and binaryOp
- PR #1115: Moving dask_make_blobs to cuml.dask.datasets. Adding conversion to dask.DataFrame
- PR #1136: CUDA 10.1 CI updates
- PR #1135: K-means: add boundary cases for kmeans||, support finer control with convergence
- PR #1163: Some more correctness improvements. Better verbose printing
- PR #1165: Adding except + in all remaining cython
- PR #1186: Using LocalCUDACluster Pytest fixture
- PR #1173: Docs: Barnes Hut TSNE documentation
- PR #1176: Use new RMM API based on Cython
- PR #1219: Adding custom bench_func and verbose logging to cuml.benchmark
- PR #1247: Improved MNMG RF error checking

## Bug Fixes

- PR #1231: RF respect number of cuda streams from cuml handle
- PR #1230: Rf bugfix memleak in regression
- PR #1208: compile dbscan bug
- PR #1016: Use correct libcumlprims version in GPU CI
- PR #1040: Update version of numba in development conda yaml files
- PR #1043: Updates to accomodate cuDF python code reorganization
- PR #1044: Remove nvidia driver installation from ci/cpu/build.sh
- PR #991: Barnes Hut TSNE Memory Issue Fixes
- PR #1075: Pinning Dask version for consistent CI results
- PR #990: Barnes Hut TSNE Memory Issue Fixes
- PR #1066: Using proper set of workers to destroy nccl comms
- PR #1072: Remove pip requirements and setup
- PR #1074: Fix flake8 CI style check
- PR #1087: Accuracy improvement for sqrt/log in RF max_feature
- PR #1088: Change straggling numba python allocations to use RMM
- PR #1106: Pinning Distributed version to match Dask for consistent CI results
- PR #1116: TSNE CUDA 10.1 Bug Fixes
- PR #1132: DBSCAN Batching Bug Fix
- PR #1162: DASK RF random seed bug fix
- PR #1164: Fix check_dtype arg handling for input_to_dev_array
- PR #1171: SVM prediction bug fix
- PR #1177: Update dask and distributed to 2.5
- PR #1204: Fix SVM crash on Turing
- PR #1199: Replaced sprintf() with snprintf() in THROW()
- PR #1205: Update dask-cuda in yml envs
- PR #1211: Fixing Dask k-means transform bug and adding test
- PR #1236: Improve fix for SMO solvers potential crash on Turing
- PR #1251: Disable compiler optimization for CUDA 10.1 for distance prims
- PR #1260: Small bugfix for major conversion in input_utils
- PR #1276: Fix float64 prediction crash in test_random_forest

# cuML 0.9.0 (21 Aug 2019)

## New Features

- PR #894: Convert RF to treelite format
- PR #826: Jones transformation of params for ARIMA models timeSeries ml-prim
- PR #697: Silhouette Score metric ml-prim
- PR #674: KL Divergence metric ml-prim
- PR #787: homogeneity, completeness and v-measure metrics ml-prim
- PR #711: Mutual Information metric ml-prim
- PR #724: Entropy metric ml-prim
- PR #766: Expose score method based on inertia for KMeans
- PR #823: prims: cluster dispersion metric
- PR #816: Added inverse_transform() for LabelEncoder
- PR #789: prims: sampling without replacement
- PR #813: prims: Col major istance prim
- PR #635: Random Forest & Decision Tree Regression (Single-GPU)
- PR #819: Forest Inferencing Library (FIL)
- PR #829: C++: enable nvtx ranges
- PR #835: Holt-Winters algorithm
- PR #837: treelite for decision forest exchange format
- PR #871: Wrapper for FIL
- PR #870: make_blobs python function
- PR #881: wrappers for accuracy_score and adjusted_rand_score functions
- PR #840: Dask RF classification and regression
- PR #870: make_blobs python function
- PR #879: import of treelite models to FIL
- PR #892: General Gram matrices prim
- PR #883: Adding MNMG Kmeans
- PR #930: Dask RF
- PR #882: TSNE - T-Distributed Stochastic Neighbourhood Embedding
- PR #624: Internals API & Graph Based Dimensionality Reductions Callback
- PR #926: Wrapper for FIL
- PR #994: Adding MPI comm impl for testing / benchmarking MNMG CUDA
- PR #960: Enable using libcumlprims for MG algorithms/prims

## Improvements
- PR #822: build: build.sh update to club all make targets together
- PR #807: Added development conda yml files
- PR #840: Require cmake >= 3.14
- PR #832: Stateless Decision Tree and Random Forest API
- PR #857: Small modifications to comms for utilizing IB w/ Dask
- PR #851: Random forest Stateless API wrappers
- PR #865: High Performance RF
- PR #895: Pretty prints arguments!
- PR #920: Add an empty marker kernel for tracing purposes
- PR #915: syncStream added to cumlCommunicator
- PR #922: Random Forest support in FIL
- PR #911: Update headers to credit CannyLabs BH TSNE implementation
- PR #918: Streamline CUDA_REL environment variable
- PR #924: kmeans: updated APIs to be stateless, refactored code for mnmg support
- PR #950: global_bias support in FIL
- PR #773: Significant improvements to input checking of all classes and common input API for Python
- PR #957: Adding docs to RF & KMeans MNMG. Small fixes for release
- PR #965: Making dask-ml a hard dependency
- PR #976: Update api.rst for new 0.9 classes
- PR #973: Use cudaDeviceGetAttribute instead of relying on cudaDeviceProp object being passed
- PR #978: Update README for 0.9
- PR #1009: Fix references to notebooks-contrib
- PR #1015: Ability to control the number of internal streams in cumlHandle_impl via cumlHandle
- PR #1175: Add more modules to docs ToC

## Bug Fixes

- PR #923: Fix misshapen level/trend/season HoltWinters output
- PR #831: Update conda package dependencies to cudf 0.9
- PR #772: Add missing cython headers to SGD and CD
- PR #849: PCA no attribute trans_input_ transform bug fix
- PR #869: Removing incorrect information from KNN Docs
- PR #885: libclang installation fix for GPUCI
- PR #896: Fix typo in comms build instructions
- PR #921: Fix build scripts using incorrect cudf version
- PR #928: TSNE Stability Adjustments
- PR #934: Cache cudaDeviceProp in cumlHandle for perf reasons
- PR #932: Change default param value for RF classifier
- PR #949: Fix dtype conversion tests for unsupported cudf dtypes
- PR #908: Fix local build generated file ownerships
- PR #983: Change RF max_depth default to 16
- PR #987: Change default values for knn
- PR #988: Switch to exact tsne
- PR #991: Cleanup python code in cuml.dask.cluster
- PR #996: ucx_initialized being properly set in CommsContext
- PR #1007: Throws a well defined error when mutigpu is not enabled
- PR #1018: Hint location of nccl in build.sh for CI
- PR #1022: Using random_state to make K-Means MNMG tests deterministic
- PR #1034: Fix typos and formatting issues in RF docs
- PR #1052: Fix the rows_sample dtype to float

# cuML 0.8.0 (27 June 2019)

## New Features

- PR #652: Adjusted Rand Index metric ml-prim
- PR #679: Class label manipulation ml-prim
- PR #636: Rand Index metric ml-prim
- PR #515: Added Random Projection feature
- PR #504: Contingency matrix ml-prim
- PR #644: Add train_test_split utility for cuDF dataframes
- PR #612: Allow Cuda Array Interface, Numba inputs and input code refactor
- PR #641: C: Separate C-wrapper library build to generate libcuml.so
- PR #631: Add nvcategory based ordinal label encoder
- PR #681: Add MBSGDClassifier and MBSGDRegressor classes around SGD
- PR #705: Quasi Newton solver and LogisticRegression Python classes
- PR #670: Add test skipping functionality to build.sh
- PR #678: Random Forest Python class
- PR #684: prims: make_blobs primitive
- PR #673: prims: reduce cols by key primitive
- PR #812: Add cuML Communications API & consolidate Dask cuML

## Improvements

- PR #597: C++ cuML and ml-prims folder refactor
- PR #590: QN Recover from numeric errors
- PR #482: Introduce cumlHandle for pca and tsvd
- PR #573: Remove use of unnecessary cuDF column and series copies
- PR #601: Cython PEP8 cleanup and CI integration
- PR #596: Introduce cumlHandle for ols and ridge
- PR #579: Introduce cumlHandle for cd and sgd, and propagate C++ errors in cython level for cd and sgd
- PR #604: Adding cumlHandle to kNN, spectral methods, and UMAP
- PR #616: Enable clang-format for enforcing coding style
- PR #618: CI: Enable copyright header checks
- PR #622: Updated to use 0.8 dependencies
- PR #626: Added build.sh script, updated CI scripts and documentation
- PR #633: build: Auto-detection of GPU_ARCHS during cmake
- PR #650: Moving brute force kNN to prims. Creating stateless kNN API.
- PR #662: C++: Bulk clang-format updates
- PR #671: Added pickle pytests and correct pickling of Base class
- PR #675: atomicMin/Max(float, double) with integer atomics and bit flipping
- PR #677: build: 'deep-clean' to build.sh to clean faiss build as well
- PR #683: Use stateless c++ API in KNN so that it can be pickled properly
- PR #686: Use stateless c++ API in UMAP so that it can be pickled properly
- PR #695: prims: Refactor pairwise distance
- PR #707: Added stress test and updated documentation for RF
- PR #701: Added emacs temporary file patterns to .gitignore
- PR #606: C++: Added tests for host_buffer and improved device_buffer and host_buffer implementation
- PR #726: Updated RF docs and stress test
- PR #730: Update README and RF docs for 0.8
- PR #744: Random projections generating binomial on device. Fixing tests.
- PR #741: Update API docs for 0.8
- PR #754: Pickling of UMAP/KNN
- PR #753: Made PCA and TSVD picklable
- PR #746: LogisticRegression and QN API docstrings
- PR #820: Updating DEVELOPER GUIDE threading guidelines

## Bug Fixes
- PR #584: Added missing virtual destructor to deviceAllocator and hostAllocator
- PR #620: C++: Removed old unit-test files in ml-prims
- PR #627: C++: Fixed dbscan crash issue filed in 613
- PR #640: Remove setuptools from conda run dependency
- PR #646: Update link in contributing.md
- PR #649: Bug fix to LinAlg::reduce_rows_by_key prim filed in issue #648
- PR #666: fixes to gitutils.py to resolve both string decode and handling of uncommitted files
- PR #676: Fix template parameters in `bernoulli()` implementation.
- PR #685: Make CuPy optional to avoid nccl conda package conflicts
- PR #687: prims: updated tolerance for reduce_cols_by_key unit-tests
- PR #689: Removing extra prints from NearestNeighbors cython
- PR #718: Bug fix for DBSCAN and increasing batch size of sgd
- PR #719: Adding additional checks for dtype of the data
- PR #736: Bug fix for RF wrapper and .cu print function
- PR #547: Fixed issue if C++ compiler is specified via CXX during configure.
- PR #759: Configure Sphinx to render params correctly
- PR #762: Apply threshold to remove flakiness of UMAP tests.
- PR #768: Fixing memory bug from stateless refactor
- PR #782: Nearest neighbors checking properly whether memory should be freed
- PR #783: UMAP was using wrong size for knn computation
- PR #776: Hotfix for self.variables in RF
- PR #777: Fix numpy input bug
- PR #784: Fix jit of shuffle_idx python function
- PR #790: Fix rows_sample input type for RF
- PR #793: Fix for dtype conversion utility for numba arrays without cupy installed
- PR #806: Add a seed for sklearn model in RF test file
- PR #843: Rf quantile fix

# cuML 0.7.0 (10 May 2019)

## New Features

- PR #405: Quasi-Newton GLM Solvers
- PR #277: Add row- and column-wise weighted mean primitive
- PR #424: Add a grid-sync struct for inter-block synchronization
- PR #430: Add R-Squared Score to ml primitives
- PR #463: Add matrix gather to ml primitives
- PR #435: Expose cumlhandle in cython + developer guide
- PR #455: Remove default-stream arguement across ml-prims and cuML
- PR #375: cuml cpp shared library renamed to libcuml++.so
- PR #460: Random Forest & Decision Trees (Single-GPU, Classification)
- PR #491: Add doxygen build target for ml-prims
- PR #505: Add R-Squared Score to python interface
- PR #507: Add coordinate descent for lasso and elastic-net
- PR #511: Add a minmax ml-prim
- PR #516: Added Trustworthiness score feature
- PR #520: Add local build script to mimic gpuCI
- PR #503: Add column-wise matrix sort primitive
- PR #525: Add docs build script to cuML
- PR #528: Remove current KMeans and replace it with a new single GPU implementation built using ML primitives

## Improvements

- PR #481: Refactoring Quasi-Newton to use cumlHandle
- PR #467: Added validity check on cumlHandle_t
- PR #461: Rewrote permute and added column major version
- PR #440: README updates
- PR #295: Improve build-time and the interface e.g., enable bool-OutType, for distance()
- PR #390: Update docs version
- PR #272: Add stream parameters to cublas and cusolver wrapper functions
- PR #447: Added building and running mlprims tests to CI
- PR #445: Lower dbscan memory usage by computing adjacency matrix directly
- PR #431: Add support for fancy iterator input types to LinAlg::reduce_rows_by_key
- PR #394: Introducing cumlHandle API to dbscan and add example
- PR #500: Added CI check for black listed CUDA Runtime API calls
- PR #475: exposing cumlHandle for dbscan from python-side
- PR #395: Edited the CONTRIBUTING.md file
- PR #407: Test files to run stress, correctness and unit tests for cuml algos
- PR #512: generic copy method for copying buffers between device/host
- PR #533: Add cudatoolkit conda dependency
- PR #524: Use cmake find blas and find lapack to pass configure options to faiss
- PR #527: Added notes on UMAP differences from reference implementation
- PR #540: Use latest release version in update-version CI script
- PR #552: Re-enable assert in kmeans tests with xfail as needed
- PR #581: Add shared memory fast col major to row major function back with bound checks
- PR #592: More efficient matrix copy/reverse methods
- PR #721: Added pickle tests for DBSCAN and Random Projections

## Bug Fixes

- PR #334: Fixed segfault in `ML::cumlHandle_impl::destroyResources`
- PR #349: Developer guide clarifications for cumlHandle and cumlHandle_impl
- PR #398: Fix CI scripts to allow nightlies to be uploaded
- PR #399: Skip PCA tests to allow CI to run with driver 418
- PR #422: Issue in the PCA tests was solved and CI can run with driver 418
- PR #409: Add entry to gitmodules to ignore build artifacts
- PR #412: Fix for svdQR function in ml-prims
- PR #438: Code that depended on FAISS was building everytime.
- PR #358: Fixed an issue when switching streams on MLCommon::device_buffer and MLCommon::host_buffer
- PR #434: Fixing bug in CSR tests
- PR #443: Remove defaults channel from ci scripts
- PR #384: 64b index arithmetic updates to the kernels inside ml-prims
- PR #459: Fix for runtime library path of pip package
- PR #464: Fix for C++11 destructor warning in qn
- PR #466: Add support for column-major in LinAlg::*Norm methods
- PR #465: Fixing deadlock issue in GridSync due to consecutive sync calls
- PR #468: Fix dbscan example build failure
- PR #470: Fix resource leakage in Kalman filter python wrapper
- PR #473: Fix gather ml-prim test for change in rng uniform API
- PR #477: Fixes default stream initialization in cumlHandle
- PR #480: Replaced qn_fit() declaration with #include of file containing definition to fix linker error
- PR #495: Update cuDF and RMM versions in GPU ci test scripts
- PR #499: DEVELOPER_GUIDE.md: fixed links and clarified ML::detail::streamSyncer example
- PR #506: Re enable ml-prim tests in CI
- PR #508: Fix for an error with default argument in LinAlg::meanSquaredError
- PR #519: README.md Updates and adding BUILD.md back
- PR #526: Fix the issue of wrong results when fit and transform of PCA are called separately
- PR #531: Fixing missing arguments in updateDevice() for RF
- PR #543: Exposing dbscan batch size through cython API and fixing broken batching
- PR #551: Made use of ZLIB_LIBRARIES consistent between ml_test and ml_mg_test
- PR #557: Modified CI script to run cuML tests before building mlprims and removed lapack flag
- PR #578: Updated Readme.md to add lasso and elastic-net
- PR #580: Fixing cython garbage collection bug in KNN
- PR #577: Use find libz in prims cmake
- PR #594: fixed cuda-memcheck mean_center test failures


# cuML 0.6.1 (09 Apr 2019)

## Bug Fixes

- PR #462 Runtime library path fix for cuML pip package


# cuML 0.6.0 (22 Mar 2019)

## New Features

- PR #249: Single GPU Stochastic Gradient Descent for linear regression, logistic regression, and linear svm with L1, L2, and elastic-net penalties.
- PR #247: Added "proper" CUDA API to cuML
- PR #235: NearestNeighbors MG Support
- PR #261: UMAP Algorithm
- PR #290: NearestNeighbors numpy MG Support
- PR #303: Reusable spectral embedding / clustering
- PR #325: Initial support for single process multi-GPU OLS and tSVD
- PR #271: Initial support for hyperparameter optimization with dask for many models

## Improvements

- PR #144: Dockerfile update and docs for LinearRegression and Kalman Filter.
- PR #168: Add /ci/gpu/build.sh file to cuML
- PR #167: Integrating full-n-final ml-prims repo inside cuml
- PR #198: (ml-prims) Removal of *MG calls + fixed a bug in permute method
- PR #194: Added new ml-prims for supporting LASSO regression.
- PR #114: Building faiss C++ api into libcuml
- PR #64: Using FAISS C++ API in cuML and exposing bindings through cython
- PR #208: Issue ml-common-3: Math.h: swap thrust::for_each with binaryOp,unaryOp
- PR #224: Improve doc strings for readable rendering with readthedocs
- PR #209: Simplify README.md, move build instructions to BUILD.md
- PR #218: Fix RNG to use given seed and adjust RNG test tolerances.
- PR #225: Support for generating random integers
- PR #215: Refactored LinAlg::norm to Stats::rowNorm and added Stats::colNorm
- PR #234: Support for custom output type and passing index value to main_op in *Reduction kernels
- PR #230: Refactored the cuda_utils header
- PR #236: Refactored cuml python package structure to be more sklearn like
- PR #232: Added reduce_rows_by_key
- PR #246: Support for 2 vectors in the matrix vector operator
- PR #244: Fix for single GPU OLS and Ridge to support one column training data
- PR #271: Added get_params and set_params functions for linear and ridge regression
- PR #253: Fix for issue #250-reduce_rows_by_key failed memcheck for small nkeys
- PR #269: LinearRegression, Ridge Python docs update and cleaning
- PR #322: set_params updated
- PR #237: Update build instructions
- PR #275: Kmeans use of faster gpu_matrix
- PR #288: Add n_neighbors to NearestNeighbors constructor
- PR #302: Added FutureWarning for deprecation of current kmeans algorithm
- PR #312: Last minute cleanup before release
- PR #315: Documentation updating and enhancements
- PR #330: Added ignored argument to pca.fit_transform to map to sklearn's implemenation
- PR #342: Change default ABI to ON
- PR #572: Pulling DBSCAN components into reusable primitives


## Bug Fixes

- PR #193: Fix AttributeError in PCA and TSVD
- PR #211: Fixing inconsistent use of proper batch size calculation in DBSCAN
- PR #202: Adding back ability for users to define their own BLAS
- PR #201: Pass CMAKE CUDA path to faiss/configure script
- PR #200 Avoid using numpy via cimport in KNN
- PR #228: Bug fix: LinAlg::unaryOp with 0-length input
- PR #279: Removing faiss-gpu references in README
- PR #321: Fix release script typo
- PR #327: Update conda requirements for version 0.6 requirements
- PR #352: Correctly calculating numpy chunk sizing for kNN
- PR #345: Run python import as part of package build to trigger compilation
- PR #347: Lowering memory usage of kNN.
- PR #355: Fixing issues with very large numpy inputs to SPMG OLS and tSVD.
- PR #357: Removing FAISS requirement from README
- PR #362: Fix for matVecOp crashing on large input sizes
- PR #366: Index arithmetic issue fix with TxN_t class
- PR #376: Disabled kmeans tests since they are currently too sensitive (see #71)
- PR #380: Allow arbitrary data size on ingress for numba_utils.row_matrix
- PR #385: Fix for long import cuml time in containers and fix for setup_pip
- PR #630: Fixing a missing kneighbors in nearest neighbors python proxy

# cuML 0.5.1 (05 Feb 2019)

## Bug Fixes

- PR #189 Avoid using numpy via cimport to prevent ABI issues in Cython compilation


# cuML 0.5.0 (28 Jan 2019)

## New Features

- PR #66: OLS Linear Regression
- PR #44: Distance calculation ML primitives
- PR #69: Ridge (L2 Regularized) Linear Regression
- PR #103: Linear Kalman Filter
- PR #117: Pip install support
- PR #64: Device to device support from cuML device pointers into FAISS

## Improvements

- PR #56: Make OpenMP optional for building
- PR #67: Github issue templates
- PR #44: Refactored DBSCAN to use ML primitives
- PR #91: Pytest cleanup and sklearn toyset datasets based pytests for kmeans and dbscan
- PR #75: C++ example to use kmeans
- PR #117: Use cmake extension to find any zlib installed in system
- PR #94: Add cmake flag to set ABI compatibility
- PR #139: Move thirdparty submodules to root and add symlinks to new locations
- PR #151: Replace TravisCI testing and conda pkg builds with gpuCI
- PR #164: Add numba kernel for faster column to row major transform
- PR #114: Adding FAISS to cuml build

## Bug Fixes

- PR #48: CUDA 10 compilation warnings fix
- PR #51: Fixes to Dockerfile and docs for new build system
- PR #72: Fixes for GCC 7
- PR #96: Fix for kmeans stack overflow with high number of clusters
- PR #105: Fix for AttributeError in kmeans fit method
- PR #113: Removed old  glm python/cython files
- PR #118: Fix for AttributeError in kmeans predict method
- PR #125: Remove randomized solver option from PCA python bindings


# cuML 0.4.0 (05 Dec 2018)

## New Features

## Improvements

- PR #42: New build system: separation of libcuml.so and cuml python package
- PR #43: Added changelog.md

## Bug Fixes


# cuML 0.3.0 (30 Nov 2018)

## New Features

- PR #33: Added ability to call cuML algorithms using numpy arrays

## Improvements

- PR #24: Fix references of python package from cuML to cuml and start using versioneer for better versioning
- PR #40: Added support for refactored cuDF 0.3.0, updated Conda files
- PR #33: Major python test cleaning, all tests pass with cuDF 0.2.0 and 0.3.0. Preparation for new build system
- PR #34: Updated batch count calculation logic in DBSCAN
- PR #35: Beginning of DBSCAN refactor to use cuML mlprims and general improvements

## Bug Fixes

- PR #30: Fixed batch size bug in DBSCAN that caused crash. Also fixed various locations for potential integer overflows
- PR #28: Fix readthedocs build documentation
- PR #29: Fix pytests for cuml name change from cuML
- PR #33: Fixed memory bug that would cause segmentation faults due to numba releasing memory before it was used. Also fixed row major/column major bugs for different algorithms
- PR #36: Fix kmeans gtest to use device data
- PR #38: cuda\_free bug removed that caused google tests to sometimes pass and sometimes fail randomly
- PR #39: Updated cmake to correctly link with CUDA libraries, add CUDA runtime linking and include source files in compile target

# cuML 0.2.0 (02 Nov 2018)

## New Features

- PR #11: Kmeans algorithm added
- PR #7: FAISS KNN wrapper added
- PR #21: Added Conda install support

## Improvements

- PR #15: Added compatibility with cuDF (from prior pyGDF)
- PR #13: Added FAISS to Dockerfile
- PR #21: Added TravisCI build system for CI and Conda builds

## Bug Fixes

- PR #4: Fixed explained variance bug in TSVD
- PR #5: Notebook bug fixes and updated results


# cuML 0.1.0

Initial release including PCA, TSVD, DBSCAN, ml-prims and cython wrappers<|MERGE_RESOLUTION|>--- conflicted
+++ resolved
@@ -127,11 +127,8 @@
 - PR #2224: Temporary fix for CI until new Dask version is released
 - PR #2228: Update to use __reduce_ex__ in CumlArray to override cudf.Buffer
 - PR #2249: Fix bug in UMAP continuous target metrics
-<<<<<<< HEAD
 - PR #2258: Fix doxygen build break
-=======
 - PR #2255: Set random_state for train_test_split function in dask RF
->>>>>>> 809fc8d4
 
 # cuML 0.13.0 (Date TBD)
 

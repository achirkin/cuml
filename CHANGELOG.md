--- conflicted
+++ resolved
@@ -46,9 +46,7 @@
 - PR #2403: Support for input and output type consistency in logistic regression predict_proba
 - PR #2473: Add metrics.roc_auc_score to API docs. Additional readability and minor docs bug fixes
 - PR #2468: Add `_n_features_in_` attribute to all single GPU estimators that implement fit
-<<<<<<< HEAD
 - PR #2489: Removing explicit FAISS build and adding dependency on libfaiss conda package
-=======
 - PR #2480: Moving MNMG glm and solvers to cuml
 - PR #2490: Moving MNMG KMeans to cuml
 - PR #2483: Moving MNMG KNN to cuml
@@ -74,7 +72,6 @@
 - PR #2589: including cuda-11 build fixes into raft
 - PR #2487: Set classes_ attribute during classifier fit
 - PR #2605: Reduce memory usage in tSNE
->>>>>>> 5f0bfae5
 
 ## Bug Fixes
 - PR #2369: Update RF code to fix set_params memory leak

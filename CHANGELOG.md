--- conflicted
+++ resolved
@@ -42,11 +42,8 @@
 - PR #1706: Remove multi-class bug from QuasiNewton
 - PR #1699: Limit CuPy to <7.2 temporarily
 - PR #1708: Correctly deallocate cuML handles in Cython
-<<<<<<< HEAD
 - PR #1730: Fixes to KF for test stability (mainly in CUDA 10.2) 
-=======
 - PR #1729: Fixing naive bayes UCX serialization problem in fit()
->>>>>>> 3589861a
 
 # cuML 0.12.0 (Date TBD)
 

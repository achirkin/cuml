# cuML 0.9.0 (Date TBD)

## New Features

- PR #826: Jones transformation of params for ARIMA models timeSeries ml-prim
- PR #697: Silhouette Score metric ml-prim
- PR #674: KL Divergence metric ml-prim
- PR #787: homogeneity, completeness and v-measure metrics ml-prim
- PR #711: Mutual Information metric ml-prim
- PR #724: Entropy metric ml-prim
- PR #766: Expose score method based on inertia for KMeans
- PR #816: Added inverse_transform() for LabelEncoder
- PR #789: prims: sampling without replacement
- PR #813: prims: Col major istance prim
- PR #635: Random Forest & Decision Tree Regression (Single-GPU)
- PR #819: Forest Inferencing Library (FIL)
- PR #829: C++: enable nvtx ranges
- PR #837: treelite for decision forest exchange format
- PR #870: make_blobs python function
- PR #882: TSNE - T-Distributed Stochastic Neighbourhood Embedding

## Improvements
- PR #822: build: build.sh update to club all make targets together
- PR #807: Added development conda yml files
- PR #840: Require cmake >= 3.14
- PR #832: Stateless Decision Tree and Random Forest API
- PR #857: Small modifications to comms for utilizing IB w/ Dask
- PR #851: Random forest Stateless API wrappers
<<<<<<< HEAD
- PR #865: High Performance RF
=======
- PR #895: Pretty prints arguments!
>>>>>>> 549be340

## Bug Fixes

- PR #831: Update conda package dependencies to cudf 0.9
- PR #772: Add missing cython headers to SGD and CD
- PR #849: PCA no attribute trans_input_ transform bug fix
- PR #869: Removing incorrect information from KNN Docs
- PR #885: libclang installation fix for GPUCI
- PR #896: Fix typo in comms build instructions

# cuML 0.8.0 (27 June 2019)

## New Features

- PR #652: Adjusted Rand Index metric ml-prim
- PR #679: Class label manipulation ml-prim
- PR #636: Rand Index metric ml-prim
- PR #515: Added Random Projection feature
- PR #504: Contingency matrix ml-prim
- PR #644: Add train_test_split utility for cuDF dataframes
- PR #612: Allow Cuda Array Interface, Numba inputs and input code refactor
- PR #641: C: Separate C-wrapper library build to generate libcuml.so
- PR #631: Add nvcategory based ordinal label encoder
- PR #681: Add MBSGDClassifier and MBSGDRegressor classes around SGD
- PR #705: Quasi Newton solver and LogisticRegression Python classes
- PR #670: Add test skipping functionality to build.sh
- PR #678: Random Forest Python class
- PR #684: prims: make_blobs primitive
- PR #673: prims: reduce cols by key primitive
- PR #812: Add cuML Communications API & consolidate Dask cuML

## Improvements

- PR #597: C++ cuML and ml-prims folder refactor
- PR #590: QN Recover from numeric errors
- PR #482: Introduce cumlHandle for pca and tsvd
- PR #573: Remove use of unnecessary cuDF column and series copies
- PR #601: Cython PEP8 cleanup and CI integration
- PR #596: Introduce cumlHandle for ols and ridge
- PR #579: Introduce cumlHandle for cd and sgd, and propagate C++ errors in cython level for cd and sgd
- PR #604: Adding cumlHandle to kNN, spectral methods, and UMAP
- PR #616: Enable clang-format for enforcing coding style
- PR #618: CI: Enable copyright header checks
- PR #622: Updated to use 0.8 dependencies
- PR #626: Added build.sh script, updated CI scripts and documentation
- PR #633: build: Auto-detection of GPU_ARCHS during cmake
- PR #650: Moving brute force kNN to prims. Creating stateless kNN API.
- PR #662: C++: Bulk clang-format updates
- PR #671: Added pickle pytests and correct pickling of Base class
- PR #675: atomicMin/Max(float, double) with integer atomics and bit flipping
- PR #677: build: 'deep-clean' to build.sh to clean faiss build as well
- PR #683: Use stateless c++ API in KNN so that it can be pickled properly
- PR #686: Use stateless c++ API in UMAP so that it can be pickled properly
- PR #695: prims: Refactor pairwise distance
- PR #707: Added stress test and updated documentation for RF
- PR #701: Added emacs temporary file patterns to .gitignore
- PR #606: C++: Added tests for host_buffer and improved device_buffer and host_buffer implementation
- PR #726: Updated RF docs and stress test
- PR #730: Update README and RF docs for 0.8
- PR #744: Random projections generating binomial on device. Fixing tests.
- PR #741: Update API docs for 0.8
- PR #754: Pickling of UMAP/KNN
- PR #753: Made PCA and TSVD picklable
- PR #746: LogisticRegression and QN API docstrings

## Bug Fixes
- PR #584: Added missing virtual destructor to deviceAllocator and hostAllocator
- PR #620: C++: Removed old unit-test files in ml-prims
- PR #627: C++: Fixed dbscan crash issue filed in 613
- PR #640: Remove setuptools from conda run dependency
- PR #646: Update link in contributing.md
- PR #649: Bug fix to LinAlg::reduce_rows_by_key prim filed in issue #648
- PR #666: fixes to gitutils.py to resolve both string decode and handling of uncommitted files
- PR #676: Fix template parameters in `bernoulli()` implementation.
- PR #685: Make CuPy optional to avoid nccl conda package conflicts
- PR #687: prims: updated tolerance for reduce_cols_by_key unit-tests
- PR #689: Removing extra prints from NearestNeighbors cython
- PR #718: Bug fix for DBSCAN and increasing batch size of sgd
- PR #719: Adding additional checks for dtype of the data
- PR #736: Bug fix for RF wrapper and .cu print function
- PR #547: Fixed issue if C++ compiler is specified via CXX during configure.
- PR #759: Configure Sphinx to render params correctly
- PR #762: Apply threshold to remove flakiness of UMAP tests.
- PR #768: Fixing memory bug from stateless refactor
- PR #782: Nearest neighbors checking properly whether memory should be freed
- PR #783: UMAP was using wrong size for knn computation
- PR #776: Hotfix for self.variables in RF
- PR #777: Fix numpy input bug
- PR #784: Fix jit of shuffle_idx python function
- PR #790: Fix rows_sample input type for RF
- PR #793: Fix for dtype conversion utility for numba arrays without cupy installed
- PR #806: Add a seed for sklearn model in RF test file
- PR #843: Rf quantile fix

# cuML 0.7.0 (10 May 2019)

## New Features

- PR #405: Quasi-Newton GLM Solvers
- PR #277: Add row- and column-wise weighted mean primitive
- PR #424: Add a grid-sync struct for inter-block synchronization
- PR #430: Add R-Squared Score to ml primitives
- PR #463: Add matrix gather to ml primitives
- PR #435: Expose cumlhandle in cython + developer guide
- PR #455: Remove default-stream arguement across ml-prims and cuML
- PR #375: cuml cpp shared library renamed to libcuml++.so
- PR #460: Random Forest & Decision Trees (Single-GPU, Classification)
- PR #491: Add doxygen build target for ml-prims
- PR #505: Add R-Squared Score to python interface
- PR #507: Add coordinate descent for lasso and elastic-net
- PR #511: Add a minmax ml-prim
- PR #516: Added Trustworthiness score feature
- PR #520: Add local build script to mimic gpuCI
- PR #503: Add column-wise matrix sort primitive
- PR #525: Add docs build script to cuML
- PR #528: Remove current KMeans and replace it with a new single GPU implementation built using ML primitives

## Improvements

- PR #481: Refactoring Quasi-Newton to use cumlHandle
- PR #467: Added validity check on cumlHandle_t
- PR #461: Rewrote permute and added column major version
- PR #440: README updates
- PR #295: Improve build-time and the interface e.g., enable bool-OutType, for distance()
- PR #390: Update docs version
- PR #272: Add stream parameters to cublas and cusolver wrapper functions
- PR #447: Added building and running mlprims tests to CI
- PR #445: Lower dbscan memory usage by computing adjacency matrix directly
- PR #431: Add support for fancy iterator input types to LinAlg::reduce_rows_by_key
- PR #394: Introducing cumlHandle API to dbscan and add example
- PR #500: Added CI check for black listed CUDA Runtime API calls
- PR #475: exposing cumlHandle for dbscan from python-side
- PR #395: Edited the CONTRIBUTING.md file
- PR #407: Test files to run stress, correctness and unit tests for cuml algos
- PR #512: generic copy method for copying buffers between device/host
- PR #533: Add cudatoolkit conda dependency
- PR #524: Use cmake find blas and find lapack to pass configure options to faiss
- PR #527: Added notes on UMAP differences from reference implementation
- PR #540: Use latest release version in update-version CI script
- PR #552: Re-enable assert in kmeans tests with xfail as needed
- PR #581: Add shared memory fast col major to row major function back with bound checks
- PR #592: More efficient matrix copy/reverse methods
- PR #721: Added pickle tests for DBSCAN and Random Projections

## Bug Fixes

- PR #334: Fixed segfault in `ML::cumlHandle_impl::destroyResources`
- PR #349: Developer guide clarifications for cumlHandle and cumlHandle_impl
- PR #398: Fix CI scripts to allow nightlies to be uploaded
- PR #399: Skip PCA tests to allow CI to run with driver 418
- PR #422: Issue in the PCA tests was solved and CI can run with driver 418
- PR #409: Add entry to gitmodules to ignore build artifacts
- PR #412: Fix for svdQR function in ml-prims
- PR #438: Code that depended on FAISS was building everytime.
- PR #358: Fixed an issue when switching streams on MLCommon::device_buffer and MLCommon::host_buffer
- PR #434: Fixing bug in CSR tests
- PR #443: Remove defaults channel from ci scripts
- PR #384: 64b index arithmetic updates to the kernels inside ml-prims
- PR #459: Fix for runtime library path of pip package
- PR #464: Fix for C++11 destructor warning in qn
- PR #466: Add support for column-major in LinAlg::*Norm methods
- PR #465: Fixing deadlock issue in GridSync due to consecutive sync calls
- PR #468: Fix dbscan example build failure
- PR #470: Fix resource leakage in Kalman filter python wrapper
- PR #473: Fix gather ml-prim test for change in rng uniform API
- PR #477: Fixes default stream initialization in cumlHandle
- PR #480: Replaced qn_fit() declaration with #include of file containing definition to fix linker error
- PR #495: Update cuDF and RMM versions in GPU ci test scripts
- PR #499: DEVELOPER_GUIDE.md: fixed links and clarified ML::detail::streamSyncer example
- PR #506: Re enable ml-prim tests in CI
- PR #508: Fix for an error with default argument in LinAlg::meanSquaredError
- PR #519: README.md Updates and adding BUILD.md back
- PR #526: Fix the issue of wrong results when fit and transform of PCA are called separately
- PR #531: Fixing missing arguments in updateDevice() for RF
- PR #543: Exposing dbscan batch size through cython API and fixing broken batching
- PR #551: Made use of ZLIB_LIBRARIES consistent between ml_test and ml_mg_test
- PR #557: Modified CI script to run cuML tests before building mlprims and removed lapack flag
- PR #578: Updated Readme.md to add lasso and elastic-net
- PR #580: Fixing cython garbage collection bug in KNN
- PR #577: Use find libz in prims cmake
- PR #594: fixed cuda-memcheck mean_center test failures


# cuML 0.6.1 (09 Apr 2019)

## Bug Fixes

- PR #462 Runtime library path fix for cuML pip package


# cuML 0.6.0 (22 Mar 2019)

## New Features

- PR #249: Single GPU Stochastic Gradient Descent for linear regression, logistic regression, and linear svm with L1, L2, and elastic-net penalties.
- PR #247: Added "proper" CUDA API to cuML
- PR #235: NearestNeighbors MG Support
- PR #261: UMAP Algorithm
- PR #290: NearestNeighbors numpy MG Support
- PR #303: Reusable spectral embedding / clustering
- PR #325: Initial support for single process multi-GPU OLS and tSVD
- PR #271: Initial support for hyperparameter optimization with dask for many models

## Improvements

- PR #144: Dockerfile update and docs for LinearRegression and Kalman Filter.
- PR #168: Add /ci/gpu/build.sh file to cuML
- PR #167: Integrating full-n-final ml-prims repo inside cuml
- PR #198: (ml-prims) Removal of *MG calls + fixed a bug in permute method
- PR #194: Added new ml-prims for supporting LASSO regression.
- PR #114: Building faiss C++ api into libcuml
- PR #64: Using FAISS C++ API in cuML and exposing bindings through cython
- PR #208: Issue ml-common-3: Math.h: swap thrust::for_each with binaryOp,unaryOp
- PR #224: Improve doc strings for readable rendering with readthedocs
- PR #209: Simplify README.md, move build instructions to BUILD.md
- PR #218: Fix RNG to use given seed and adjust RNG test tolerances.
- PR #225: Support for generating random integers
- PR #215: Refactored LinAlg::norm to Stats::rowNorm and added Stats::colNorm
- PR #234: Support for custom output type and passing index value to main_op in *Reduction kernels
- PR #230: Refactored the cuda_utils header
- PR #236: Refactored cuml python package structure to be more sklearn like
- PR #232: Added reduce_rows_by_key
- PR #246: Support for 2 vectors in the matrix vector operator
- PR #244: Fix for single GPU OLS and Ridge to support one column training data
- PR #271: Added get_params and set_params functions for linear and ridge regression
- PR #253: Fix for issue #250-reduce_rows_by_key failed memcheck for small nkeys
- PR #269: LinearRegression, Ridge Python docs update and cleaning
- PR #322: set_params updated
- PR #237: Update build instructions
- PR #275: Kmeans use of faster gpu_matrix
- PR #288: Add n_neighbors to NearestNeighbors constructor
- PR #302: Added FutureWarning for deprecation of current kmeans algorithm
- PR #312: Last minute cleanup before release
- PR #315: Documentation updating and enhancements
- PR #330: Added ignored argument to pca.fit_transform to map to sklearn's implemenation
- PR #342: Change default ABI to ON
- PR #572: Pulling DBSCAN components into reusable primitives


## Bug Fixes

- PR #193: Fix AttributeError in PCA and TSVD
- PR #211: Fixing inconsistent use of proper batch size calculation in DBSCAN
- PR #202: Adding back ability for users to define their own BLAS
- PR #201: Pass CMAKE CUDA path to faiss/configure script
- PR #200 Avoid using numpy via cimport in KNN
- PR #228: Bug fix: LinAlg::unaryOp with 0-length input
- PR #279: Removing faiss-gpu references in README
- PR #321: Fix release script typo
- PR #327: Update conda requirements for version 0.6 requirements
- PR #352: Correctly calculating numpy chunk sizing for kNN
- PR #345: Run python import as part of package build to trigger compilation
- PR #347: Lowering memory usage of kNN.
- PR #355: Fixing issues with very large numpy inputs to SPMG OLS and tSVD.
- PR #357: Removing FAISS requirement from README
- PR #362: Fix for matVecOp crashing on large input sizes
- PR #366: Index arithmetic issue fix with TxN_t class
- PR #376: Disabled kmeans tests since they are currently too sensitive (see #71)
- PR #380: Allow arbitrary data size on ingress for numba_utils.row_matrix
- PR #385: Fix for long import cuml time in containers and fix for setup_pip
- PR #630: Fixing a missing kneighbors in nearest neighbors python proxy

# cuML 0.5.1 (05 Feb 2019)

## Bug Fixes

- PR #189 Avoid using numpy via cimport to prevent ABI issues in Cython compilation


# cuML 0.5.0 (28 Jan 2019)

## New Features

- PR #66: OLS Linear Regression
- PR #44: Distance calculation ML primitives
- PR #69: Ridge (L2 Regularized) Linear Regression
- PR #103: Linear Kalman Filter
- PR #117: Pip install support
- PR #64: Device to device support from cuML device pointers into FAISS

## Improvements

- PR #56: Make OpenMP optional for building
- PR #67: Github issue templates
- PR #44: Refactored DBSCAN to use ML primitives
- PR #91: Pytest cleanup and sklearn toyset datasets based pytests for kmeans and dbscan
- PR #75: C++ example to use kmeans
- PR #117: Use cmake extension to find any zlib installed in system
- PR #94: Add cmake flag to set ABI compatibility
- PR #139: Move thirdparty submodules to root and add symlinks to new locations
- PR #151: Replace TravisCI testing and conda pkg builds with gpuCI
- PR #164: Add numba kernel for faster column to row major transform
- PR #114: Adding FAISS to cuml build

## Bug Fixes

- PR #48: CUDA 10 compilation warnings fix
- PR #51: Fixes to Dockerfile and docs for new build system
- PR #72: Fixes for GCC 7
- PR #96: Fix for kmeans stack overflow with high number of clusters
- PR #105: Fix for AttributeError in kmeans fit method
- PR #113: Removed old  glm python/cython files
- PR #118: Fix for AttributeError in kmeans predict method
- PR #125: Remove randomized solver option from PCA python bindings


# cuML 0.4.0 (05 Dec 2018)

## New Features

## Improvements

- PR #42: New build system: separation of libcuml.so and cuml python package
- PR #43: Added changelog.md

## Bug Fixes


# cuML 0.3.0 (30 Nov 2018)

## New Features

- PR #33: Added ability to call cuML algorithms using numpy arrays

## Improvements

- PR #24: Fix references of python package from cuML to cuml and start using versioneer for better versioning
- PR #40: Added support for refactored cuDF 0.3.0, updated Conda files
- PR #33: Major python test cleaning, all tests pass with cuDF 0.2.0 and 0.3.0. Preparation for new build system
- PR #34: Updated batch count calculation logic in DBSCAN
- PR #35: Beginning of DBSCAN refactor to use cuML mlprims and general improvements

## Bug Fixes

- PR #30: Fixed batch size bug in DBSCAN that caused crash. Also fixed various locations for potential integer overflows
- PR #28: Fix readthedocs build documentation
- PR #29: Fix pytests for cuml name change from cuML
- PR #33: Fixed memory bug that would cause segmentation faults due to numba releasing memory before it was used. Also fixed row major/column major bugs for different algorithms
- PR #36: Fix kmeans gtest to use device data
- PR #38: cuda\_free bug removed that caused google tests to sometimes pass and sometimes fail randomly
- PR #39: Updated cmake to correctly link with CUDA libraries, add CUDA runtime linking and include source files in compile target

# cuML 0.2.0 (02 Nov 2018)

## New Features

- PR #11: Kmeans algorithm added
- PR #7: FAISS KNN wrapper added
- PR #21: Added Conda install support

## Improvements

- PR #15: Added compatibility with cuDF (from prior pyGDF)
- PR #13: Added FAISS to Dockerfile
- PR #21: Added TravisCI build system for CI and Conda builds

## Bug Fixes

- PR #4: Fixed explained variance bug in TSVD
- PR #5: Notebook bug fixes and updated results


# cuML 0.1.0

Initial release including PCA, TSVD, DBSCAN, ml-prims and cython wrappers<|MERGE_RESOLUTION|>--- conflicted
+++ resolved
@@ -26,11 +26,8 @@
 - PR #832: Stateless Decision Tree and Random Forest API
 - PR #857: Small modifications to comms for utilizing IB w/ Dask
 - PR #851: Random forest Stateless API wrappers
-<<<<<<< HEAD
 - PR #865: High Performance RF
-=======
 - PR #895: Pretty prints arguments!
->>>>>>> 549be340
 
 ## Bug Fixes
 

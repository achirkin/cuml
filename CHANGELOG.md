# cuML 0.10.0 (Date TBD)

## New Features

<<<<<<< HEAD
- PR #892: General Gram matrices prim
- PR #912: Suppert Vector Machine

## Improvements
=======
- PR #1073: Updating RF wrappers to use FIL for GPU accelerated prediction
>>>>>>> 87943834

## Improvements
- PR #961: High Peformance RF; HIST algo
- PR #1028: Dockerfile updates after dir restructure. Conda env yaml to add statsmodels as a dependency
- PR #763: Add examples to train_test_split documentation
- PR #1076: Paying off some UMAP / Spectral tech debt. 
- PR #1086: Ensure RegressorMixin scorer uses device arrays

## Bug Fixes

- PR #1016: Use correct libcumlprims version in GPU CI
- PR #1040: Update version of numba in development conda yaml files
- PR #1043: Updates to accomodate cuDF python code reorganization
- PR #1044: Remove nvidia driver installation from ci/cpu/build.sh
- PR #991: Barnes Hut TSNE Memory Issue Fixes
- PR #1075: Pinning Dask version for consistent CI results
- PR #990: Barnes Hut TSNE Memory Issue Fixes
- PR #1072: Remove pip requirements and setup
- PR #1074: Fix flake8 CI style check
- PR #1088: Change straggling numba python allocations to use RMM

# cuML 0.9.0 (21 Aug 2019)

## New Features

- PR #894: Convert RF to treelite format
- PR #826: Jones transformation of params for ARIMA models timeSeries ml-prim
- PR #697: Silhouette Score metric ml-prim
- PR #674: KL Divergence metric ml-prim
- PR #787: homogeneity, completeness and v-measure metrics ml-prim
- PR #711: Mutual Information metric ml-prim
- PR #724: Entropy metric ml-prim
- PR #766: Expose score method based on inertia for KMeans
- PR #823: prims: cluster dispersion metric
- PR #816: Added inverse_transform() for LabelEncoder
- PR #789: prims: sampling without replacement
- PR #813: prims: Col major istance prim
- PR #635: Random Forest & Decision Tree Regression (Single-GPU)
- PR #819: Forest Inferencing Library (FIL)
- PR #829: C++: enable nvtx ranges
- PR #835: Holt-Winters algorithm
- PR #837: treelite for decision forest exchange format
- PR #871: Wrapper for FIL
- PR #870: make_blobs python function
- PR #881: wrappers for accuracy_score and adjusted_rand_score functions
- PR #840: Dask RF classification and regression
- PR #870: make_blobs python function
- PR #879: import of treelite models to FIL
- PR #892: General Gram matrices prim
- PR #883: Adding MNMG Kmeans
- PR #930: Dask RF
- PR #882: TSNE - T-Distributed Stochastic Neighbourhood Embedding

## Improvements
- PR #822: build: build.sh update to club all make targets together
- PR #807: Added development conda yml files
- PR #840: Require cmake >= 3.14
- PR #832: Stateless Decision Tree and Random Forest API
- PR #857: Small modifications to comms for utilizing IB w/ Dask
- PR #851: Random forest Stateless API wrappers
- PR #865: High Performance RF
- PR #895: Pretty prints arguments!
- PR #920: Add an empty marker kernel for tracing purposes
- PR #915: syncStream added to cumlCommunicator
- PR #922: Random Forest support in FIL
- PR #911: Update headers to credit CannyLabs BH TSNE implementation
- PR #918: Streamline CUDA_REL environment variable
- PR #924: kmeans: updated APIs to be stateless, refactored code for mnmg support
- PR #950: global_bias support in FIL
- PR #773: Significant improvements to input checking of all classes and common input API for Python
- PR #957: Adding docs to RF & KMeans MNMG. Small fixes for release
- PR #965: Making dask-ml a hard dependency
- PR #976: Update api.rst for new 0.9 classes
- PR #973: Use cudaDeviceGetAttribute instead of relying on cudaDeviceProp object being passed
- PR #978: Update README for 0.9
- PR #1009: Fix references to notebooks-contrib

## Bug Fixes

- PR #923: Fix misshapen level/trend/season HoltWinters output
- PR #831: Update conda package dependencies to cudf 0.9
- PR #772: Add missing cython headers to SGD and CD
- PR #849: PCA no attribute trans_input_ transform bug fix
- PR #869: Removing incorrect information from KNN Docs
- PR #885: libclang installation fix for GPUCI
- PR #896: Fix typo in comms build instructions
- PR #921: Fix build scripts using incorrect cudf version
- PR #928: TSNE Stability Adjustments
- PR #934: Cache cudaDeviceProp in cumlHandle for perf reasons
- PR #932: Change default param value for RF classifier
- PR #949: Fix dtype conversion tests for unsupported cudf dtypes
- PR #908: Fix local build generated file ownerships
- PR #983: Change RF max_depth default to 16
- PR #987: Change default values for knn
- PR #988: Switch to exact tsne
- PR #991: Cleanup python code in cuml.dask.cluster
- PR #996: ucx_initialized being properly set in CommsContext
- PR #1007: Throws a well defined error when mutigpu is not enabled
- PR #1018: Hint location of nccl in build.sh for CI
- PR #1022: Using random_state to make K-Means MNMG tests deterministic
- PR #1034: Fix typos and formatting issues in RF docs

# cuML 0.8.0 (27 June 2019)

## New Features

- PR #652: Adjusted Rand Index metric ml-prim
- PR #679: Class label manipulation ml-prim
- PR #636: Rand Index metric ml-prim
- PR #515: Added Random Projection feature
- PR #504: Contingency matrix ml-prim
- PR #644: Add train_test_split utility for cuDF dataframes
- PR #612: Allow Cuda Array Interface, Numba inputs and input code refactor
- PR #641: C: Separate C-wrapper library build to generate libcuml.so
- PR #631: Add nvcategory based ordinal label encoder
- PR #681: Add MBSGDClassifier and MBSGDRegressor classes around SGD
- PR #705: Quasi Newton solver and LogisticRegression Python classes
- PR #670: Add test skipping functionality to build.sh
- PR #678: Random Forest Python class
- PR #684: prims: make_blobs primitive
- PR #673: prims: reduce cols by key primitive
- PR #812: Add cuML Communications API & consolidate Dask cuML

## Improvements

- PR #597: C++ cuML and ml-prims folder refactor
- PR #590: QN Recover from numeric errors
- PR #482: Introduce cumlHandle for pca and tsvd
- PR #573: Remove use of unnecessary cuDF column and series copies
- PR #601: Cython PEP8 cleanup and CI integration
- PR #596: Introduce cumlHandle for ols and ridge
- PR #579: Introduce cumlHandle for cd and sgd, and propagate C++ errors in cython level for cd and sgd
- PR #604: Adding cumlHandle to kNN, spectral methods, and UMAP
- PR #616: Enable clang-format for enforcing coding style
- PR #618: CI: Enable copyright header checks
- PR #622: Updated to use 0.8 dependencies
- PR #626: Added build.sh script, updated CI scripts and documentation
- PR #633: build: Auto-detection of GPU_ARCHS during cmake
- PR #650: Moving brute force kNN to prims. Creating stateless kNN API.
- PR #662: C++: Bulk clang-format updates
- PR #671: Added pickle pytests and correct pickling of Base class
- PR #675: atomicMin/Max(float, double) with integer atomics and bit flipping
- PR #677: build: 'deep-clean' to build.sh to clean faiss build as well
- PR #683: Use stateless c++ API in KNN so that it can be pickled properly
- PR #686: Use stateless c++ API in UMAP so that it can be pickled properly
- PR #695: prims: Refactor pairwise distance
- PR #707: Added stress test and updated documentation for RF
- PR #701: Added emacs temporary file patterns to .gitignore
- PR #606: C++: Added tests for host_buffer and improved device_buffer and host_buffer implementation
- PR #726: Updated RF docs and stress test
- PR #730: Update README and RF docs for 0.8
- PR #744: Random projections generating binomial on device. Fixing tests.
- PR #741: Update API docs for 0.8
- PR #754: Pickling of UMAP/KNN
- PR #753: Made PCA and TSVD picklable
- PR #746: LogisticRegression and QN API docstrings

## Bug Fixes
- PR #584: Added missing virtual destructor to deviceAllocator and hostAllocator
- PR #620: C++: Removed old unit-test files in ml-prims
- PR #627: C++: Fixed dbscan crash issue filed in 613
- PR #640: Remove setuptools from conda run dependency
- PR #646: Update link in contributing.md
- PR #649: Bug fix to LinAlg::reduce_rows_by_key prim filed in issue #648
- PR #666: fixes to gitutils.py to resolve both string decode and handling of uncommitted files
- PR #676: Fix template parameters in `bernoulli()` implementation.
- PR #685: Make CuPy optional to avoid nccl conda package conflicts
- PR #687: prims: updated tolerance for reduce_cols_by_key unit-tests
- PR #689: Removing extra prints from NearestNeighbors cython
- PR #718: Bug fix for DBSCAN and increasing batch size of sgd
- PR #719: Adding additional checks for dtype of the data
- PR #736: Bug fix for RF wrapper and .cu print function
- PR #547: Fixed issue if C++ compiler is specified via CXX during configure.
- PR #759: Configure Sphinx to render params correctly
- PR #762: Apply threshold to remove flakiness of UMAP tests.
- PR #768: Fixing memory bug from stateless refactor
- PR #782: Nearest neighbors checking properly whether memory should be freed
- PR #783: UMAP was using wrong size for knn computation
- PR #776: Hotfix for self.variables in RF
- PR #777: Fix numpy input bug
- PR #784: Fix jit of shuffle_idx python function
- PR #790: Fix rows_sample input type for RF
- PR #793: Fix for dtype conversion utility for numba arrays without cupy installed
- PR #806: Add a seed for sklearn model in RF test file
- PR #843: Rf quantile fix

# cuML 0.7.0 (10 May 2019)

## New Features

- PR #405: Quasi-Newton GLM Solvers
- PR #277: Add row- and column-wise weighted mean primitive
- PR #424: Add a grid-sync struct for inter-block synchronization
- PR #430: Add R-Squared Score to ml primitives
- PR #463: Add matrix gather to ml primitives
- PR #435: Expose cumlhandle in cython + developer guide
- PR #455: Remove default-stream arguement across ml-prims and cuML
- PR #375: cuml cpp shared library renamed to libcuml++.so
- PR #460: Random Forest & Decision Trees (Single-GPU, Classification)
- PR #491: Add doxygen build target for ml-prims
- PR #505: Add R-Squared Score to python interface
- PR #507: Add coordinate descent for lasso and elastic-net
- PR #511: Add a minmax ml-prim
- PR #516: Added Trustworthiness score feature
- PR #520: Add local build script to mimic gpuCI
- PR #503: Add column-wise matrix sort primitive
- PR #525: Add docs build script to cuML
- PR #528: Remove current KMeans and replace it with a new single GPU implementation built using ML primitives

## Improvements

- PR #481: Refactoring Quasi-Newton to use cumlHandle
- PR #467: Added validity check on cumlHandle_t
- PR #461: Rewrote permute and added column major version
- PR #440: README updates
- PR #295: Improve build-time and the interface e.g., enable bool-OutType, for distance()
- PR #390: Update docs version
- PR #272: Add stream parameters to cublas and cusolver wrapper functions
- PR #447: Added building and running mlprims tests to CI
- PR #445: Lower dbscan memory usage by computing adjacency matrix directly
- PR #431: Add support for fancy iterator input types to LinAlg::reduce_rows_by_key
- PR #394: Introducing cumlHandle API to dbscan and add example
- PR #500: Added CI check for black listed CUDA Runtime API calls
- PR #475: exposing cumlHandle for dbscan from python-side
- PR #395: Edited the CONTRIBUTING.md file
- PR #407: Test files to run stress, correctness and unit tests for cuml algos
- PR #512: generic copy method for copying buffers between device/host
- PR #533: Add cudatoolkit conda dependency
- PR #524: Use cmake find blas and find lapack to pass configure options to faiss
- PR #527: Added notes on UMAP differences from reference implementation
- PR #540: Use latest release version in update-version CI script
- PR #552: Re-enable assert in kmeans tests with xfail as needed
- PR #581: Add shared memory fast col major to row major function back with bound checks
- PR #592: More efficient matrix copy/reverse methods
- PR #721: Added pickle tests for DBSCAN and Random Projections

## Bug Fixes

- PR #334: Fixed segfault in `ML::cumlHandle_impl::destroyResources`
- PR #349: Developer guide clarifications for cumlHandle and cumlHandle_impl
- PR #398: Fix CI scripts to allow nightlies to be uploaded
- PR #399: Skip PCA tests to allow CI to run with driver 418
- PR #422: Issue in the PCA tests was solved and CI can run with driver 418
- PR #409: Add entry to gitmodules to ignore build artifacts
- PR #412: Fix for svdQR function in ml-prims
- PR #438: Code that depended on FAISS was building everytime.
- PR #358: Fixed an issue when switching streams on MLCommon::device_buffer and MLCommon::host_buffer
- PR #434: Fixing bug in CSR tests
- PR #443: Remove defaults channel from ci scripts
- PR #384: 64b index arithmetic updates to the kernels inside ml-prims
- PR #459: Fix for runtime library path of pip package
- PR #464: Fix for C++11 destructor warning in qn
- PR #466: Add support for column-major in LinAlg::*Norm methods
- PR #465: Fixing deadlock issue in GridSync due to consecutive sync calls
- PR #468: Fix dbscan example build failure
- PR #470: Fix resource leakage in Kalman filter python wrapper
- PR #473: Fix gather ml-prim test for change in rng uniform API
- PR #477: Fixes default stream initialization in cumlHandle
- PR #480: Replaced qn_fit() declaration with #include of file containing definition to fix linker error
- PR #495: Update cuDF and RMM versions in GPU ci test scripts
- PR #499: DEVELOPER_GUIDE.md: fixed links and clarified ML::detail::streamSyncer example
- PR #506: Re enable ml-prim tests in CI
- PR #508: Fix for an error with default argument in LinAlg::meanSquaredError
- PR #519: README.md Updates and adding BUILD.md back
- PR #526: Fix the issue of wrong results when fit and transform of PCA are called separately
- PR #531: Fixing missing arguments in updateDevice() for RF
- PR #543: Exposing dbscan batch size through cython API and fixing broken batching
- PR #551: Made use of ZLIB_LIBRARIES consistent between ml_test and ml_mg_test
- PR #557: Modified CI script to run cuML tests before building mlprims and removed lapack flag
- PR #578: Updated Readme.md to add lasso and elastic-net
- PR #580: Fixing cython garbage collection bug in KNN
- PR #577: Use find libz in prims cmake
- PR #594: fixed cuda-memcheck mean_center test failures


# cuML 0.6.1 (09 Apr 2019)

## Bug Fixes

- PR #462 Runtime library path fix for cuML pip package


# cuML 0.6.0 (22 Mar 2019)

## New Features

- PR #249: Single GPU Stochastic Gradient Descent for linear regression, logistic regression, and linear svm with L1, L2, and elastic-net penalties.
- PR #247: Added "proper" CUDA API to cuML
- PR #235: NearestNeighbors MG Support
- PR #261: UMAP Algorithm
- PR #290: NearestNeighbors numpy MG Support
- PR #303: Reusable spectral embedding / clustering
- PR #325: Initial support for single process multi-GPU OLS and tSVD
- PR #271: Initial support for hyperparameter optimization with dask for many models

## Improvements

- PR #144: Dockerfile update and docs for LinearRegression and Kalman Filter.
- PR #168: Add /ci/gpu/build.sh file to cuML
- PR #167: Integrating full-n-final ml-prims repo inside cuml
- PR #198: (ml-prims) Removal of *MG calls + fixed a bug in permute method
- PR #194: Added new ml-prims for supporting LASSO regression.
- PR #114: Building faiss C++ api into libcuml
- PR #64: Using FAISS C++ API in cuML and exposing bindings through cython
- PR #208: Issue ml-common-3: Math.h: swap thrust::for_each with binaryOp,unaryOp
- PR #224: Improve doc strings for readable rendering with readthedocs
- PR #209: Simplify README.md, move build instructions to BUILD.md
- PR #218: Fix RNG to use given seed and adjust RNG test tolerances.
- PR #225: Support for generating random integers
- PR #215: Refactored LinAlg::norm to Stats::rowNorm and added Stats::colNorm
- PR #234: Support for custom output type and passing index value to main_op in *Reduction kernels
- PR #230: Refactored the cuda_utils header
- PR #236: Refactored cuml python package structure to be more sklearn like
- PR #232: Added reduce_rows_by_key
- PR #246: Support for 2 vectors in the matrix vector operator
- PR #244: Fix for single GPU OLS and Ridge to support one column training data
- PR #271: Added get_params and set_params functions for linear and ridge regression
- PR #253: Fix for issue #250-reduce_rows_by_key failed memcheck for small nkeys
- PR #269: LinearRegression, Ridge Python docs update and cleaning
- PR #322: set_params updated
- PR #237: Update build instructions
- PR #275: Kmeans use of faster gpu_matrix
- PR #288: Add n_neighbors to NearestNeighbors constructor
- PR #302: Added FutureWarning for deprecation of current kmeans algorithm
- PR #312: Last minute cleanup before release
- PR #315: Documentation updating and enhancements
- PR #330: Added ignored argument to pca.fit_transform to map to sklearn's implemenation
- PR #342: Change default ABI to ON
- PR #572: Pulling DBSCAN components into reusable primitives


## Bug Fixes

- PR #193: Fix AttributeError in PCA and TSVD
- PR #211: Fixing inconsistent use of proper batch size calculation in DBSCAN
- PR #202: Adding back ability for users to define their own BLAS
- PR #201: Pass CMAKE CUDA path to faiss/configure script
- PR #200 Avoid using numpy via cimport in KNN
- PR #228: Bug fix: LinAlg::unaryOp with 0-length input
- PR #279: Removing faiss-gpu references in README
- PR #321: Fix release script typo
- PR #327: Update conda requirements for version 0.6 requirements
- PR #352: Correctly calculating numpy chunk sizing for kNN
- PR #345: Run python import as part of package build to trigger compilation
- PR #347: Lowering memory usage of kNN.
- PR #355: Fixing issues with very large numpy inputs to SPMG OLS and tSVD.
- PR #357: Removing FAISS requirement from README
- PR #362: Fix for matVecOp crashing on large input sizes
- PR #366: Index arithmetic issue fix with TxN_t class
- PR #376: Disabled kmeans tests since they are currently too sensitive (see #71)
- PR #380: Allow arbitrary data size on ingress for numba_utils.row_matrix
- PR #385: Fix for long import cuml time in containers and fix for setup_pip
- PR #630: Fixing a missing kneighbors in nearest neighbors python proxy

# cuML 0.5.1 (05 Feb 2019)

## Bug Fixes

- PR #189 Avoid using numpy via cimport to prevent ABI issues in Cython compilation


# cuML 0.5.0 (28 Jan 2019)

## New Features

- PR #66: OLS Linear Regression
- PR #44: Distance calculation ML primitives
- PR #69: Ridge (L2 Regularized) Linear Regression
- PR #103: Linear Kalman Filter
- PR #117: Pip install support
- PR #64: Device to device support from cuML device pointers into FAISS

## Improvements

- PR #56: Make OpenMP optional for building
- PR #67: Github issue templates
- PR #44: Refactored DBSCAN to use ML primitives
- PR #91: Pytest cleanup and sklearn toyset datasets based pytests for kmeans and dbscan
- PR #75: C++ example to use kmeans
- PR #117: Use cmake extension to find any zlib installed in system
- PR #94: Add cmake flag to set ABI compatibility
- PR #139: Move thirdparty submodules to root and add symlinks to new locations
- PR #151: Replace TravisCI testing and conda pkg builds with gpuCI
- PR #164: Add numba kernel for faster column to row major transform
- PR #114: Adding FAISS to cuml build

## Bug Fixes

- PR #48: CUDA 10 compilation warnings fix
- PR #51: Fixes to Dockerfile and docs for new build system
- PR #72: Fixes for GCC 7
- PR #96: Fix for kmeans stack overflow with high number of clusters
- PR #105: Fix for AttributeError in kmeans fit method
- PR #113: Removed old  glm python/cython files
- PR #118: Fix for AttributeError in kmeans predict method
- PR #125: Remove randomized solver option from PCA python bindings


# cuML 0.4.0 (05 Dec 2018)

## New Features

## Improvements

- PR #42: New build system: separation of libcuml.so and cuml python package
- PR #43: Added changelog.md

## Bug Fixes


# cuML 0.3.0 (30 Nov 2018)

## New Features

- PR #33: Added ability to call cuML algorithms using numpy arrays

## Improvements

- PR #24: Fix references of python package from cuML to cuml and start using versioneer for better versioning
- PR #40: Added support for refactored cuDF 0.3.0, updated Conda files
- PR #33: Major python test cleaning, all tests pass with cuDF 0.2.0 and 0.3.0. Preparation for new build system
- PR #34: Updated batch count calculation logic in DBSCAN
- PR #35: Beginning of DBSCAN refactor to use cuML mlprims and general improvements

## Bug Fixes

- PR #30: Fixed batch size bug in DBSCAN that caused crash. Also fixed various locations for potential integer overflows
- PR #28: Fix readthedocs build documentation
- PR #29: Fix pytests for cuml name change from cuML
- PR #33: Fixed memory bug that would cause segmentation faults due to numba releasing memory before it was used. Also fixed row major/column major bugs for different algorithms
- PR #36: Fix kmeans gtest to use device data
- PR #38: cuda\_free bug removed that caused google tests to sometimes pass and sometimes fail randomly
- PR #39: Updated cmake to correctly link with CUDA libraries, add CUDA runtime linking and include source files in compile target

# cuML 0.2.0 (02 Nov 2018)

## New Features

- PR #11: Kmeans algorithm added
- PR #7: FAISS KNN wrapper added
- PR #21: Added Conda install support

## Improvements

- PR #15: Added compatibility with cuDF (from prior pyGDF)
- PR #13: Added FAISS to Dockerfile
- PR #21: Added TravisCI build system for CI and Conda builds

## Bug Fixes

- PR #4: Fixed explained variance bug in TSVD
- PR #5: Notebook bug fixes and updated results


# cuML 0.1.0

Initial release including PCA, TSVD, DBSCAN, ml-prims and cython wrappers<|MERGE_RESOLUTION|>--- conflicted
+++ resolved
@@ -2,14 +2,9 @@
 
 ## New Features
 
-<<<<<<< HEAD
+- PR #1073: Updating RF wrappers to use FIL for GPU accelerated prediction
 - PR #892: General Gram matrices prim
-- PR #912: Suppert Vector Machine
-
-## Improvements
-=======
-- PR #1073: Updating RF wrappers to use FIL for GPU accelerated prediction
->>>>>>> 87943834
+- PR #912: Support Vector Machine
 
 ## Improvements
 - PR #961: High Peformance RF; HIST algo

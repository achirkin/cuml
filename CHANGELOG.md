# cuML 0.13.0 (Date TBD)

## New Features
- PR #1777: Python bindings for entropy
- PR #1742: Mean squared error implementation with cupy
- PR #1766: Mean absolute error implementation with cupy
- PR #1766: Mean squared log error implementation with cupy
- PR #1635: cuML Array shim and configurable output added to cluster methods
- PR #1586: Seasonal ARIMA
- PR #1683: cuml.dask make_regression
- PR #1689: Add framework for cuML Dask serializers
- PR #1709: Add `decision_function()` and `predict_proba()` for LogisticRegression
- PR #1714: Add `print_env.sh` file to gather important environment details
- PR #1750: LinearRegression CumlArray for configurable output
- PR #1767: Single GPU decomposition models configurable output
- PR #1778: Make cuML Handle picklable
- PR #1738: cuml.dask refactor beginning and dask array input option for OLS, Ridge and KMeans

## Improvements
- PR #1644: Add `predict_proba()` for FIL binary classifier
- PR #1620: Pickling tests now automatically finds all model classes inheriting from cuml.Base
- PR #1637: Update to newer treelite version with XGBoost 1.0 compatibility
- PR #1632: Fix MBSGD models inheritance, they now inherits from cuml.Base
- PR #1628: Remove submodules from cuML
- PR #1755: Expose the build_treelite function for python
- PR #1649: Add the fil_sparse_format variable option to RF API
- PR #1647: storage_type=AUTO uses SPARSE for large models
- PR #1668: Update the warning statement thrown in RF when the seed is set but n_streams is not 1
- PR #1662: use of direct cusparse calls for coo2csr, instead of depending on nvgraph
- PR #1747: C++: dbscan performance improvements and cleanup
- PR #1697: Making trustworthiness batchable and using proper workspace
- PR #1721: Improving UMAP pytests
- PR #1717: Call `rmm_cupy_allocator` for CuPy allocations
- PR #1718: Import `using_allocator` from `cupy.cuda`
- PR #1723: Update RF Classifier to throw an exception for multi-class pickling
- PR #1726: Decorator to allocate CuPy arrays with RMM
- PR #1719: UMAP random seed reproducibility
- PR #1748: Test serializing `CumlArray` objects
- PR #1776: Refactoring pca/tsvd distributed
- PR #1762: Update CuPy requirement to 7
- PR #1768: C++: Different input and output types for add and subtract prims
- PR #1795: Add capability to build CumlArray from bytearray/memoryview objects
<<<<<<< HEAD
- PR #1788: Removing complexity bottleneck in S-ARIMA
=======
- PR #1816: Add ARIMA notebook
>>>>>>> 7ecaea84

## Bug Fixes
- PR #1833: Fix depth issue in shallow RF regression estimators
- PR #1770: Warn that KalmanFilter is deprecated
- PR #1775: Allow CumlArray to work with inputs that have no 'strides' in array interface
- PR #1594: Train-test split is now reproducible
- PR #1590: Fix destination directory structure for run-clang-format.py
- PR #1611: Fixing pickling errors for KNN classifier and regressor
- PR #1617: Fixing pickling issues for SVC and SVR
- PR #1634: Fix title in KNN docs
- PR #1627: Adding a check for multi-class data in RF classification
- PR #1654: Skip treelite patch if its already been applied
- PR #1661: Fix nvstring variable name
- PR #1673: Using struct for caching dlsym state in communicator
- PR #1659: TSNE - introduce 'convert_dtype' and refactor class attr 'Y' to 'embedding_'
- PR #1672: Solver 'svd' in Linear and Ridge Regressors when n_cols=1
- PR #1670: Lasso & ElasticNet - cuml Handle added
- PR #1671: Update for accessing cuDF Series pointer
- PR #1652: Support XGBoost 1.0+ models in FIL
- PR #1702: Fix LightGBM-FIL validation test
- PR #1701: test_score kmeans test passing with newer cupy version
- PR #1706: Remove multi-class bug from QuasiNewton
- PR #1699: Limit CuPy to <7.2 temporarily
- PR #1708: Correctly deallocate cuML handles in Cython
- PR #1730: Fixes to KF for test stability (mainly in CUDA 10.2)
- PR #1729: Fixing naive bayes UCX serialization problem in fit()
- PR #1749: bug fix rf classifier/regressor on seg fault in bench
- PR #1751: Updated RF documentation
- PR #1765: Update the checks for using RF GPU predict
- PR #1787: C++: unit-tests to check for RF accuracy. As well as a bug fix to improve RF accuracy
- PR #1793: Updated fil pyx to solve memory leakage issue
- PR #1810: Quickfix - chunkage in dask make_regression

# cuML 0.12.0 (Date TBD)

## New Features
- PR #1483: prims: Fused L2 distance and nearest-neighbor prim
- PR #1494: bench: ml-prims benchmark
- PR #1514: bench: Fused L2 NN prim benchmark
- PR #1411: Cython side of MNMG OLS
- PR #1520: Cython side of MNMG Ridge Regression
- PR #1516: Suppor Vector Regression (epsilon-SVR)

## Improvements
- PR #1638: Update cuml/docs/README.md
- PR #1468: C++: updates to clang format flow to make it more usable among devs
- PR #1473: C++: lazy initialization of "costly" resources inside cumlHandle
- PR #1443: Added a new overloaded GEMM primitive
- PR #1489: Enabling deep trees using Gather tree builder
- PR #1463: Update FAISS submodule to 1.6.1
- PR #1488: Add codeowners
- PR #1432: Row-major (C-style) GPU arrays for benchmarks
- PR #1490: Use dask master instead of conda package for testing
- PR #1375: Naive Bayes & Distributed Naive Bayes
- PR #1377: Add GPU array support for FIL benchmarking
- PR #1493: kmeans: add tiling support for 1-NN computation and use fusedL2-1NN prim for L2 distance metric
- PR #1532: Update CuPy to >= 6.6 and allow 7.0
- PR #1528: Re-enabling KNN using dynamic library loading for UCX in communicator
- PR #1545: Add conda environment version updates to ci script
- PR #1541: Updates for libcudf++ Python refactor
- PR #1555: FIL-SKL, an SKLearn-based benchmark for FIL
- PR #1537: Improve pickling and scoring suppport for many models to support hyperopt
- PR #1551: Change custom kernel to cupy for col/row order transform
- PR #1533: C++: interface header file separation for SVM
- PR #1560: Helper function to allocate all new CuPy arrays with RMM memory management
- PR #1570: Relax nccl in conda recipes to >=2.4 (matching CI)
- PR #1578: Add missing function information to the cuML documenataion
- PR #1584: Add has_scipy utility function for runtime check
- PR #1583: API docs updates for 0.12
- PR #1591: Updated FIL documentation

## Bug Fixes
- PR #1470: Documentation: add make_regression, fix ARIMA section
- PR #1482: Updated the code to remove sklearn from the mbsgd stress test
- PR #1491: Update dev environments for 0.12
- PR #1512: Updating setup_cpu() in SpeedupComparisonRunner
- PR #1498: Add build.sh to code owners
- PR #1505: cmake: added correct dependencies for prims-bench build
- PR #1534: Removed TODO comment in create_ucp_listeners()
- PR #1548: Fixing umap extra unary op in knn graph
- PR #1547: Fixing MNMG kmeans score. Fixing UMAP pickling before fit(). Fixing UMAP test failures.
- PR #1557: Increasing threshold for kmeans score
- PR #1562: Increasing threshold even higher
- PR #1564: Fixed a typo in function cumlMPICommunicator_impl::syncStream
- PR #1569: Remove Scikit-learn exception and depedenncy in SVM
- PR #1575: Add missing dtype parameter in call to strides to order for CuPy 6.6 code path
- PR #1574: Updated the init file to include SVM
- PR #1589: Fixing the default value for RF and updating mnmg predict to accept cudf
- PR #1601: Fixed wrong datatype used in knn voting kernel

# cuML 0.11.0 (11 Dec 2019)

## New Features

- PR #1295: Cython side of MNMG PCA
- PR #1218: prims: histogram prim
- PR #1129: C++: Separate include folder for C++ API distribution
- PR #1282: OPG KNN MNMG Code (disabled for 0.11)
- PR #1242: Initial implementation of FIL sparse forests
- PR #1194: Initial ARIMA time-series modeling support.
- PR #1286: Importing treelite models as FIL sparse forests
- PR #1285: Fea minimum impurity decrease RF param
- PR #1301: Add make_regression to generate regression datasets
- PR #1322: RF pickling using treelite, protobuf and FIL
- PR #1332: Add option to cuml.dask make_blobs to produce dask array
- PR #1307: Add RF regression benchmark
- PR #1327: Update the code to build treelite with protobuf
- PR #1289: Add Python benchmarking support for FIL
- PR #1371: Cython side of MNMG tSVD
- PR #1386: Expose SVC decision function value

## Improvements
- PR #1170: Use git to clone subprojects instead of git submodules
- PR #1239: Updated the treelite version
- PR #1225: setup.py clone dependencies like cmake and correct include paths
- PR #1224: Refactored FIL to prepare for sparse trees
- PR #1249: Include libcuml.so C API in installed targets
- PR #1259: Conda dev environment updates and use libcumlprims current version in CI
- PR #1277: Change dependency order in cmake for better printing at compile time
- PR #1264: Add -s flag to GPU CI pytest for better error printing
- PR #1271: Updated the Ridge regression documentation
- PR #1283: Updated the cuMl docs to include MBSGD and adjusted_rand_score
- PR #1300: Lowercase parameter versions for FIL algorithms
- PR #1312: Update CuPy to version 6.5 and use conda-forge channel
- PR #1336: Import SciKit-Learn models into FIL
- PR #1314: Added options needed for ASVDb output (CUDA ver, etc.), added option
  to select algos
- PR #1335: Options to print available algorithms and datasets
  in the Python benchmark
- PR #1338: Remove BUILD_ABI references in CI scripts
- PR #1340: Updated unit tests to uses larger dataset
- PR #1351: Build treelite temporarily for GPU CI testing of FIL Scikit-learn
  model importing
- PR #1367: --test-split benchmark parameter for train-test split
- PR #1360: Improved tests for importing SciKit-Learn models into FIL
- PR #1368: Add --num-rows benchmark command line argument
- PR #1351: Build treelite temporarily for GPU CI testing of FIL Scikit-learn model importing
- PR #1366: Modify train_test_split to use CuPy and accept device arrays
- PR #1258: Documenting new MPI communicator for multi-node multi-GPU testing
- PR #1345: Removing deprecated should_downcast argument
- PR #1362: device_buffer in UMAP + Sparse prims
- PR #1376: AUTO value for FIL algorithm
- PR #1408: Updated pickle tests to delete the pre-pickled model to prevent pointer leakage
- PR #1357: Run benchmarks multiple times for CI
- PR #1382: ARIMA optimization: move functions to C++ side
- PR #1392: Updated RF code to reduce duplication of the code
- PR #1444: UCX listener running in its own isolated thread
- PR #1445: Improved performance of FIL sparse trees
- PR #1431: Updated API docs
- PR #1441: Remove unused CUDA conda labels
- PR #1439: Match sklearn 0.22 default n_estimators for RF and fix test errors
- PR #1461: Add kneighbors to API docs

## Bug Fixes
- PR #1281: Making rng.h threadsafe
- PR #1212: Fix cmake git cloning always running configure in subprojects
- PR #1261: Fix comms build errors due to cuml++ include folder changes
- PR #1267: Update build.sh for recent change of building comms in main CMakeLists
- PR #1278: Removed incorrect overloaded instance of eigJacobi
- PR #1302: Updates for numba 0.46
- PR #1313: Updated the RF tests to set the seed and n_streams
- PR #1319: Using machineName arg passed in instead of default for ASV reporting
- PR #1326: Fix illegal memory access in make_regression (bounds issue)
- PR #1330: Fix C++ unit test utils for better handling of differences near zero
- PR #1342: Fix to prevent memory leakage in Lasso and ElasticNet
- PR #1337: Fix k-means init from preset cluster centers
- PR #1354: Fix SVM gamma=scale implementation
- PR #1344: Change other solver based methods to create solver object in init
- PR #1373: Fixing a few small bugs in make_blobs and adding asserts to pytests
- PR #1361: Improve SMO error handling
- PR #1384: Lower expectations on batched matrix tests to prevent CI failures
- PR #1380: Fix memory leaks in ARIMA
- PR #1391: Lower expectations on batched matrix tests even more
- PR #1394: Warning added in svd for cuda version 10.1
- PR #1407: Resolved RF predict issues and updated RF docstring
- PR #1401: Patch for lbfgs solver for logistic regression with no l1 penalty
- PR #1416: train_test_split numba and rmm device_array output bugfix
- PR #1419: UMAP pickle tests are using wrong n_neighbors value for trustworthiness
- PR #1438: KNN Classifier to properly return Dataframe with Dataframe input
- PR #1425: Deprecate seed and use random_state similar to Scikit-learn in train_test_split
- PR #1458: Add joblib as an explicit requirement
- PR #1474: Defer knn mnmg to 0.12 nightly builds and disable ucx-py dependency

# cuML 0.10.0 (16 Oct 2019)

## New Features
- PR #1148: C++ benchmark tool for c++/CUDA code inside cuML
- PR #1071: Selective eigen solver of cuSolver
- PR #1073: Updating RF wrappers to use FIL for GPU accelerated prediction
- PR #1104: CUDA 10.1 support
- PR #1113: prims: new batched make-symmetric-matrix primitive
- PR #1112: prims: new batched-gemv primitive
- PR #855: Added benchmark tools
- PR #1149 Add YYMMDD to version tag for nightly conda packages
- PR #892: General Gram matrices prim
- PR #912: Support Vector Machine
- PR #1274: Updated the RF score function to use GPU predict

## Improvements
- PR #961: High Peformance RF; HIST algo
- PR #1028: Dockerfile updates after dir restructure. Conda env yaml to add statsmodels as a dependency
- PR #1047: Consistent OPG interface for kmeans, based on internal libcumlprims update
- PR #763: Add examples to train_test_split documentation
- PR #1093: Unified inference kernels for different FIL algorithms
- PR #1076: Paying off some UMAP / Spectral tech debt.
- PR #1086: Ensure RegressorMixin scorer uses device arrays
- PR #1110: Adding tests to use default values of parameters of the models
- PR #1108: input_to_host_array function in input_utils for input processing to host arrays
- PR #1114: K-means: Exposing useful params, removing unused params, proxying params in Dask
- PR #1138: Implementing ANY_RANK semantics on irecv
- PR #1142: prims: expose separate InType and OutType for unaryOp and binaryOp
- PR #1115: Moving dask_make_blobs to cuml.dask.datasets. Adding conversion to dask.DataFrame
- PR #1136: CUDA 10.1 CI updates
- PR #1135: K-means: add boundary cases for kmeans||, support finer control with convergence
- PR #1163: Some more correctness improvements. Better verbose printing
- PR #1165: Adding except + in all remaining cython
- PR #1186: Using LocalCUDACluster Pytest fixture
- PR #1173: Docs: Barnes Hut TSNE documentation
- PR #1176: Use new RMM API based on Cython
- PR #1219: Adding custom bench_func and verbose logging to cuml.benchmark
- PR #1247: Improved MNMG RF error checking

## Bug Fixes

- PR #1231: RF respect number of cuda streams from cuml handle
- PR #1230: Rf bugfix memleak in regression
- PR #1208: compile dbscan bug
- PR #1016: Use correct libcumlprims version in GPU CI
- PR #1040: Update version of numba in development conda yaml files
- PR #1043: Updates to accomodate cuDF python code reorganization
- PR #1044: Remove nvidia driver installation from ci/cpu/build.sh
- PR #991: Barnes Hut TSNE Memory Issue Fixes
- PR #1075: Pinning Dask version for consistent CI results
- PR #990: Barnes Hut TSNE Memory Issue Fixes
- PR #1066: Using proper set of workers to destroy nccl comms
- PR #1072: Remove pip requirements and setup
- PR #1074: Fix flake8 CI style check
- PR #1087: Accuracy improvement for sqrt/log in RF max_feature
- PR #1088: Change straggling numba python allocations to use RMM
- PR #1106: Pinning Distributed version to match Dask for consistent CI results
- PR #1116: TSNE CUDA 10.1 Bug Fixes
- PR #1132: DBSCAN Batching Bug Fix
- PR #1162: DASK RF random seed bug fix
- PR #1164: Fix check_dtype arg handling for input_to_dev_array
- PR #1171: SVM prediction bug fix
- PR #1177: Update dask and distributed to 2.5
- PR #1204: Fix SVM crash on Turing
- PR #1199: Replaced sprintf() with snprintf() in THROW()
- PR #1205: Update dask-cuda in yml envs
- PR #1211: Fixing Dask k-means transform bug and adding test
- PR #1236: Improve fix for SMO solvers potential crash on Turing
- PR #1251: Disable compiler optimization for CUDA 10.1 for distance prims
- PR #1260: Small bugfix for major conversion in input_utils
- PR #1276: Fix float64 prediction crash in test_random_forest

# cuML 0.9.0 (21 Aug 2019)

## New Features

- PR #894: Convert RF to treelite format
- PR #826: Jones transformation of params for ARIMA models timeSeries ml-prim
- PR #697: Silhouette Score metric ml-prim
- PR #674: KL Divergence metric ml-prim
- PR #787: homogeneity, completeness and v-measure metrics ml-prim
- PR #711: Mutual Information metric ml-prim
- PR #724: Entropy metric ml-prim
- PR #766: Expose score method based on inertia for KMeans
- PR #823: prims: cluster dispersion metric
- PR #816: Added inverse_transform() for LabelEncoder
- PR #789: prims: sampling without replacement
- PR #813: prims: Col major istance prim
- PR #635: Random Forest & Decision Tree Regression (Single-GPU)
- PR #819: Forest Inferencing Library (FIL)
- PR #829: C++: enable nvtx ranges
- PR #835: Holt-Winters algorithm
- PR #837: treelite for decision forest exchange format
- PR #871: Wrapper for FIL
- PR #870: make_blobs python function
- PR #881: wrappers for accuracy_score and adjusted_rand_score functions
- PR #840: Dask RF classification and regression
- PR #870: make_blobs python function
- PR #879: import of treelite models to FIL
- PR #892: General Gram matrices prim
- PR #883: Adding MNMG Kmeans
- PR #930: Dask RF
- PR #882: TSNE - T-Distributed Stochastic Neighbourhood Embedding
- PR #624: Internals API & Graph Based Dimensionality Reductions Callback
- PR #926: Wrapper for FIL
- PR #994: Adding MPI comm impl for testing / benchmarking MNMG CUDA
- PR #960: Enable using libcumlprims for MG algorithms/prims

## Improvements
- PR #822: build: build.sh update to club all make targets together
- PR #807: Added development conda yml files
- PR #840: Require cmake >= 3.14
- PR #832: Stateless Decision Tree and Random Forest API
- PR #857: Small modifications to comms for utilizing IB w/ Dask
- PR #851: Random forest Stateless API wrappers
- PR #865: High Performance RF
- PR #895: Pretty prints arguments!
- PR #920: Add an empty marker kernel for tracing purposes
- PR #915: syncStream added to cumlCommunicator
- PR #922: Random Forest support in FIL
- PR #911: Update headers to credit CannyLabs BH TSNE implementation
- PR #918: Streamline CUDA_REL environment variable
- PR #924: kmeans: updated APIs to be stateless, refactored code for mnmg support
- PR #950: global_bias support in FIL
- PR #773: Significant improvements to input checking of all classes and common input API for Python
- PR #957: Adding docs to RF & KMeans MNMG. Small fixes for release
- PR #965: Making dask-ml a hard dependency
- PR #976: Update api.rst for new 0.9 classes
- PR #973: Use cudaDeviceGetAttribute instead of relying on cudaDeviceProp object being passed
- PR #978: Update README for 0.9
- PR #1009: Fix references to notebooks-contrib
- PR #1015: Ability to control the number of internal streams in cumlHandle_impl via cumlHandle
- PR #1175: Add more modules to docs ToC

## Bug Fixes

- PR #923: Fix misshapen level/trend/season HoltWinters output
- PR #831: Update conda package dependencies to cudf 0.9
- PR #772: Add missing cython headers to SGD and CD
- PR #849: PCA no attribute trans_input_ transform bug fix
- PR #869: Removing incorrect information from KNN Docs
- PR #885: libclang installation fix for GPUCI
- PR #896: Fix typo in comms build instructions
- PR #921: Fix build scripts using incorrect cudf version
- PR #928: TSNE Stability Adjustments
- PR #934: Cache cudaDeviceProp in cumlHandle for perf reasons
- PR #932: Change default param value for RF classifier
- PR #949: Fix dtype conversion tests for unsupported cudf dtypes
- PR #908: Fix local build generated file ownerships
- PR #983: Change RF max_depth default to 16
- PR #987: Change default values for knn
- PR #988: Switch to exact tsne
- PR #991: Cleanup python code in cuml.dask.cluster
- PR #996: ucx_initialized being properly set in CommsContext
- PR #1007: Throws a well defined error when mutigpu is not enabled
- PR #1018: Hint location of nccl in build.sh for CI
- PR #1022: Using random_state to make K-Means MNMG tests deterministic
- PR #1034: Fix typos and formatting issues in RF docs
- PR #1052: Fix the rows_sample dtype to float

# cuML 0.8.0 (27 June 2019)

## New Features

- PR #652: Adjusted Rand Index metric ml-prim
- PR #679: Class label manipulation ml-prim
- PR #636: Rand Index metric ml-prim
- PR #515: Added Random Projection feature
- PR #504: Contingency matrix ml-prim
- PR #644: Add train_test_split utility for cuDF dataframes
- PR #612: Allow Cuda Array Interface, Numba inputs and input code refactor
- PR #641: C: Separate C-wrapper library build to generate libcuml.so
- PR #631: Add nvcategory based ordinal label encoder
- PR #681: Add MBSGDClassifier and MBSGDRegressor classes around SGD
- PR #705: Quasi Newton solver and LogisticRegression Python classes
- PR #670: Add test skipping functionality to build.sh
- PR #678: Random Forest Python class
- PR #684: prims: make_blobs primitive
- PR #673: prims: reduce cols by key primitive
- PR #812: Add cuML Communications API & consolidate Dask cuML

## Improvements

- PR #597: C++ cuML and ml-prims folder refactor
- PR #590: QN Recover from numeric errors
- PR #482: Introduce cumlHandle for pca and tsvd
- PR #573: Remove use of unnecessary cuDF column and series copies
- PR #601: Cython PEP8 cleanup and CI integration
- PR #596: Introduce cumlHandle for ols and ridge
- PR #579: Introduce cumlHandle for cd and sgd, and propagate C++ errors in cython level for cd and sgd
- PR #604: Adding cumlHandle to kNN, spectral methods, and UMAP
- PR #616: Enable clang-format for enforcing coding style
- PR #618: CI: Enable copyright header checks
- PR #622: Updated to use 0.8 dependencies
- PR #626: Added build.sh script, updated CI scripts and documentation
- PR #633: build: Auto-detection of GPU_ARCHS during cmake
- PR #650: Moving brute force kNN to prims. Creating stateless kNN API.
- PR #662: C++: Bulk clang-format updates
- PR #671: Added pickle pytests and correct pickling of Base class
- PR #675: atomicMin/Max(float, double) with integer atomics and bit flipping
- PR #677: build: 'deep-clean' to build.sh to clean faiss build as well
- PR #683: Use stateless c++ API in KNN so that it can be pickled properly
- PR #686: Use stateless c++ API in UMAP so that it can be pickled properly
- PR #695: prims: Refactor pairwise distance
- PR #707: Added stress test and updated documentation for RF
- PR #701: Added emacs temporary file patterns to .gitignore
- PR #606: C++: Added tests for host_buffer and improved device_buffer and host_buffer implementation
- PR #726: Updated RF docs and stress test
- PR #730: Update README and RF docs for 0.8
- PR #744: Random projections generating binomial on device. Fixing tests.
- PR #741: Update API docs for 0.8
- PR #754: Pickling of UMAP/KNN
- PR #753: Made PCA and TSVD picklable
- PR #746: LogisticRegression and QN API docstrings
- PR #820: Updating DEVELOPER GUIDE threading guidelines

## Bug Fixes
- PR #584: Added missing virtual destructor to deviceAllocator and hostAllocator
- PR #620: C++: Removed old unit-test files in ml-prims
- PR #627: C++: Fixed dbscan crash issue filed in 613
- PR #640: Remove setuptools from conda run dependency
- PR #646: Update link in contributing.md
- PR #649: Bug fix to LinAlg::reduce_rows_by_key prim filed in issue #648
- PR #666: fixes to gitutils.py to resolve both string decode and handling of uncommitted files
- PR #676: Fix template parameters in `bernoulli()` implementation.
- PR #685: Make CuPy optional to avoid nccl conda package conflicts
- PR #687: prims: updated tolerance for reduce_cols_by_key unit-tests
- PR #689: Removing extra prints from NearestNeighbors cython
- PR #718: Bug fix for DBSCAN and increasing batch size of sgd
- PR #719: Adding additional checks for dtype of the data
- PR #736: Bug fix for RF wrapper and .cu print function
- PR #547: Fixed issue if C++ compiler is specified via CXX during configure.
- PR #759: Configure Sphinx to render params correctly
- PR #762: Apply threshold to remove flakiness of UMAP tests.
- PR #768: Fixing memory bug from stateless refactor
- PR #782: Nearest neighbors checking properly whether memory should be freed
- PR #783: UMAP was using wrong size for knn computation
- PR #776: Hotfix for self.variables in RF
- PR #777: Fix numpy input bug
- PR #784: Fix jit of shuffle_idx python function
- PR #790: Fix rows_sample input type for RF
- PR #793: Fix for dtype conversion utility for numba arrays without cupy installed
- PR #806: Add a seed for sklearn model in RF test file
- PR #843: Rf quantile fix

# cuML 0.7.0 (10 May 2019)

## New Features

- PR #405: Quasi-Newton GLM Solvers
- PR #277: Add row- and column-wise weighted mean primitive
- PR #424: Add a grid-sync struct for inter-block synchronization
- PR #430: Add R-Squared Score to ml primitives
- PR #463: Add matrix gather to ml primitives
- PR #435: Expose cumlhandle in cython + developer guide
- PR #455: Remove default-stream arguement across ml-prims and cuML
- PR #375: cuml cpp shared library renamed to libcuml++.so
- PR #460: Random Forest & Decision Trees (Single-GPU, Classification)
- PR #491: Add doxygen build target for ml-prims
- PR #505: Add R-Squared Score to python interface
- PR #507: Add coordinate descent for lasso and elastic-net
- PR #511: Add a minmax ml-prim
- PR #516: Added Trustworthiness score feature
- PR #520: Add local build script to mimic gpuCI
- PR #503: Add column-wise matrix sort primitive
- PR #525: Add docs build script to cuML
- PR #528: Remove current KMeans and replace it with a new single GPU implementation built using ML primitives

## Improvements

- PR #481: Refactoring Quasi-Newton to use cumlHandle
- PR #467: Added validity check on cumlHandle_t
- PR #461: Rewrote permute and added column major version
- PR #440: README updates
- PR #295: Improve build-time and the interface e.g., enable bool-OutType, for distance()
- PR #390: Update docs version
- PR #272: Add stream parameters to cublas and cusolver wrapper functions
- PR #447: Added building and running mlprims tests to CI
- PR #445: Lower dbscan memory usage by computing adjacency matrix directly
- PR #431: Add support for fancy iterator input types to LinAlg::reduce_rows_by_key
- PR #394: Introducing cumlHandle API to dbscan and add example
- PR #500: Added CI check for black listed CUDA Runtime API calls
- PR #475: exposing cumlHandle for dbscan from python-side
- PR #395: Edited the CONTRIBUTING.md file
- PR #407: Test files to run stress, correctness and unit tests for cuml algos
- PR #512: generic copy method for copying buffers between device/host
- PR #533: Add cudatoolkit conda dependency
- PR #524: Use cmake find blas and find lapack to pass configure options to faiss
- PR #527: Added notes on UMAP differences from reference implementation
- PR #540: Use latest release version in update-version CI script
- PR #552: Re-enable assert in kmeans tests with xfail as needed
- PR #581: Add shared memory fast col major to row major function back with bound checks
- PR #592: More efficient matrix copy/reverse methods
- PR #721: Added pickle tests for DBSCAN and Random Projections

## Bug Fixes

- PR #334: Fixed segfault in `ML::cumlHandle_impl::destroyResources`
- PR #349: Developer guide clarifications for cumlHandle and cumlHandle_impl
- PR #398: Fix CI scripts to allow nightlies to be uploaded
- PR #399: Skip PCA tests to allow CI to run with driver 418
- PR #422: Issue in the PCA tests was solved and CI can run with driver 418
- PR #409: Add entry to gitmodules to ignore build artifacts
- PR #412: Fix for svdQR function in ml-prims
- PR #438: Code that depended on FAISS was building everytime.
- PR #358: Fixed an issue when switching streams on MLCommon::device_buffer and MLCommon::host_buffer
- PR #434: Fixing bug in CSR tests
- PR #443: Remove defaults channel from ci scripts
- PR #384: 64b index arithmetic updates to the kernels inside ml-prims
- PR #459: Fix for runtime library path of pip package
- PR #464: Fix for C++11 destructor warning in qn
- PR #466: Add support for column-major in LinAlg::*Norm methods
- PR #465: Fixing deadlock issue in GridSync due to consecutive sync calls
- PR #468: Fix dbscan example build failure
- PR #470: Fix resource leakage in Kalman filter python wrapper
- PR #473: Fix gather ml-prim test for change in rng uniform API
- PR #477: Fixes default stream initialization in cumlHandle
- PR #480: Replaced qn_fit() declaration with #include of file containing definition to fix linker error
- PR #495: Update cuDF and RMM versions in GPU ci test scripts
- PR #499: DEVELOPER_GUIDE.md: fixed links and clarified ML::detail::streamSyncer example
- PR #506: Re enable ml-prim tests in CI
- PR #508: Fix for an error with default argument in LinAlg::meanSquaredError
- PR #519: README.md Updates and adding BUILD.md back
- PR #526: Fix the issue of wrong results when fit and transform of PCA are called separately
- PR #531: Fixing missing arguments in updateDevice() for RF
- PR #543: Exposing dbscan batch size through cython API and fixing broken batching
- PR #551: Made use of ZLIB_LIBRARIES consistent between ml_test and ml_mg_test
- PR #557: Modified CI script to run cuML tests before building mlprims and removed lapack flag
- PR #578: Updated Readme.md to add lasso and elastic-net
- PR #580: Fixing cython garbage collection bug in KNN
- PR #577: Use find libz in prims cmake
- PR #594: fixed cuda-memcheck mean_center test failures


# cuML 0.6.1 (09 Apr 2019)

## Bug Fixes

- PR #462 Runtime library path fix for cuML pip package


# cuML 0.6.0 (22 Mar 2019)

## New Features

- PR #249: Single GPU Stochastic Gradient Descent for linear regression, logistic regression, and linear svm with L1, L2, and elastic-net penalties.
- PR #247: Added "proper" CUDA API to cuML
- PR #235: NearestNeighbors MG Support
- PR #261: UMAP Algorithm
- PR #290: NearestNeighbors numpy MG Support
- PR #303: Reusable spectral embedding / clustering
- PR #325: Initial support for single process multi-GPU OLS and tSVD
- PR #271: Initial support for hyperparameter optimization with dask for many models

## Improvements

- PR #144: Dockerfile update and docs for LinearRegression and Kalman Filter.
- PR #168: Add /ci/gpu/build.sh file to cuML
- PR #167: Integrating full-n-final ml-prims repo inside cuml
- PR #198: (ml-prims) Removal of *MG calls + fixed a bug in permute method
- PR #194: Added new ml-prims for supporting LASSO regression.
- PR #114: Building faiss C++ api into libcuml
- PR #64: Using FAISS C++ API in cuML and exposing bindings through cython
- PR #208: Issue ml-common-3: Math.h: swap thrust::for_each with binaryOp,unaryOp
- PR #224: Improve doc strings for readable rendering with readthedocs
- PR #209: Simplify README.md, move build instructions to BUILD.md
- PR #218: Fix RNG to use given seed and adjust RNG test tolerances.
- PR #225: Support for generating random integers
- PR #215: Refactored LinAlg::norm to Stats::rowNorm and added Stats::colNorm
- PR #234: Support for custom output type and passing index value to main_op in *Reduction kernels
- PR #230: Refactored the cuda_utils header
- PR #236: Refactored cuml python package structure to be more sklearn like
- PR #232: Added reduce_rows_by_key
- PR #246: Support for 2 vectors in the matrix vector operator
- PR #244: Fix for single GPU OLS and Ridge to support one column training data
- PR #271: Added get_params and set_params functions for linear and ridge regression
- PR #253: Fix for issue #250-reduce_rows_by_key failed memcheck for small nkeys
- PR #269: LinearRegression, Ridge Python docs update and cleaning
- PR #322: set_params updated
- PR #237: Update build instructions
- PR #275: Kmeans use of faster gpu_matrix
- PR #288: Add n_neighbors to NearestNeighbors constructor
- PR #302: Added FutureWarning for deprecation of current kmeans algorithm
- PR #312: Last minute cleanup before release
- PR #315: Documentation updating and enhancements
- PR #330: Added ignored argument to pca.fit_transform to map to sklearn's implemenation
- PR #342: Change default ABI to ON
- PR #572: Pulling DBSCAN components into reusable primitives


## Bug Fixes

- PR #193: Fix AttributeError in PCA and TSVD
- PR #211: Fixing inconsistent use of proper batch size calculation in DBSCAN
- PR #202: Adding back ability for users to define their own BLAS
- PR #201: Pass CMAKE CUDA path to faiss/configure script
- PR #200 Avoid using numpy via cimport in KNN
- PR #228: Bug fix: LinAlg::unaryOp with 0-length input
- PR #279: Removing faiss-gpu references in README
- PR #321: Fix release script typo
- PR #327: Update conda requirements for version 0.6 requirements
- PR #352: Correctly calculating numpy chunk sizing for kNN
- PR #345: Run python import as part of package build to trigger compilation
- PR #347: Lowering memory usage of kNN.
- PR #355: Fixing issues with very large numpy inputs to SPMG OLS and tSVD.
- PR #357: Removing FAISS requirement from README
- PR #362: Fix for matVecOp crashing on large input sizes
- PR #366: Index arithmetic issue fix with TxN_t class
- PR #376: Disabled kmeans tests since they are currently too sensitive (see #71)
- PR #380: Allow arbitrary data size on ingress for numba_utils.row_matrix
- PR #385: Fix for long import cuml time in containers and fix for setup_pip
- PR #630: Fixing a missing kneighbors in nearest neighbors python proxy

# cuML 0.5.1 (05 Feb 2019)

## Bug Fixes

- PR #189 Avoid using numpy via cimport to prevent ABI issues in Cython compilation


# cuML 0.5.0 (28 Jan 2019)

## New Features

- PR #66: OLS Linear Regression
- PR #44: Distance calculation ML primitives
- PR #69: Ridge (L2 Regularized) Linear Regression
- PR #103: Linear Kalman Filter
- PR #117: Pip install support
- PR #64: Device to device support from cuML device pointers into FAISS

## Improvements

- PR #56: Make OpenMP optional for building
- PR #67: Github issue templates
- PR #44: Refactored DBSCAN to use ML primitives
- PR #91: Pytest cleanup and sklearn toyset datasets based pytests for kmeans and dbscan
- PR #75: C++ example to use kmeans
- PR #117: Use cmake extension to find any zlib installed in system
- PR #94: Add cmake flag to set ABI compatibility
- PR #139: Move thirdparty submodules to root and add symlinks to new locations
- PR #151: Replace TravisCI testing and conda pkg builds with gpuCI
- PR #164: Add numba kernel for faster column to row major transform
- PR #114: Adding FAISS to cuml build

## Bug Fixes

- PR #48: CUDA 10 compilation warnings fix
- PR #51: Fixes to Dockerfile and docs for new build system
- PR #72: Fixes for GCC 7
- PR #96: Fix for kmeans stack overflow with high number of clusters
- PR #105: Fix for AttributeError in kmeans fit method
- PR #113: Removed old  glm python/cython files
- PR #118: Fix for AttributeError in kmeans predict method
- PR #125: Remove randomized solver option from PCA python bindings


# cuML 0.4.0 (05 Dec 2018)

## New Features

## Improvements

- PR #42: New build system: separation of libcuml.so and cuml python package
- PR #43: Added changelog.md

## Bug Fixes


# cuML 0.3.0 (30 Nov 2018)

## New Features

- PR #33: Added ability to call cuML algorithms using numpy arrays

## Improvements

- PR #24: Fix references of python package from cuML to cuml and start using versioneer for better versioning
- PR #40: Added support for refactored cuDF 0.3.0, updated Conda files
- PR #33: Major python test cleaning, all tests pass with cuDF 0.2.0 and 0.3.0. Preparation for new build system
- PR #34: Updated batch count calculation logic in DBSCAN
- PR #35: Beginning of DBSCAN refactor to use cuML mlprims and general improvements

## Bug Fixes

- PR #30: Fixed batch size bug in DBSCAN that caused crash. Also fixed various locations for potential integer overflows
- PR #28: Fix readthedocs build documentation
- PR #29: Fix pytests for cuml name change from cuML
- PR #33: Fixed memory bug that would cause segmentation faults due to numba releasing memory before it was used. Also fixed row major/column major bugs for different algorithms
- PR #36: Fix kmeans gtest to use device data
- PR #38: cuda\_free bug removed that caused google tests to sometimes pass and sometimes fail randomly
- PR #39: Updated cmake to correctly link with CUDA libraries, add CUDA runtime linking and include source files in compile target

# cuML 0.2.0 (02 Nov 2018)

## New Features

- PR #11: Kmeans algorithm added
- PR #7: FAISS KNN wrapper added
- PR #21: Added Conda install support

## Improvements

- PR #15: Added compatibility with cuDF (from prior pyGDF)
- PR #13: Added FAISS to Dockerfile
- PR #21: Added TravisCI build system for CI and Conda builds

## Bug Fixes

- PR #4: Fixed explained variance bug in TSVD
- PR #5: Notebook bug fixes and updated results


# cuML 0.1.0

Initial release including PCA, TSVD, DBSCAN, ml-prims and cython wrappers<|MERGE_RESOLUTION|>--- conflicted
+++ resolved
@@ -40,11 +40,8 @@
 - PR #1762: Update CuPy requirement to 7
 - PR #1768: C++: Different input and output types for add and subtract prims
 - PR #1795: Add capability to build CumlArray from bytearray/memoryview objects
-<<<<<<< HEAD
+- PR #1816: Add ARIMA notebook
 - PR #1788: Removing complexity bottleneck in S-ARIMA
-=======
-- PR #1816: Add ARIMA notebook
->>>>>>> 7ecaea84
 
 ## Bug Fixes
 - PR #1833: Fix depth issue in shallow RF regression estimators

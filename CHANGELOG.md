# cuML 0.14.0 (Date TBD)

## New Features

## Improvements
<<<<<<< HEAD
- PR #1931: C++: enabled doxygen docs for all of the C++ codebase
=======
- PR #1927: Use Cython's `new_build_ext` (if available)

>>>>>>> 6d527a51
- PR #1946: Removed zlib dependency from cmake

## Bug Fixes
- PR #1939: Fix syntax error in cuml.common.array
- PR #1941: Remove c++ cuda flag that was getting duplicated in CMake

# cuML 0.13.0 (Date TBD)

## New Features
- PR #1777: Python bindings for entropy
- PR #1742: Mean squared error implementation with cupy
- PR #1766: Mean absolute error implementation with cupy
- PR #1766: Mean squared log error implementation with cupy
- PR #1635: cuML Array shim and configurable output added to cluster methods
- PR #1586: Seasonal ARIMA
- PR #1683: cuml.dask make_regression
- PR #1689: Add framework for cuML Dask serializers
- PR #1709: Add `decision_function()` and `predict_proba()` for LogisticRegression
- PR #1714: Add `print_env.sh` file to gather important environment details
- PR #1750: LinearRegression CumlArray for configurable output
- PR #1767: Single GPU decomposition models configurable output
- PR #1646: Using FIL to predict in MNMG RF
- PR #1778: Make cuML Handle picklable
- PR #1738: cuml.dask refactor beginning and dask array input option for OLS, Ridge and KMeans
- PR #1874: Add predict_proba function to RF classifier
- PR #1815: Adding KNN parameter to UMAP

## Improvements
- PR #1644: Add `predict_proba()` for FIL binary classifier
- PR #1620: Pickling tests now automatically finds all model classes inheriting from cuml.Base
- PR #1637: Update to newer treelite version with XGBoost 1.0 compatibility
- PR #1632: Fix MBSGD models inheritance, they now inherits from cuml.Base
- PR #1628: Remove submodules from cuML
- PR #1755: Expose the build_treelite function for python
- PR #1649: Add the fil_sparse_format variable option to RF API
- PR #1647: storage_type=AUTO uses SPARSE for large models
- PR #1668: Update the warning statement thrown in RF when the seed is set but n_streams is not 1
- PR #1662: use of direct cusparse calls for coo2csr, instead of depending on nvgraph
- PR #1747: C++: dbscan performance improvements and cleanup
- PR #1697: Making trustworthiness batchable and using proper workspace
- PR #1721: Improving UMAP pytests
- PR #1717: Call `rmm_cupy_allocator` for CuPy allocations
- PR #1718: Import `using_allocator` from `cupy.cuda`
- PR #1723: Update RF Classifier to throw an exception for multi-class pickling
- PR #1726: Decorator to allocate CuPy arrays with RMM
- PR #1719: UMAP random seed reproducibility
- PR #1748: Test serializing `CumlArray` objects
- PR #1776: Refactoring pca/tsvd distributed
- PR #1762: Update CuPy requirement to 7
- PR #1768: C++: Different input and output types for add and subtract prims
- PR #1790: Add support for multiple seeding in k-means++
- PR #1805: Adding new Dask cuda serializers to naive bayes + a trivial perf update
- PR #1812: C++: bench: UMAP benchmark cases added
- PR #1795: Add capability to build CumlArray from bytearray/memoryview objects
- PR #1824: C++: improving the performance of UMAP algo
- PR #1816: Add ARIMA notebook
- PR #1856: Update docs for 0.13
- PR #1827: Add HPO demo Notebook
- PR #1825: `--nvtx` option in `build.sh`
- PR #1847: Update XGBoost version for CI
- PR #1837: Simplify cuML Array construction
- PR #1848: Rely on subclassing for cuML Array serialization
- PR #1866: Minimizing client memory pressure on Naive Bayes
- PR #1788: Removing complexity bottleneck in S-ARIMA
- PR #1891: Additional improvements to naive bayes tree reduction

## Bug Fixes
- PR #1835 : Fix calling default RF Classification always
- PT #1904: replace cub sort
- PR #1833: Fix depth issue in shallow RF regression estimators
- PR #1770: Warn that KalmanFilter is deprecated
- PR #1775: Allow CumlArray to work with inputs that have no 'strides' in array interface
- PR #1594: Train-test split is now reproducible
- PR #1590: Fix destination directory structure for run-clang-format.py
- PR #1611: Fixing pickling errors for KNN classifier and regressor
- PR #1617: Fixing pickling issues for SVC and SVR
- PR #1634: Fix title in KNN docs
- PR #1627: Adding a check for multi-class data in RF classification
- PR #1654: Skip treelite patch if its already been applied
- PR #1661: Fix nvstring variable name
- PR #1673: Using struct for caching dlsym state in communicator
- PR #1659: TSNE - introduce 'convert_dtype' and refactor class attr 'Y' to 'embedding_'
- PR #1672: Solver 'svd' in Linear and Ridge Regressors when n_cols=1
- PR #1670: Lasso & ElasticNet - cuml Handle added
- PR #1671: Update for accessing cuDF Series pointer
- PR #1652: Support XGBoost 1.0+ models in FIL
- PR #1702: Fix LightGBM-FIL validation test
- PR #1701: test_score kmeans test passing with newer cupy version
- PR #1706: Remove multi-class bug from QuasiNewton
- PR #1699: Limit CuPy to <7.2 temporarily
- PR #1708: Correctly deallocate cuML handles in Cython
- PR #1730: Fixes to KF for test stability (mainly in CUDA 10.2)
- PR #1729: Fixing naive bayes UCX serialization problem in fit()
- PR #1749: bug fix rf classifier/regressor on seg fault in bench
- PR #1751: Updated RF documentation
- PR #1765: Update the checks for using RF GPU predict
- PR #1787: C++: unit-tests to check for RF accuracy. As well as a bug fix to improve RF accuracy
- PR #1793: Updated fil pyx to solve memory leakage issue
- PR #1810: Quickfix - chunkage in dask make_regression
- PR #1842: DistributedDataHandler not properly setting 'multiple'
- PR #1849: Critical fix in ARIMA initial estimate
- PR #1851: Fix for cuDF behavior change for multidimensional arrays
- PR #1852: Remove Thrust warnings
- PR #1868: Turning off IPC caching until it is fixed in UCX-py/UCX
- PR #1876: UMAP exponential decay parameters fix
- PR #1887: Fix hasattr for missing attributes on base models
- PR #1877: Remove resetting index in shuffling in train_test_split
- PR #1893: Updating UCX in comms to match current UCX-py
- PR #1888: Small train_test_split test fix
- PR #1899: Fix dask `extract_partitions()`, remove transformation as instance variable in PCA and TSVD and match sklearn APIs
- PR #1920: Temporarily raising threshold for UMAP reproducibility tests
- PR #1918: Create memleak fixture to skip memleak tests in CI for now
- PR #1926: Update batch matrix test margins
- PR #1925: Fix failing dask tests
- PR #1936: Update DaskRF regression test to xfail
- PR #1932: Isolating cause of make_blobs failure
- PR #1951: Dask Random forest regression CPU predict bug fix
- PR #1948: Adjust BatchedMargin margin and disable tests temporarily



# cuML 0.12.0 (04 Feb 2020)

## New Features
- PR #1483: prims: Fused L2 distance and nearest-neighbor prim
- PR #1494: bench: ml-prims benchmark
- PR #1514: bench: Fused L2 NN prim benchmark
- PR #1411: Cython side of MNMG OLS
- PR #1520: Cython side of MNMG Ridge Regression
- PR #1516: Suppor Vector Regression (epsilon-SVR)

## Improvements
- PR #1638: Update cuml/docs/README.md
- PR #1468: C++: updates to clang format flow to make it more usable among devs
- PR #1473: C++: lazy initialization of "costly" resources inside cumlHandle
- PR #1443: Added a new overloaded GEMM primitive
- PR #1489: Enabling deep trees using Gather tree builder
- PR #1463: Update FAISS submodule to 1.6.1
- PR #1488: Add codeowners
- PR #1432: Row-major (C-style) GPU arrays for benchmarks
- PR #1490: Use dask master instead of conda package for testing
- PR #1375: Naive Bayes & Distributed Naive Bayes
- PR #1377: Add GPU array support for FIL benchmarking
- PR #1493: kmeans: add tiling support for 1-NN computation and use fusedL2-1NN prim for L2 distance metric
- PR #1532: Update CuPy to >= 6.6 and allow 7.0
- PR #1528: Re-enabling KNN using dynamic library loading for UCX in communicator
- PR #1545: Add conda environment version updates to ci script
- PR #1541: Updates for libcudf++ Python refactor
- PR #1555: FIL-SKL, an SKLearn-based benchmark for FIL
- PR #1537: Improve pickling and scoring suppport for many models to support hyperopt
- PR #1551: Change custom kernel to cupy for col/row order transform
- PR #1533: C++: interface header file separation for SVM
- PR #1560: Helper function to allocate all new CuPy arrays with RMM memory management
- PR #1570: Relax nccl in conda recipes to >=2.4 (matching CI)
- PR #1578: Add missing function information to the cuML documenataion
- PR #1584: Add has_scipy utility function for runtime check
- PR #1583: API docs updates for 0.12
- PR #1591: Updated FIL documentation

## Bug Fixes
- PR #1470: Documentation: add make_regression, fix ARIMA section
- PR #1482: Updated the code to remove sklearn from the mbsgd stress test
- PR #1491: Update dev environments for 0.12
- PR #1512: Updating setup_cpu() in SpeedupComparisonRunner
- PR #1498: Add build.sh to code owners
- PR #1505: cmake: added correct dependencies for prims-bench build
- PR #1534: Removed TODO comment in create_ucp_listeners()
- PR #1548: Fixing umap extra unary op in knn graph
- PR #1547: Fixing MNMG kmeans score. Fixing UMAP pickling before fit(). Fixing UMAP test failures.
- PR #1557: Increasing threshold for kmeans score
- PR #1562: Increasing threshold even higher
- PR #1564: Fixed a typo in function cumlMPICommunicator_impl::syncStream
- PR #1569: Remove Scikit-learn exception and depedenncy in SVM
- PR #1575: Add missing dtype parameter in call to strides to order for CuPy 6.6 code path
- PR #1574: Updated the init file to include SVM
- PR #1589: Fixing the default value for RF and updating mnmg predict to accept cudf
- PR #1601: Fixed wrong datatype used in knn voting kernel

# cuML 0.11.0 (11 Dec 2019)

## New Features

- PR #1295: Cython side of MNMG PCA
- PR #1218: prims: histogram prim
- PR #1129: C++: Separate include folder for C++ API distribution
- PR #1282: OPG KNN MNMG Code (disabled for 0.11)
- PR #1242: Initial implementation of FIL sparse forests
- PR #1194: Initial ARIMA time-series modeling support.
- PR #1286: Importing treelite models as FIL sparse forests
- PR #1285: Fea minimum impurity decrease RF param
- PR #1301: Add make_regression to generate regression datasets
- PR #1322: RF pickling using treelite, protobuf and FIL
- PR #1332: Add option to cuml.dask make_blobs to produce dask array
- PR #1307: Add RF regression benchmark
- PR #1327: Update the code to build treelite with protobuf
- PR #1289: Add Python benchmarking support for FIL
- PR #1371: Cython side of MNMG tSVD
- PR #1386: Expose SVC decision function value

## Improvements
- PR #1170: Use git to clone subprojects instead of git submodules
- PR #1239: Updated the treelite version
- PR #1225: setup.py clone dependencies like cmake and correct include paths
- PR #1224: Refactored FIL to prepare for sparse trees
- PR #1249: Include libcuml.so C API in installed targets
- PR #1259: Conda dev environment updates and use libcumlprims current version in CI
- PR #1277: Change dependency order in cmake for better printing at compile time
- PR #1264: Add -s flag to GPU CI pytest for better error printing
- PR #1271: Updated the Ridge regression documentation
- PR #1283: Updated the cuMl docs to include MBSGD and adjusted_rand_score
- PR #1300: Lowercase parameter versions for FIL algorithms
- PR #1312: Update CuPy to version 6.5 and use conda-forge channel
- PR #1336: Import SciKit-Learn models into FIL
- PR #1314: Added options needed for ASVDb output (CUDA ver, etc.), added option
  to select algos
- PR #1335: Options to print available algorithms and datasets
  in the Python benchmark
- PR #1338: Remove BUILD_ABI references in CI scripts
- PR #1340: Updated unit tests to uses larger dataset
- PR #1351: Build treelite temporarily for GPU CI testing of FIL Scikit-learn
  model importing
- PR #1367: --test-split benchmark parameter for train-test split
- PR #1360: Improved tests for importing SciKit-Learn models into FIL
- PR #1368: Add --num-rows benchmark command line argument
- PR #1351: Build treelite temporarily for GPU CI testing of FIL Scikit-learn model importing
- PR #1366: Modify train_test_split to use CuPy and accept device arrays
- PR #1258: Documenting new MPI communicator for multi-node multi-GPU testing
- PR #1345: Removing deprecated should_downcast argument
- PR #1362: device_buffer in UMAP + Sparse prims
- PR #1376: AUTO value for FIL algorithm
- PR #1408: Updated pickle tests to delete the pre-pickled model to prevent pointer leakage
- PR #1357: Run benchmarks multiple times for CI
- PR #1382: ARIMA optimization: move functions to C++ side
- PR #1392: Updated RF code to reduce duplication of the code
- PR #1444: UCX listener running in its own isolated thread
- PR #1445: Improved performance of FIL sparse trees
- PR #1431: Updated API docs
- PR #1441: Remove unused CUDA conda labels
- PR #1439: Match sklearn 0.22 default n_estimators for RF and fix test errors
- PR #1461: Add kneighbors to API docs

## Bug Fixes
- PR #1281: Making rng.h threadsafe
- PR #1212: Fix cmake git cloning always running configure in subprojects
- PR #1261: Fix comms build errors due to cuml++ include folder changes
- PR #1267: Update build.sh for recent change of building comms in main CMakeLists
- PR #1278: Removed incorrect overloaded instance of eigJacobi
- PR #1302: Updates for numba 0.46
- PR #1313: Updated the RF tests to set the seed and n_streams
- PR #1319: Using machineName arg passed in instead of default for ASV reporting
- PR #1326: Fix illegal memory access in make_regression (bounds issue)
- PR #1330: Fix C++ unit test utils for better handling of differences near zero
- PR #1342: Fix to prevent memory leakage in Lasso and ElasticNet
- PR #1337: Fix k-means init from preset cluster centers
- PR #1354: Fix SVM gamma=scale implementation
- PR #1344: Change other solver based methods to create solver object in init
- PR #1373: Fixing a few small bugs in make_blobs and adding asserts to pytests
- PR #1361: Improve SMO error handling
- PR #1384: Lower expectations on batched matrix tests to prevent CI failures
- PR #1380: Fix memory leaks in ARIMA
- PR #1391: Lower expectations on batched matrix tests even more
- PR #1394: Warning added in svd for cuda version 10.1
- PR #1407: Resolved RF predict issues and updated RF docstring
- PR #1401: Patch for lbfgs solver for logistic regression with no l1 penalty
- PR #1416: train_test_split numba and rmm device_array output bugfix
- PR #1419: UMAP pickle tests are using wrong n_neighbors value for trustworthiness
- PR #1438: KNN Classifier to properly return Dataframe with Dataframe input
- PR #1425: Deprecate seed and use random_state similar to Scikit-learn in train_test_split
- PR #1458: Add joblib as an explicit requirement
- PR #1474: Defer knn mnmg to 0.12 nightly builds and disable ucx-py dependency

# cuML 0.10.0 (16 Oct 2019)

## New Features
- PR #1148: C++ benchmark tool for c++/CUDA code inside cuML
- PR #1071: Selective eigen solver of cuSolver
- PR #1073: Updating RF wrappers to use FIL for GPU accelerated prediction
- PR #1104: CUDA 10.1 support
- PR #1113: prims: new batched make-symmetric-matrix primitive
- PR #1112: prims: new batched-gemv primitive
- PR #855: Added benchmark tools
- PR #1149 Add YYMMDD to version tag for nightly conda packages
- PR #892: General Gram matrices prim
- PR #912: Support Vector Machine
- PR #1274: Updated the RF score function to use GPU predict

## Improvements
- PR #961: High Peformance RF; HIST algo
- PR #1028: Dockerfile updates after dir restructure. Conda env yaml to add statsmodels as a dependency
- PR #1047: Consistent OPG interface for kmeans, based on internal libcumlprims update
- PR #763: Add examples to train_test_split documentation
- PR #1093: Unified inference kernels for different FIL algorithms
- PR #1076: Paying off some UMAP / Spectral tech debt.
- PR #1086: Ensure RegressorMixin scorer uses device arrays
- PR #1110: Adding tests to use default values of parameters of the models
- PR #1108: input_to_host_array function in input_utils for input processing to host arrays
- PR #1114: K-means: Exposing useful params, removing unused params, proxying params in Dask
- PR #1138: Implementing ANY_RANK semantics on irecv
- PR #1142: prims: expose separate InType and OutType for unaryOp and binaryOp
- PR #1115: Moving dask_make_blobs to cuml.dask.datasets. Adding conversion to dask.DataFrame
- PR #1136: CUDA 10.1 CI updates
- PR #1135: K-means: add boundary cases for kmeans||, support finer control with convergence
- PR #1163: Some more correctness improvements. Better verbose printing
- PR #1165: Adding except + in all remaining cython
- PR #1186: Using LocalCUDACluster Pytest fixture
- PR #1173: Docs: Barnes Hut TSNE documentation
- PR #1176: Use new RMM API based on Cython
- PR #1219: Adding custom bench_func and verbose logging to cuml.benchmark
- PR #1247: Improved MNMG RF error checking

## Bug Fixes

- PR #1231: RF respect number of cuda streams from cuml handle
- PR #1230: Rf bugfix memleak in regression
- PR #1208: compile dbscan bug
- PR #1016: Use correct libcumlprims version in GPU CI
- PR #1040: Update version of numba in development conda yaml files
- PR #1043: Updates to accomodate cuDF python code reorganization
- PR #1044: Remove nvidia driver installation from ci/cpu/build.sh
- PR #991: Barnes Hut TSNE Memory Issue Fixes
- PR #1075: Pinning Dask version for consistent CI results
- PR #990: Barnes Hut TSNE Memory Issue Fixes
- PR #1066: Using proper set of workers to destroy nccl comms
- PR #1072: Remove pip requirements and setup
- PR #1074: Fix flake8 CI style check
- PR #1087: Accuracy improvement for sqrt/log in RF max_feature
- PR #1088: Change straggling numba python allocations to use RMM
- PR #1106: Pinning Distributed version to match Dask for consistent CI results
- PR #1116: TSNE CUDA 10.1 Bug Fixes
- PR #1132: DBSCAN Batching Bug Fix
- PR #1162: DASK RF random seed bug fix
- PR #1164: Fix check_dtype arg handling for input_to_dev_array
- PR #1171: SVM prediction bug fix
- PR #1177: Update dask and distributed to 2.5
- PR #1204: Fix SVM crash on Turing
- PR #1199: Replaced sprintf() with snprintf() in THROW()
- PR #1205: Update dask-cuda in yml envs
- PR #1211: Fixing Dask k-means transform bug and adding test
- PR #1236: Improve fix for SMO solvers potential crash on Turing
- PR #1251: Disable compiler optimization for CUDA 10.1 for distance prims
- PR #1260: Small bugfix for major conversion in input_utils
- PR #1276: Fix float64 prediction crash in test_random_forest

# cuML 0.9.0 (21 Aug 2019)

## New Features

- PR #894: Convert RF to treelite format
- PR #826: Jones transformation of params for ARIMA models timeSeries ml-prim
- PR #697: Silhouette Score metric ml-prim
- PR #674: KL Divergence metric ml-prim
- PR #787: homogeneity, completeness and v-measure metrics ml-prim
- PR #711: Mutual Information metric ml-prim
- PR #724: Entropy metric ml-prim
- PR #766: Expose score method based on inertia for KMeans
- PR #823: prims: cluster dispersion metric
- PR #816: Added inverse_transform() for LabelEncoder
- PR #789: prims: sampling without replacement
- PR #813: prims: Col major istance prim
- PR #635: Random Forest & Decision Tree Regression (Single-GPU)
- PR #819: Forest Inferencing Library (FIL)
- PR #829: C++: enable nvtx ranges
- PR #835: Holt-Winters algorithm
- PR #837: treelite for decision forest exchange format
- PR #871: Wrapper for FIL
- PR #870: make_blobs python function
- PR #881: wrappers for accuracy_score and adjusted_rand_score functions
- PR #840: Dask RF classification and regression
- PR #870: make_blobs python function
- PR #879: import of treelite models to FIL
- PR #892: General Gram matrices prim
- PR #883: Adding MNMG Kmeans
- PR #930: Dask RF
- PR #882: TSNE - T-Distributed Stochastic Neighbourhood Embedding
- PR #624: Internals API & Graph Based Dimensionality Reductions Callback
- PR #926: Wrapper for FIL
- PR #994: Adding MPI comm impl for testing / benchmarking MNMG CUDA
- PR #960: Enable using libcumlprims for MG algorithms/prims

## Improvements
- PR #822: build: build.sh update to club all make targets together
- PR #807: Added development conda yml files
- PR #840: Require cmake >= 3.14
- PR #832: Stateless Decision Tree and Random Forest API
- PR #857: Small modifications to comms for utilizing IB w/ Dask
- PR #851: Random forest Stateless API wrappers
- PR #865: High Performance RF
- PR #895: Pretty prints arguments!
- PR #920: Add an empty marker kernel for tracing purposes
- PR #915: syncStream added to cumlCommunicator
- PR #922: Random Forest support in FIL
- PR #911: Update headers to credit CannyLabs BH TSNE implementation
- PR #918: Streamline CUDA_REL environment variable
- PR #924: kmeans: updated APIs to be stateless, refactored code for mnmg support
- PR #950: global_bias support in FIL
- PR #773: Significant improvements to input checking of all classes and common input API for Python
- PR #957: Adding docs to RF & KMeans MNMG. Small fixes for release
- PR #965: Making dask-ml a hard dependency
- PR #976: Update api.rst for new 0.9 classes
- PR #973: Use cudaDeviceGetAttribute instead of relying on cudaDeviceProp object being passed
- PR #978: Update README for 0.9
- PR #1009: Fix references to notebooks-contrib
- PR #1015: Ability to control the number of internal streams in cumlHandle_impl via cumlHandle
- PR #1175: Add more modules to docs ToC

## Bug Fixes

- PR #923: Fix misshapen level/trend/season HoltWinters output
- PR #831: Update conda package dependencies to cudf 0.9
- PR #772: Add missing cython headers to SGD and CD
- PR #849: PCA no attribute trans_input_ transform bug fix
- PR #869: Removing incorrect information from KNN Docs
- PR #885: libclang installation fix for GPUCI
- PR #896: Fix typo in comms build instructions
- PR #921: Fix build scripts using incorrect cudf version
- PR #928: TSNE Stability Adjustments
- PR #934: Cache cudaDeviceProp in cumlHandle for perf reasons
- PR #932: Change default param value for RF classifier
- PR #949: Fix dtype conversion tests for unsupported cudf dtypes
- PR #908: Fix local build generated file ownerships
- PR #983: Change RF max_depth default to 16
- PR #987: Change default values for knn
- PR #988: Switch to exact tsne
- PR #991: Cleanup python code in cuml.dask.cluster
- PR #996: ucx_initialized being properly set in CommsContext
- PR #1007: Throws a well defined error when mutigpu is not enabled
- PR #1018: Hint location of nccl in build.sh for CI
- PR #1022: Using random_state to make K-Means MNMG tests deterministic
- PR #1034: Fix typos and formatting issues in RF docs
- PR #1052: Fix the rows_sample dtype to float

# cuML 0.8.0 (27 June 2019)

## New Features

- PR #652: Adjusted Rand Index metric ml-prim
- PR #679: Class label manipulation ml-prim
- PR #636: Rand Index metric ml-prim
- PR #515: Added Random Projection feature
- PR #504: Contingency matrix ml-prim
- PR #644: Add train_test_split utility for cuDF dataframes
- PR #612: Allow Cuda Array Interface, Numba inputs and input code refactor
- PR #641: C: Separate C-wrapper library build to generate libcuml.so
- PR #631: Add nvcategory based ordinal label encoder
- PR #681: Add MBSGDClassifier and MBSGDRegressor classes around SGD
- PR #705: Quasi Newton solver and LogisticRegression Python classes
- PR #670: Add test skipping functionality to build.sh
- PR #678: Random Forest Python class
- PR #684: prims: make_blobs primitive
- PR #673: prims: reduce cols by key primitive
- PR #812: Add cuML Communications API & consolidate Dask cuML

## Improvements

- PR #597: C++ cuML and ml-prims folder refactor
- PR #590: QN Recover from numeric errors
- PR #482: Introduce cumlHandle for pca and tsvd
- PR #573: Remove use of unnecessary cuDF column and series copies
- PR #601: Cython PEP8 cleanup and CI integration
- PR #596: Introduce cumlHandle for ols and ridge
- PR #579: Introduce cumlHandle for cd and sgd, and propagate C++ errors in cython level for cd and sgd
- PR #604: Adding cumlHandle to kNN, spectral methods, and UMAP
- PR #616: Enable clang-format for enforcing coding style
- PR #618: CI: Enable copyright header checks
- PR #622: Updated to use 0.8 dependencies
- PR #626: Added build.sh script, updated CI scripts and documentation
- PR #633: build: Auto-detection of GPU_ARCHS during cmake
- PR #650: Moving brute force kNN to prims. Creating stateless kNN API.
- PR #662: C++: Bulk clang-format updates
- PR #671: Added pickle pytests and correct pickling of Base class
- PR #675: atomicMin/Max(float, double) with integer atomics and bit flipping
- PR #677: build: 'deep-clean' to build.sh to clean faiss build as well
- PR #683: Use stateless c++ API in KNN so that it can be pickled properly
- PR #686: Use stateless c++ API in UMAP so that it can be pickled properly
- PR #695: prims: Refactor pairwise distance
- PR #707: Added stress test and updated documentation for RF
- PR #701: Added emacs temporary file patterns to .gitignore
- PR #606: C++: Added tests for host_buffer and improved device_buffer and host_buffer implementation
- PR #726: Updated RF docs and stress test
- PR #730: Update README and RF docs for 0.8
- PR #744: Random projections generating binomial on device. Fixing tests.
- PR #741: Update API docs for 0.8
- PR #754: Pickling of UMAP/KNN
- PR #753: Made PCA and TSVD picklable
- PR #746: LogisticRegression and QN API docstrings
- PR #820: Updating DEVELOPER GUIDE threading guidelines

## Bug Fixes
- PR #584: Added missing virtual destructor to deviceAllocator and hostAllocator
- PR #620: C++: Removed old unit-test files in ml-prims
- PR #627: C++: Fixed dbscan crash issue filed in 613
- PR #640: Remove setuptools from conda run dependency
- PR #646: Update link in contributing.md
- PR #649: Bug fix to LinAlg::reduce_rows_by_key prim filed in issue #648
- PR #666: fixes to gitutils.py to resolve both string decode and handling of uncommitted files
- PR #676: Fix template parameters in `bernoulli()` implementation.
- PR #685: Make CuPy optional to avoid nccl conda package conflicts
- PR #687: prims: updated tolerance for reduce_cols_by_key unit-tests
- PR #689: Removing extra prints from NearestNeighbors cython
- PR #718: Bug fix for DBSCAN and increasing batch size of sgd
- PR #719: Adding additional checks for dtype of the data
- PR #736: Bug fix for RF wrapper and .cu print function
- PR #547: Fixed issue if C++ compiler is specified via CXX during configure.
- PR #759: Configure Sphinx to render params correctly
- PR #762: Apply threshold to remove flakiness of UMAP tests.
- PR #768: Fixing memory bug from stateless refactor
- PR #782: Nearest neighbors checking properly whether memory should be freed
- PR #783: UMAP was using wrong size for knn computation
- PR #776: Hotfix for self.variables in RF
- PR #777: Fix numpy input bug
- PR #784: Fix jit of shuffle_idx python function
- PR #790: Fix rows_sample input type for RF
- PR #793: Fix for dtype conversion utility for numba arrays without cupy installed
- PR #806: Add a seed for sklearn model in RF test file
- PR #843: Rf quantile fix

# cuML 0.7.0 (10 May 2019)

## New Features

- PR #405: Quasi-Newton GLM Solvers
- PR #277: Add row- and column-wise weighted mean primitive
- PR #424: Add a grid-sync struct for inter-block synchronization
- PR #430: Add R-Squared Score to ml primitives
- PR #463: Add matrix gather to ml primitives
- PR #435: Expose cumlhandle in cython + developer guide
- PR #455: Remove default-stream arguement across ml-prims and cuML
- PR #375: cuml cpp shared library renamed to libcuml++.so
- PR #460: Random Forest & Decision Trees (Single-GPU, Classification)
- PR #491: Add doxygen build target for ml-prims
- PR #505: Add R-Squared Score to python interface
- PR #507: Add coordinate descent for lasso and elastic-net
- PR #511: Add a minmax ml-prim
- PR #516: Added Trustworthiness score feature
- PR #520: Add local build script to mimic gpuCI
- PR #503: Add column-wise matrix sort primitive
- PR #525: Add docs build script to cuML
- PR #528: Remove current KMeans and replace it with a new single GPU implementation built using ML primitives

## Improvements

- PR #481: Refactoring Quasi-Newton to use cumlHandle
- PR #467: Added validity check on cumlHandle_t
- PR #461: Rewrote permute and added column major version
- PR #440: README updates
- PR #295: Improve build-time and the interface e.g., enable bool-OutType, for distance()
- PR #390: Update docs version
- PR #272: Add stream parameters to cublas and cusolver wrapper functions
- PR #447: Added building and running mlprims tests to CI
- PR #445: Lower dbscan memory usage by computing adjacency matrix directly
- PR #431: Add support for fancy iterator input types to LinAlg::reduce_rows_by_key
- PR #394: Introducing cumlHandle API to dbscan and add example
- PR #500: Added CI check for black listed CUDA Runtime API calls
- PR #475: exposing cumlHandle for dbscan from python-side
- PR #395: Edited the CONTRIBUTING.md file
- PR #407: Test files to run stress, correctness and unit tests for cuml algos
- PR #512: generic copy method for copying buffers between device/host
- PR #533: Add cudatoolkit conda dependency
- PR #524: Use cmake find blas and find lapack to pass configure options to faiss
- PR #527: Added notes on UMAP differences from reference implementation
- PR #540: Use latest release version in update-version CI script
- PR #552: Re-enable assert in kmeans tests with xfail as needed
- PR #581: Add shared memory fast col major to row major function back with bound checks
- PR #592: More efficient matrix copy/reverse methods
- PR #721: Added pickle tests for DBSCAN and Random Projections

## Bug Fixes

- PR #334: Fixed segfault in `ML::cumlHandle_impl::destroyResources`
- PR #349: Developer guide clarifications for cumlHandle and cumlHandle_impl
- PR #398: Fix CI scripts to allow nightlies to be uploaded
- PR #399: Skip PCA tests to allow CI to run with driver 418
- PR #422: Issue in the PCA tests was solved and CI can run with driver 418
- PR #409: Add entry to gitmodules to ignore build artifacts
- PR #412: Fix for svdQR function in ml-prims
- PR #438: Code that depended on FAISS was building everytime.
- PR #358: Fixed an issue when switching streams on MLCommon::device_buffer and MLCommon::host_buffer
- PR #434: Fixing bug in CSR tests
- PR #443: Remove defaults channel from ci scripts
- PR #384: 64b index arithmetic updates to the kernels inside ml-prims
- PR #459: Fix for runtime library path of pip package
- PR #464: Fix for C++11 destructor warning in qn
- PR #466: Add support for column-major in LinAlg::*Norm methods
- PR #465: Fixing deadlock issue in GridSync due to consecutive sync calls
- PR #468: Fix dbscan example build failure
- PR #470: Fix resource leakage in Kalman filter python wrapper
- PR #473: Fix gather ml-prim test for change in rng uniform API
- PR #477: Fixes default stream initialization in cumlHandle
- PR #480: Replaced qn_fit() declaration with #include of file containing definition to fix linker error
- PR #495: Update cuDF and RMM versions in GPU ci test scripts
- PR #499: DEVELOPER_GUIDE.md: fixed links and clarified ML::detail::streamSyncer example
- PR #506: Re enable ml-prim tests in CI
- PR #508: Fix for an error with default argument in LinAlg::meanSquaredError
- PR #519: README.md Updates and adding BUILD.md back
- PR #526: Fix the issue of wrong results when fit and transform of PCA are called separately
- PR #531: Fixing missing arguments in updateDevice() for RF
- PR #543: Exposing dbscan batch size through cython API and fixing broken batching
- PR #551: Made use of ZLIB_LIBRARIES consistent between ml_test and ml_mg_test
- PR #557: Modified CI script to run cuML tests before building mlprims and removed lapack flag
- PR #578: Updated Readme.md to add lasso and elastic-net
- PR #580: Fixing cython garbage collection bug in KNN
- PR #577: Use find libz in prims cmake
- PR #594: fixed cuda-memcheck mean_center test failures


# cuML 0.6.1 (09 Apr 2019)

## Bug Fixes

- PR #462 Runtime library path fix for cuML pip package


# cuML 0.6.0 (22 Mar 2019)

## New Features

- PR #249: Single GPU Stochastic Gradient Descent for linear regression, logistic regression, and linear svm with L1, L2, and elastic-net penalties.
- PR #247: Added "proper" CUDA API to cuML
- PR #235: NearestNeighbors MG Support
- PR #261: UMAP Algorithm
- PR #290: NearestNeighbors numpy MG Support
- PR #303: Reusable spectral embedding / clustering
- PR #325: Initial support for single process multi-GPU OLS and tSVD
- PR #271: Initial support for hyperparameter optimization with dask for many models

## Improvements

- PR #144: Dockerfile update and docs for LinearRegression and Kalman Filter.
- PR #168: Add /ci/gpu/build.sh file to cuML
- PR #167: Integrating full-n-final ml-prims repo inside cuml
- PR #198: (ml-prims) Removal of *MG calls + fixed a bug in permute method
- PR #194: Added new ml-prims for supporting LASSO regression.
- PR #114: Building faiss C++ api into libcuml
- PR #64: Using FAISS C++ API in cuML and exposing bindings through cython
- PR #208: Issue ml-common-3: Math.h: swap thrust::for_each with binaryOp,unaryOp
- PR #224: Improve doc strings for readable rendering with readthedocs
- PR #209: Simplify README.md, move build instructions to BUILD.md
- PR #218: Fix RNG to use given seed and adjust RNG test tolerances.
- PR #225: Support for generating random integers
- PR #215: Refactored LinAlg::norm to Stats::rowNorm and added Stats::colNorm
- PR #234: Support for custom output type and passing index value to main_op in *Reduction kernels
- PR #230: Refactored the cuda_utils header
- PR #236: Refactored cuml python package structure to be more sklearn like
- PR #232: Added reduce_rows_by_key
- PR #246: Support for 2 vectors in the matrix vector operator
- PR #244: Fix for single GPU OLS and Ridge to support one column training data
- PR #271: Added get_params and set_params functions for linear and ridge regression
- PR #253: Fix for issue #250-reduce_rows_by_key failed memcheck for small nkeys
- PR #269: LinearRegression, Ridge Python docs update and cleaning
- PR #322: set_params updated
- PR #237: Update build instructions
- PR #275: Kmeans use of faster gpu_matrix
- PR #288: Add n_neighbors to NearestNeighbors constructor
- PR #302: Added FutureWarning for deprecation of current kmeans algorithm
- PR #312: Last minute cleanup before release
- PR #315: Documentation updating and enhancements
- PR #330: Added ignored argument to pca.fit_transform to map to sklearn's implemenation
- PR #342: Change default ABI to ON
- PR #572: Pulling DBSCAN components into reusable primitives


## Bug Fixes

- PR #193: Fix AttributeError in PCA and TSVD
- PR #211: Fixing inconsistent use of proper batch size calculation in DBSCAN
- PR #202: Adding back ability for users to define their own BLAS
- PR #201: Pass CMAKE CUDA path to faiss/configure script
- PR #200 Avoid using numpy via cimport in KNN
- PR #228: Bug fix: LinAlg::unaryOp with 0-length input
- PR #279: Removing faiss-gpu references in README
- PR #321: Fix release script typo
- PR #327: Update conda requirements for version 0.6 requirements
- PR #352: Correctly calculating numpy chunk sizing for kNN
- PR #345: Run python import as part of package build to trigger compilation
- PR #347: Lowering memory usage of kNN.
- PR #355: Fixing issues with very large numpy inputs to SPMG OLS and tSVD.
- PR #357: Removing FAISS requirement from README
- PR #362: Fix for matVecOp crashing on large input sizes
- PR #366: Index arithmetic issue fix with TxN_t class
- PR #376: Disabled kmeans tests since they are currently too sensitive (see #71)
- PR #380: Allow arbitrary data size on ingress for numba_utils.row_matrix
- PR #385: Fix for long import cuml time in containers and fix for setup_pip
- PR #630: Fixing a missing kneighbors in nearest neighbors python proxy

# cuML 0.5.1 (05 Feb 2019)

## Bug Fixes

- PR #189 Avoid using numpy via cimport to prevent ABI issues in Cython compilation


# cuML 0.5.0 (28 Jan 2019)

## New Features

- PR #66: OLS Linear Regression
- PR #44: Distance calculation ML primitives
- PR #69: Ridge (L2 Regularized) Linear Regression
- PR #103: Linear Kalman Filter
- PR #117: Pip install support
- PR #64: Device to device support from cuML device pointers into FAISS

## Improvements

- PR #56: Make OpenMP optional for building
- PR #67: Github issue templates
- PR #44: Refactored DBSCAN to use ML primitives
- PR #91: Pytest cleanup and sklearn toyset datasets based pytests for kmeans and dbscan
- PR #75: C++ example to use kmeans
- PR #117: Use cmake extension to find any zlib installed in system
- PR #94: Add cmake flag to set ABI compatibility
- PR #139: Move thirdparty submodules to root and add symlinks to new locations
- PR #151: Replace TravisCI testing and conda pkg builds with gpuCI
- PR #164: Add numba kernel for faster column to row major transform
- PR #114: Adding FAISS to cuml build

## Bug Fixes

- PR #48: CUDA 10 compilation warnings fix
- PR #51: Fixes to Dockerfile and docs for new build system
- PR #72: Fixes for GCC 7
- PR #96: Fix for kmeans stack overflow with high number of clusters
- PR #105: Fix for AttributeError in kmeans fit method
- PR #113: Removed old  glm python/cython files
- PR #118: Fix for AttributeError in kmeans predict method
- PR #125: Remove randomized solver option from PCA python bindings


# cuML 0.4.0 (05 Dec 2018)

## New Features

## Improvements

- PR #42: New build system: separation of libcuml.so and cuml python package
- PR #43: Added changelog.md

## Bug Fixes


# cuML 0.3.0 (30 Nov 2018)

## New Features

- PR #33: Added ability to call cuML algorithms using numpy arrays

## Improvements

- PR #24: Fix references of python package from cuML to cuml and start using versioneer for better versioning
- PR #40: Added support for refactored cuDF 0.3.0, updated Conda files
- PR #33: Major python test cleaning, all tests pass with cuDF 0.2.0 and 0.3.0. Preparation for new build system
- PR #34: Updated batch count calculation logic in DBSCAN
- PR #35: Beginning of DBSCAN refactor to use cuML mlprims and general improvements

## Bug Fixes

- PR #30: Fixed batch size bug in DBSCAN that caused crash. Also fixed various locations for potential integer overflows
- PR #28: Fix readthedocs build documentation
- PR #29: Fix pytests for cuml name change from cuML
- PR #33: Fixed memory bug that would cause segmentation faults due to numba releasing memory before it was used. Also fixed row major/column major bugs for different algorithms
- PR #36: Fix kmeans gtest to use device data
- PR #38: cuda\_free bug removed that caused google tests to sometimes pass and sometimes fail randomly
- PR #39: Updated cmake to correctly link with CUDA libraries, add CUDA runtime linking and include source files in compile target

# cuML 0.2.0 (02 Nov 2018)

## New Features

- PR #11: Kmeans algorithm added
- PR #7: FAISS KNN wrapper added
- PR #21: Added Conda install support

## Improvements

- PR #15: Added compatibility with cuDF (from prior pyGDF)
- PR #13: Added FAISS to Dockerfile
- PR #21: Added TravisCI build system for CI and Conda builds

## Bug Fixes

- PR #4: Fixed explained variance bug in TSVD
- PR #5: Notebook bug fixes and updated results


# cuML 0.1.0

Initial release including PCA, TSVD, DBSCAN, ml-prims and cython wrappers<|MERGE_RESOLUTION|>--- conflicted
+++ resolved
@@ -3,12 +3,8 @@
 ## New Features
 
 ## Improvements
-<<<<<<< HEAD
 - PR #1931: C++: enabled doxygen docs for all of the C++ codebase
-=======
 - PR #1927: Use Cython's `new_build_ext` (if available)
-
->>>>>>> 6d527a51
 - PR #1946: Removed zlib dependency from cmake
 
 ## Bug Fixes

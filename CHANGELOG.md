# cuML 0.9.0 (Date TBD)

## New Features

- PR #894: Convert RF to treelite format
- PR #826: Jones transformation of params for ARIMA models timeSeries ml-prim
- PR #697: Silhouette Score metric ml-prim
- PR #674: KL Divergence metric ml-prim
- PR #787: homogeneity, completeness and v-measure metrics ml-prim
- PR #711: Mutual Information metric ml-prim
- PR #724: Entropy metric ml-prim
- PR #766: Expose score method based on inertia for KMeans
- PR #816: Added inverse_transform() for LabelEncoder
- PR #789: prims: sampling without replacement
- PR #813: prims: Col major istance prim
- PR #635: Random Forest & Decision Tree Regression (Single-GPU)
- PR #819: Forest Inferencing Library (FIL)
- PR #829: C++: enable nvtx ranges
- PR #835: Holt-Winters algorithm
- PR #837: treelite for decision forest exchange format
- PR #840: Dask RF classification and regression
- PR #870: make_blobs python function
- PR #879: import of treelite models to FIL
- PR #892: General Gram matrices prim
- PR #883: Adding MNMG Kmeans
<<<<<<< HEAD
- PR #853: LRU cache ml-prim
=======
- PR #930: Dask RF
- PR #882: TSNE - T-Distributed Stochastic Neighbourhood Embedding
>>>>>>> ded8b05e

## Improvements
- PR #822: build: build.sh update to club all make targets together
- PR #807: Added development conda yml files
- PR #840: Require cmake >= 3.14
- PR #832: Stateless Decision Tree and Random Forest API
- PR #857: Small modifications to comms for utilizing IB w/ Dask
- PR #851: Random forest Stateless API wrappers
- PR #865: High Performance RF
- PR #895: Pretty prints arguments!
- PR #920: Add an empty marker kernel for tracing purposes
- PR #915: syncStream added to cumlCommunicator
- PR #922: Random Forest support in FIL
- PR #911: Update headers to credit CannyLabs BH TSNE implementation
- PR #924: kmeans: updated APIs to be stateless, refactored code for mnmg support

## Bug Fixes

- PR #831: Update conda package dependencies to cudf 0.9
- PR #772: Add missing cython headers to SGD and CD
- PR #849: PCA no attribute trans_input_ transform bug fix
- PR #869: Removing incorrect information from KNN Docs
- PR #885: libclang installation fix for GPUCI
- PR #896: Fix typo in comms build instructions
- PR #921: Fix build scripts using incorrect cudf version
- PR #928: TSNE Stability Adjustments


# cuML 0.8.0 (27 June 2019)

## New Features

- PR #652: Adjusted Rand Index metric ml-prim
- PR #679: Class label manipulation ml-prim
- PR #636: Rand Index metric ml-prim
- PR #515: Added Random Projection feature
- PR #504: Contingency matrix ml-prim
- PR #644: Add train_test_split utility for cuDF dataframes
- PR #612: Allow Cuda Array Interface, Numba inputs and input code refactor
- PR #641: C: Separate C-wrapper library build to generate libcuml.so
- PR #631: Add nvcategory based ordinal label encoder
- PR #681: Add MBSGDClassifier and MBSGDRegressor classes around SGD
- PR #705: Quasi Newton solver and LogisticRegression Python classes
- PR #670: Add test skipping functionality to build.sh
- PR #678: Random Forest Python class
- PR #684: prims: make_blobs primitive
- PR #673: prims: reduce cols by key primitive
- PR #812: Add cuML Communications API & consolidate Dask cuML

## Improvements

- PR #597: C++ cuML and ml-prims folder refactor
- PR #590: QN Recover from numeric errors
- PR #482: Introduce cumlHandle for pca and tsvd
- PR #573: Remove use of unnecessary cuDF column and series copies
- PR #601: Cython PEP8 cleanup and CI integration
- PR #596: Introduce cumlHandle for ols and ridge
- PR #579: Introduce cumlHandle for cd and sgd, and propagate C++ errors in cython level for cd and sgd
- PR #604: Adding cumlHandle to kNN, spectral methods, and UMAP
- PR #616: Enable clang-format for enforcing coding style
- PR #618: CI: Enable copyright header checks
- PR #622: Updated to use 0.8 dependencies
- PR #626: Added build.sh script, updated CI scripts and documentation
- PR #633: build: Auto-detection of GPU_ARCHS during cmake
- PR #650: Moving brute force kNN to prims. Creating stateless kNN API.
- PR #662: C++: Bulk clang-format updates
- PR #671: Added pickle pytests and correct pickling of Base class
- PR #675: atomicMin/Max(float, double) with integer atomics and bit flipping
- PR #677: build: 'deep-clean' to build.sh to clean faiss build as well
- PR #683: Use stateless c++ API in KNN so that it can be pickled properly
- PR #686: Use stateless c++ API in UMAP so that it can be pickled properly
- PR #695: prims: Refactor pairwise distance
- PR #707: Added stress test and updated documentation for RF
- PR #701: Added emacs temporary file patterns to .gitignore
- PR #606: C++: Added tests for host_buffer and improved device_buffer and host_buffer implementation
- PR #726: Updated RF docs and stress test
- PR #730: Update README and RF docs for 0.8
- PR #744: Random projections generating binomial on device. Fixing tests.
- PR #741: Update API docs for 0.8
- PR #754: Pickling of UMAP/KNN
- PR #753: Made PCA and TSVD picklable
- PR #746: LogisticRegression and QN API docstrings

## Bug Fixes
- PR #584: Added missing virtual destructor to deviceAllocator and hostAllocator
- PR #620: C++: Removed old unit-test files in ml-prims
- PR #627: C++: Fixed dbscan crash issue filed in 613
- PR #640: Remove setuptools from conda run dependency
- PR #646: Update link in contributing.md
- PR #649: Bug fix to LinAlg::reduce_rows_by_key prim filed in issue #648
- PR #666: fixes to gitutils.py to resolve both string decode and handling of uncommitted files
- PR #676: Fix template parameters in `bernoulli()` implementation.
- PR #685: Make CuPy optional to avoid nccl conda package conflicts
- PR #687: prims: updated tolerance for reduce_cols_by_key unit-tests
- PR #689: Removing extra prints from NearestNeighbors cython
- PR #718: Bug fix for DBSCAN and increasing batch size of sgd
- PR #719: Adding additional checks for dtype of the data
- PR #736: Bug fix for RF wrapper and .cu print function
- PR #547: Fixed issue if C++ compiler is specified via CXX during configure.
- PR #759: Configure Sphinx to render params correctly
- PR #762: Apply threshold to remove flakiness of UMAP tests.
- PR #768: Fixing memory bug from stateless refactor
- PR #782: Nearest neighbors checking properly whether memory should be freed
- PR #783: UMAP was using wrong size for knn computation
- PR #776: Hotfix for self.variables in RF
- PR #777: Fix numpy input bug
- PR #784: Fix jit of shuffle_idx python function
- PR #790: Fix rows_sample input type for RF
- PR #793: Fix for dtype conversion utility for numba arrays without cupy installed
- PR #806: Add a seed for sklearn model in RF test file
- PR #843: Rf quantile fix

# cuML 0.7.0 (10 May 2019)

## New Features

- PR #405: Quasi-Newton GLM Solvers
- PR #277: Add row- and column-wise weighted mean primitive
- PR #424: Add a grid-sync struct for inter-block synchronization
- PR #430: Add R-Squared Score to ml primitives
- PR #463: Add matrix gather to ml primitives
- PR #435: Expose cumlhandle in cython + developer guide
- PR #455: Remove default-stream arguement across ml-prims and cuML
- PR #375: cuml cpp shared library renamed to libcuml++.so
- PR #460: Random Forest & Decision Trees (Single-GPU, Classification)
- PR #491: Add doxygen build target for ml-prims
- PR #505: Add R-Squared Score to python interface
- PR #507: Add coordinate descent for lasso and elastic-net
- PR #511: Add a minmax ml-prim
- PR #516: Added Trustworthiness score feature
- PR #520: Add local build script to mimic gpuCI
- PR #503: Add column-wise matrix sort primitive
- PR #525: Add docs build script to cuML
- PR #528: Remove current KMeans and replace it with a new single GPU implementation built using ML primitives

## Improvements

- PR #481: Refactoring Quasi-Newton to use cumlHandle
- PR #467: Added validity check on cumlHandle_t
- PR #461: Rewrote permute and added column major version
- PR #440: README updates
- PR #295: Improve build-time and the interface e.g., enable bool-OutType, for distance()
- PR #390: Update docs version
- PR #272: Add stream parameters to cublas and cusolver wrapper functions
- PR #447: Added building and running mlprims tests to CI
- PR #445: Lower dbscan memory usage by computing adjacency matrix directly
- PR #431: Add support for fancy iterator input types to LinAlg::reduce_rows_by_key
- PR #394: Introducing cumlHandle API to dbscan and add example
- PR #500: Added CI check for black listed CUDA Runtime API calls
- PR #475: exposing cumlHandle for dbscan from python-side
- PR #395: Edited the CONTRIBUTING.md file
- PR #407: Test files to run stress, correctness and unit tests for cuml algos
- PR #512: generic copy method for copying buffers between device/host
- PR #533: Add cudatoolkit conda dependency
- PR #524: Use cmake find blas and find lapack to pass configure options to faiss
- PR #527: Added notes on UMAP differences from reference implementation
- PR #540: Use latest release version in update-version CI script
- PR #552: Re-enable assert in kmeans tests with xfail as needed
- PR #581: Add shared memory fast col major to row major function back with bound checks
- PR #592: More efficient matrix copy/reverse methods
- PR #721: Added pickle tests for DBSCAN and Random Projections

## Bug Fixes

- PR #334: Fixed segfault in `ML::cumlHandle_impl::destroyResources`
- PR #349: Developer guide clarifications for cumlHandle and cumlHandle_impl
- PR #398: Fix CI scripts to allow nightlies to be uploaded
- PR #399: Skip PCA tests to allow CI to run with driver 418
- PR #422: Issue in the PCA tests was solved and CI can run with driver 418
- PR #409: Add entry to gitmodules to ignore build artifacts
- PR #412: Fix for svdQR function in ml-prims
- PR #438: Code that depended on FAISS was building everytime.
- PR #358: Fixed an issue when switching streams on MLCommon::device_buffer and MLCommon::host_buffer
- PR #434: Fixing bug in CSR tests
- PR #443: Remove defaults channel from ci scripts
- PR #384: 64b index arithmetic updates to the kernels inside ml-prims
- PR #459: Fix for runtime library path of pip package
- PR #464: Fix for C++11 destructor warning in qn
- PR #466: Add support for column-major in LinAlg::*Norm methods
- PR #465: Fixing deadlock issue in GridSync due to consecutive sync calls
- PR #468: Fix dbscan example build failure
- PR #470: Fix resource leakage in Kalman filter python wrapper
- PR #473: Fix gather ml-prim test for change in rng uniform API
- PR #477: Fixes default stream initialization in cumlHandle
- PR #480: Replaced qn_fit() declaration with #include of file containing definition to fix linker error
- PR #495: Update cuDF and RMM versions in GPU ci test scripts
- PR #499: DEVELOPER_GUIDE.md: fixed links and clarified ML::detail::streamSyncer example
- PR #506: Re enable ml-prim tests in CI
- PR #508: Fix for an error with default argument in LinAlg::meanSquaredError
- PR #519: README.md Updates and adding BUILD.md back
- PR #526: Fix the issue of wrong results when fit and transform of PCA are called separately
- PR #531: Fixing missing arguments in updateDevice() for RF
- PR #543: Exposing dbscan batch size through cython API and fixing broken batching
- PR #551: Made use of ZLIB_LIBRARIES consistent between ml_test and ml_mg_test
- PR #557: Modified CI script to run cuML tests before building mlprims and removed lapack flag
- PR #578: Updated Readme.md to add lasso and elastic-net
- PR #580: Fixing cython garbage collection bug in KNN
- PR #577: Use find libz in prims cmake
- PR #594: fixed cuda-memcheck mean_center test failures


# cuML 0.6.1 (09 Apr 2019)

## Bug Fixes

- PR #462 Runtime library path fix for cuML pip package


# cuML 0.6.0 (22 Mar 2019)

## New Features

- PR #249: Single GPU Stochastic Gradient Descent for linear regression, logistic regression, and linear svm with L1, L2, and elastic-net penalties.
- PR #247: Added "proper" CUDA API to cuML
- PR #235: NearestNeighbors MG Support
- PR #261: UMAP Algorithm
- PR #290: NearestNeighbors numpy MG Support
- PR #303: Reusable spectral embedding / clustering
- PR #325: Initial support for single process multi-GPU OLS and tSVD
- PR #271: Initial support for hyperparameter optimization with dask for many models

## Improvements

- PR #144: Dockerfile update and docs for LinearRegression and Kalman Filter.
- PR #168: Add /ci/gpu/build.sh file to cuML
- PR #167: Integrating full-n-final ml-prims repo inside cuml
- PR #198: (ml-prims) Removal of *MG calls + fixed a bug in permute method
- PR #194: Added new ml-prims for supporting LASSO regression.
- PR #114: Building faiss C++ api into libcuml
- PR #64: Using FAISS C++ API in cuML and exposing bindings through cython
- PR #208: Issue ml-common-3: Math.h: swap thrust::for_each with binaryOp,unaryOp
- PR #224: Improve doc strings for readable rendering with readthedocs
- PR #209: Simplify README.md, move build instructions to BUILD.md
- PR #218: Fix RNG to use given seed and adjust RNG test tolerances.
- PR #225: Support for generating random integers
- PR #215: Refactored LinAlg::norm to Stats::rowNorm and added Stats::colNorm
- PR #234: Support for custom output type and passing index value to main_op in *Reduction kernels
- PR #230: Refactored the cuda_utils header
- PR #236: Refactored cuml python package structure to be more sklearn like
- PR #232: Added reduce_rows_by_key
- PR #246: Support for 2 vectors in the matrix vector operator
- PR #244: Fix for single GPU OLS and Ridge to support one column training data
- PR #271: Added get_params and set_params functions for linear and ridge regression
- PR #253: Fix for issue #250-reduce_rows_by_key failed memcheck for small nkeys
- PR #269: LinearRegression, Ridge Python docs update and cleaning
- PR #322: set_params updated
- PR #237: Update build instructions
- PR #275: Kmeans use of faster gpu_matrix
- PR #288: Add n_neighbors to NearestNeighbors constructor
- PR #302: Added FutureWarning for deprecation of current kmeans algorithm
- PR #312: Last minute cleanup before release
- PR #315: Documentation updating and enhancements
- PR #330: Added ignored argument to pca.fit_transform to map to sklearn's implemenation
- PR #342: Change default ABI to ON
- PR #572: Pulling DBSCAN components into reusable primitives


## Bug Fixes

- PR #193: Fix AttributeError in PCA and TSVD
- PR #211: Fixing inconsistent use of proper batch size calculation in DBSCAN
- PR #202: Adding back ability for users to define their own BLAS
- PR #201: Pass CMAKE CUDA path to faiss/configure script
- PR #200 Avoid using numpy via cimport in KNN
- PR #228: Bug fix: LinAlg::unaryOp with 0-length input
- PR #279: Removing faiss-gpu references in README
- PR #321: Fix release script typo
- PR #327: Update conda requirements for version 0.6 requirements
- PR #352: Correctly calculating numpy chunk sizing for kNN
- PR #345: Run python import as part of package build to trigger compilation
- PR #347: Lowering memory usage of kNN.
- PR #355: Fixing issues with very large numpy inputs to SPMG OLS and tSVD.
- PR #357: Removing FAISS requirement from README
- PR #362: Fix for matVecOp crashing on large input sizes
- PR #366: Index arithmetic issue fix with TxN_t class
- PR #376: Disabled kmeans tests since they are currently too sensitive (see #71)
- PR #380: Allow arbitrary data size on ingress for numba_utils.row_matrix
- PR #385: Fix for long import cuml time in containers and fix for setup_pip
- PR #630: Fixing a missing kneighbors in nearest neighbors python proxy

# cuML 0.5.1 (05 Feb 2019)

## Bug Fixes

- PR #189 Avoid using numpy via cimport to prevent ABI issues in Cython compilation


# cuML 0.5.0 (28 Jan 2019)

## New Features

- PR #66: OLS Linear Regression
- PR #44: Distance calculation ML primitives
- PR #69: Ridge (L2 Regularized) Linear Regression
- PR #103: Linear Kalman Filter
- PR #117: Pip install support
- PR #64: Device to device support from cuML device pointers into FAISS

## Improvements

- PR #56: Make OpenMP optional for building
- PR #67: Github issue templates
- PR #44: Refactored DBSCAN to use ML primitives
- PR #91: Pytest cleanup and sklearn toyset datasets based pytests for kmeans and dbscan
- PR #75: C++ example to use kmeans
- PR #117: Use cmake extension to find any zlib installed in system
- PR #94: Add cmake flag to set ABI compatibility
- PR #139: Move thirdparty submodules to root and add symlinks to new locations
- PR #151: Replace TravisCI testing and conda pkg builds with gpuCI
- PR #164: Add numba kernel for faster column to row major transform
- PR #114: Adding FAISS to cuml build

## Bug Fixes

- PR #48: CUDA 10 compilation warnings fix
- PR #51: Fixes to Dockerfile and docs for new build system
- PR #72: Fixes for GCC 7
- PR #96: Fix for kmeans stack overflow with high number of clusters
- PR #105: Fix for AttributeError in kmeans fit method
- PR #113: Removed old  glm python/cython files
- PR #118: Fix for AttributeError in kmeans predict method
- PR #125: Remove randomized solver option from PCA python bindings


# cuML 0.4.0 (05 Dec 2018)

## New Features

## Improvements

- PR #42: New build system: separation of libcuml.so and cuml python package
- PR #43: Added changelog.md

## Bug Fixes


# cuML 0.3.0 (30 Nov 2018)

## New Features

- PR #33: Added ability to call cuML algorithms using numpy arrays

## Improvements

- PR #24: Fix references of python package from cuML to cuml and start using versioneer for better versioning
- PR #40: Added support for refactored cuDF 0.3.0, updated Conda files
- PR #33: Major python test cleaning, all tests pass with cuDF 0.2.0 and 0.3.0. Preparation for new build system
- PR #34: Updated batch count calculation logic in DBSCAN
- PR #35: Beginning of DBSCAN refactor to use cuML mlprims and general improvements

## Bug Fixes

- PR #30: Fixed batch size bug in DBSCAN that caused crash. Also fixed various locations for potential integer overflows
- PR #28: Fix readthedocs build documentation
- PR #29: Fix pytests for cuml name change from cuML
- PR #33: Fixed memory bug that would cause segmentation faults due to numba releasing memory before it was used. Also fixed row major/column major bugs for different algorithms
- PR #36: Fix kmeans gtest to use device data
- PR #38: cuda\_free bug removed that caused google tests to sometimes pass and sometimes fail randomly
- PR #39: Updated cmake to correctly link with CUDA libraries, add CUDA runtime linking and include source files in compile target

# cuML 0.2.0 (02 Nov 2018)

## New Features

- PR #11: Kmeans algorithm added
- PR #7: FAISS KNN wrapper added
- PR #21: Added Conda install support

## Improvements

- PR #15: Added compatibility with cuDF (from prior pyGDF)
- PR #13: Added FAISS to Dockerfile
- PR #21: Added TravisCI build system for CI and Conda builds

## Bug Fixes

- PR #4: Fixed explained variance bug in TSVD
- PR #5: Notebook bug fixes and updated results


# cuML 0.1.0

Initial release including PCA, TSVD, DBSCAN, ml-prims and cython wrappers<|MERGE_RESOLUTION|>--- conflicted
+++ resolved
@@ -23,12 +23,9 @@
 - PR #879: import of treelite models to FIL
 - PR #892: General Gram matrices prim
 - PR #883: Adding MNMG Kmeans
-<<<<<<< HEAD
-- PR #853: LRU cache ml-prim
-=======
 - PR #930: Dask RF
 - PR #882: TSNE - T-Distributed Stochastic Neighbourhood Embedding
->>>>>>> ded8b05e
+- PR #853: LRU cache ml-prim
 
 ## Improvements
 - PR #822: build: build.sh update to club all make targets together

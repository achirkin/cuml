<<<<<<< HEAD
# cuML 0.16.0 (21 Oct 2020)
=======
# cuML 0.17.0 (10 Dec 2020)

## New Features
- PR #3160: Least Angle Regression (experimental)
- PR #2659: Add initial max inner product sparse knn
- PR #2836: Refactor UMAP to accept sparse inputs
- PR #3126: Experimental versions of GPU accelerated Kernel and Permutation SHAP

## Improvements
- PR #3077: Improve runtime for test_kmeans
- PR #3070: Speed up dask/test_datasets tests
- PR #3075: Speed up test_linear_model tests
- PR #3078: Speed up test_incremental_pca tests
- PR #2902: `matrix/matrix.cuh` in RAFT namespacing
- PR #2903: Moving linalg's gemm, gemv, transpose to RAFT namespaces
- PR #2905: `stats` prims `mean_center`, `sum` to RAFT namespaces
- PR #2904: Moving `linalg` basic math ops to RAFT namespaces
- PR #2956: Follow cuML array conventions in ARIMA and remove redundancy
- PR #3000: Pin cmake policies to cmake 3.17 version, bump project version to 0.17
- PR #3083: Improving test_make_blobs testing time
- PR #3223: Increase default SVM kernel cache to 2000 MiB
- PR #2906: Moving `linalg` decomp to RAFT namespaces
- PR #2988: FIL: use tree-per-class reduction for GROVE_PER_CLASS_FEW_CLASSES
- PR #2996: Removing the max_depth restriction for switching to the batched backend
- PR #3004: Remove Single Process Multi GPU (SPMG) code
- PR #3032: FIL: Add optimization parameter `blocks_per_sm` that will help all but tiniest models
- PR #3044: Move leftover `linalg` and `stats` to RAFT namespaces
- PR #3067: Deleting prims moved to RAFT and updating header paths
- PR #3074: Reducing dask coordinate descent test runtime
- PR #3096: Avoid memory transfers in CSR WeakCC for DBSCAN
- PR #3088: More readable and robust FIL C++ test management
- PR #3052: Speeding up MNMG KNN Cl&Re testing
- PR #3115: Speeding up MNMG UMAP testing
- PR #3112: Speed test_array
- PR #3111: Adding Cython to Code Coverage
- PR #3129: Update notebooks README
- PR #3002: Update flake8 Config To With Per File Settings
- PR #3135: Add QuasiNewton tests
- PR #3040: Improved Array Conversion with CumlArrayDescriptor and Decorators
- PR #3134: Improving the Deprecation Message Formatting in Documentation
- PR #3154: Adding estimator pickling demo notebooks (and docs)
- PR #3151: MNMG Logistic Regression via dask-glm
- PR #3113: Add tags and prefered memory order tags to estimators
- PR #3137: Reorganize Pytest Config and Add Quick Run Option
- PR #3144: Adding Ability to Set Arbitrary Cmake Flags in ./build.sh
- PR #3155: Eliminate unnecessary warnings from random projection test
- PR #3176: Add probabilistic SVM tests with various input array types
- PR #3180: FIL: `blocks_per_sm` support in Python
- PR #3186: Add gain to RF JSON dump
- PR #3219: Update CI to use XGBoost 1.3.0 RCs
- PR #3221: Update contributing doc for label support
- PR #3177: Make Multinomial Naive Bayes inherit from `ClassifierMixin` and use it for score
- PR #3241: Updating RAFT to latest
- PR #3240: Minor doc updates

## Bug Fixes
- PR #3164: Expose silhouette score in Python
- PR #3258: Revert silhouette_score Python exposure due to memory issue
- PR #3218: Specify dependency branches in conda dev environment to avoid pip resolver issue
- PR #3196: Disable ascending=false path for sortColumnsPerRow
- PR #3051: MNMG KNN Cl&Re fix + multiple improvements
- PR #3179: Remove unused metrics.cu file
- PR #3069: Prevent conversion of DataFrames to Series in preprocessing
- PR #3065: Refactoring prims metrics function names from camelcase to underscore format
- PR #3033: Splitting ml metrics to individual files
- PR #3072: Fusing metrics and score directories in src_prims
- PR #3037: Avoid logging deadlock in multi-threaded C code
- PR #2983: Fix seeding of KISS99 RNG
- PR #3011: Fix unused initialize_embeddings parameter in Barnes-Hut t-SNE
- PR #3008: Check number of columns in check_array validator
- PR #3012: Increasing learning rate for SGD log loss and invscaling pytests
- PR #2950: Fix includes in UMAP
- PR #3194: Fix cuDF to cuPy conversion (missing value)
- PR #3021: Fix a hang in cuML RF experimental backend
- PR #3039: Update RF and decision tree parameter initializations in benchmark codes
- PR #3060: Speed up test suite `test_fil`
- PR #3061: Handle C++ exception thrown from FIL predict
- PR #3073: Update mathjax CDN URL for documentation
- PR #3062: Bumping xgboost version to match cuml version
- PR #3084: Fix artifacts in t-SNE results
- PR #3086: Reverting FIL Notebook Testing
- PR #3192: Enable pipeline usage for OneHotEncoder and LabelEncoder
- PR #3114: Fixed a typo in SVC's predict_proba AttributeError
- PR #3117: Fix two crashes in experimental RF backend
- PR #3119: Fix memset args for benchmark
- PR #3130: Return Python string from `dump_as_json()` of RF
- PR #3132: Add `min_samples_split` + Rename `min_rows_per_node` -> `min_samples_leaf`
- PR #3136: Fix stochastic gradient descent example
- PR #3152: Fix access to attributes of individual NB objects in dask NB
- PR #3156: Force local conda artifact install
- PR #3162: Removing accidentally checked in debug file
- PR #3191: Fix __repr__ function for preprocessing models
- PR #3175: Fix gtest pinned cmake version for build from source option
- PR #3182: Fix a bug in MSE metric calculation
- PR #3187: Update docstring to document behavior of `bootstrap=False`
- PR #3215: Add a missing `__syncthreads()`
- PR #3246: Fix MNMG KNN doc (adding batch_size)
- PR #3185: Add documentation for Distributed TFIDF Transformer
- PR #3190: Fix Attribute error on ICPA #3183 and PCA input type
- PR #3208: Fix EXITCODE override in notebook test script
- PR #3250: Fixing label binarizer bug with multiple partitions
- PR #3214: Correct flaky silhouette score test by setting atol
- PR #3216: Ignore splits that do not satisfy constraints
- PR #3239: Fix intermittent dask random forest failure
- PR #3243: Avoid unnecessary split for degenerate case where all labels are identical
- PR #3245: Rename `rows_sample` -> `max_samples` to be consistent with sklearn's RF
- PR #3282: Add secondary test to kernel explainer pytests for stability in Volta

# cuML 0.16.0 (23 Oct 2020)
>>>>>>> 2c0aacf4

## New Features
- PR #2922: Install RAFT headers with cuML
- PR #2909: Update allgatherv for compatibility with latest RAFT
- PR #2677: Ability to export RF trees as JSON
- PR #2698: Distributed TF-IDF transformer
- PR #2476: Porter Stemmer
- PR #2789: Dask LabelEncoder
- PR #2152: add FIL C++ benchmark
- PR #2638: Improve cython build with custom `build_ext`
- PR #2866: Support XGBoost-style multiclass models (gradient boosted decision trees) in FIL C++
- PR #2874: Issue warning for degraded accuracy with float64 models in Treelite
- PR #2881: Introduces experimental batched backend for random forest
- PR #2916: Add SKLearn multi-class GBDT model support in FIL

## Improvements
- PR #2947: Add more warnings for accuracy degradation with 64-bit models
- PR #2873: Remove empty marker kernel code for NVTX markers
- PR #2796: Remove tokens of length 1 by default for text vectorizers
- PR #2741: Use rapids build packages in conda environments
- PR #2735: Update seed to random_state in random forest and associated tests
- PR #2739: Use cusparse_wrappers.h from RAFT
- PR #2729: Replace `cupy.sparse` with `cupyx.scipy.sparse`
- PR #2749: Correct docs for python version used in cuml_dev conda environment
- PR #2747: Adopting raft::handle_t and raft::comms::comms_t in cuML
- PR #2762: Fix broken links and provide minor edits to docs
- PR #2723: Support and enable convert_dtype in estimator predict
- PR #2758: Match sklearn's default n_components behavior for PCA
- PR #2770: Fix doxygen version during cmake
- PR #2766: Update default RandomForestRegressor score function to use r2
- PR #2775: Enablinbg mg gtests w/ raft mpi comms
- PR #2783: Add pytest that will fail when GPU IDs in Dask cluster are not unique
- PR #2784: Add SparseCumlArray container for sparse index/data arrays
- PR #2785: Add in cuML-specific dev conda dependencies
- PR #2778: Add README for FIL
- PR #2799: Reenable lightgbm test with lower (1%) proba accuracy
- PR #2800: Align cuML's spdlog version with RMM's
- PR #2824: Make data conversions warnings be debug level
- PR #2835: Rng prims, utils, and dependencies in RAFT
- PR #2541: Improve Documentation Examples and Source Linking
- PR #2837: Make the FIL node reorder loop more obvious
- PR #2849: make num_classes significant in FLOAT_SCALAR case
- PR #2792: Project flash (new build process) script changes
- PR #2850: Clean up unused params in paramsPCA
- PR #2871: Add timing function to utils
- PR #2863: in FIL, rename leaf_value_t enums to more descriptive
- PR #2867: improve stability of FIL benchmark measurements
- PR #2798: Add python tests for FIL multiclass classification of lightgbm models
- PR #2892: Update ci/local/README.md
- PR #2910: Adding Support for CuPy 8.x
- PR #2914: Add tests for XGBoost multi-class models in FIL
- PR #2622: Simplify tSNE perplexity search
- PR #2930: Pin libfaiss to <=1.6.3
- PR #2928: Updating Estimators Derived from Base for Consistency
- PR #2942: Adding `cuml.experimental` to the Docs
- PR #3010: Improve gpuCI Scripts
- PR #3141: Move DistanceType enum to RAFT

## Bug Fixes
- PR #2973: Allow data imputation for nan values
- PR #2982: Adjust kneighbors classifier test threshold to avoid intermittent failure
- PR #2885: Changing test target for NVTX wrapper test
- PR #2882: Allow import on machines without GPUs
- PR #2875: Bug fix to enable colorful NVTX markers
- PR #2744: Supporting larger number of classes in KNeighborsClassifier
- PR #2769: Remove outdated doxygen options for 1.8.20
- PR #2787: Skip lightgbm test for version 3 and above temporarily
- PR #2805: Retain index in stratified splitting for dataframes
- PR #2781: Use Python print to correctly redirect spdlogs when sys.stdout is changed
- PR #2787: Skip lightgbm test for version 3 and above temporarily
- PR #2813: Fix memory access in generation of non-row-major random blobs
- PR #2810: Update Rf MNMG threshold to prevent sporadic test failure
- PR #2808: Relax Doxygen version required in CMake to coincide with integration repo
- PR #2818: Fix parsing of singlegpu option in build command
- PR #2827: Force use of whole dataset when sample bootstrapping is disabled
- PR #2829: Fixing description for labels in docs and removing row number constraint from PCA xform/inverse_xform
- PR #2832: Updating stress tests that fail with OOM
- PR #2831: Removing repeated capture and parameter in lambda function
- PR #2847: Workaround for TSNE lockup, change caching preference.
- PR #2842: KNN index preprocessors were using incorrect n_samples
- PR #2848: Fix typo in Python docstring for UMAP
- PR #2856: Fix LabelEncoder for filtered input
- PR #2855: Updates for RMM being header only
- PR #2844: Fix for OPG KNN Classifier & Regressor
- PR #2880: Fix bugs in Auto-ARIMA when s==None
- PR #2877: TSNE exception for n_components > 2
- PR #2879: Update unit test for LabelEncoder on filtered input
- PR #2932: Marking KBinsDiscretizer pytests as xfail
- PR #2925: Fixing Owner Bug When Slicing CumlArray Objects
- PR #2931: Fix notebook error handling in gpuCI
- PR #2941: Fixing dask tsvd stress test failure
- PR #2943: Remove unused shuffle_features parameter
- PR #2940: Correcting labels meta dtype for `cuml.dask.make_classification`
- PR #2965: Notebooks update
- PR #2955: Fix for conftest for singlegpu build
- PR #2968: Remove shuffle_features from RF param names
- PR #2957: Fix ols test size for stability
- PR #2972: Upgrade Treelite to 0.93
- PR #2981: Prevent unguarded import of sklearn in SVC
- PR #2984: Fix GPU test scripts gcov error
- PR #2990: Reduce MNMG kneighbors regressor test threshold
- PR #2997: Changing ARIMA `get/set_params` to `get/set_fit_params`
- PR #3038: Require `ucx-proc=*=gpu`

# cuML 0.15.0 (26 Aug 2020)

## New Features
- PR #2581: Added model persistence via joblib in each section of estimator_intro.ipynb
- PR #2554: Hashing Vectorizer and general vectorizer improvements
- PR #2240: Making Dask models pickleable
- PR #2267: CountVectorizer estimator
- PR #2261: Exposing new FAISS metrics through Python API
- PR #2287: Single-GPU TfidfTransformer implementation
- PR #2289: QR SVD solver for MNMG PCA
- PR #2312: column-major support for make_blobs
- PR #2172: Initial support for auto-ARIMA
- PR #2394: Adding cosine & correlation distance for KNN
- PR #2392: PCA can accept sparse inputs, and sparse prim for computing covariance
- PR #2465: Support pandas 1.0+
- PR #2550: Single GPU Target Encoder
- PR #2519: Precision recall curve using cupy
- PR #2500: Replace UMAP functionality dependency on nvgraph with RAFT Spectral Clustering
- PR #2502: cuML Implementation of `sklearn.metrics.pairwise_distances`
- PR #2520: TfidfVectorizer estimator
- PR #2211: MNMG KNN Classifier & Regressor
- PR #2461: Add KNN Sparse Output Functionality
- PR #2615: Incremental PCA
- PR #2594: Confidence intervals for ARIMA forecasts
- PR #2607: Add support for probability estimates in SVC
- PR #2618: SVM class and sample weights
- PR #2635: Decorator to generate docstrings with autodetection of parameters
- PR #2270: Multi class MNMG RF
- PR #2661: CUDA-11 support for single-gpu code
- PR #2322: Sparse FIL forests with 8-byte nodes
- PR #2675: Update conda recipes to support CUDA 11
- PR #2645: Add experimental, sklearn-based preprocessing

## Improvements
- PR #2336: Eliminate `rmm.device_array` usage
- PR #2262: Using fully shared PartDescriptor in MNMG decomposiition, linear models, and solvers
- PR #2310: Pinning ucx-py to 0.14 to make 0.15 CI pass
- PR #1945: enable clang tidy
- PR #2339: umap performance improvements
- PR #2308: Using fixture for Dask client to eliminate possiblity of not closing
- PR #2345: make C++ logger level definition to be the same as python layer
- PR #2329: Add short commit hash to conda package name
- PR #2362: Implement binary/multi-classification log loss with cupy
- PR #2363: Update threshold and make other changes for stress tests
- PR #2371: Updating MBSGD tests to use larger batches
- PR #2380: Pinning libcumlprims version to ease future updates
- PR #2405: Remove references to deprecated RMM headers.
- PR #2340: Import ARIMA in the root init file and fix the `test_fit_function` test
- PR #2408: Install meta packages for dependencies
- PR #2417: Move doc customization scripts to Jenkins
- PR #2427: Moving MNMG decomposition to cuml
- PR #2433: Add libcumlprims_mg to CMake
- PR #2420: Add and set convert_dtype default to True in estimator fit methods
- PR #2411: Refactor Mixin classes and use in classifier/regressor estimators
- PR #2442: fix setting RAFT_DIR from the RAFT_PATH env var
- PR #2469: Updating KNN c-api to document all arguments
- PR #2453: Add CumlArray to API doc
- PR #2440: Use Treelite Conda package
- PR #2403: Support for input and output type consistency in logistic regression predict_proba
- PR #2473: Add metrics.roc_auc_score to API docs. Additional readability and minor docs bug fixes
- PR #2468: Add `_n_features_in_` attribute to all single GPU estimators that implement fit
- PR #2489: Removing explicit FAISS build and adding dependency on libfaiss conda package
- PR #2480: Moving MNMG glm and solvers to cuml
- PR #2490: Moving MNMG KMeans to cuml
- PR #2483: Moving MNMG KNN to cuml
- PR #2492: Adding additional assertions to mnmg nearest neighbors pytests
- PR #2439: Update dask RF code to have print_detailed function
- PR #2431: Match output of classifier predict with target dtype
- PR #2237: Refactor RF cython code
- PR #2513: Fixing LGTM Analysis Issues
- PR #2099: Raise an error when float64 data is used with dask RF
- PR #2522: Renaming a few arguments in KNeighbors* to be more readable
- PR #2499: Provide access to `cuml.DBSCAN` core samples
- PR #2526: Removing PCA TSQR as a solver due to scalability issues
- PR #2536: Update conda upload versions for new supported CUDA/Python
- PR #2538: Remove Protobuf dependency
- PR #2553: Test pickle protocol 5 support
- PR #2570: Accepting single df or array input in train_test_split
- PR #2566: Remove deprecated cuDF from_gpu_matrix calls
- PR #2583: findpackage.cmake.in template for cmake dependencies
- PR #2577: Fully removing NVGraph dependency for CUDA 11 compatibility
- PR #2575: Speed up TfidfTransformer
- PR #2584: Removing dependency on sklearn's NotFittedError
- PR #2591: Generate benchmark datsets using `cuml.datasets`
- PR #2548: Fix limitation on number of rows usable with tSNE and refactor memory allocation
- PR #2589: including cuda-11 build fixes into raft
- PR #2599: Add Stratified train_test_split
- PR #2487: Set classes_ attribute during classifier fit
- PR #2605: Reduce memory usage in tSNE
- PR #2611: Adding building doxygen docs to gpu ci
- PR #2631: Enabling use of gtest conda package for build
- PR #2623: Fixing kmeans score() API to be compatible with Scikit-learn
- PR #2629: Add naive_bayes api docs
- PR #2643: 'dense' and 'sparse' values of `storage_type` for FIL
- PR #2691: Generic Base class attribute setter
- PR #2666: Update MBSGD documentation to mention that the model is experimental
- PR #2687: Update xgboost version to 1.2.0dev.rapidsai0.15
- PR #2684: CUDA 11 conda development environment yml and faiss patch
- PR #2648: Replace CNMeM with `rmm::mr::pool_memory_resource`.
- PR #2686: Improve SVM tests
- PR #2692: Changin LBFGS log level
- PR #2705: Add sum operator and base operator overloader functions to cumlarray
- PR #2701: Updating README + Adding ref to UMAP paper
- PR #2721: Update API docs
- PR #2730: Unpin cumlprims in conda recipes for release

## Bug Fixes
- PR #2369: Update RF code to fix set_params memory leak
- PR #2364: Fix for random projection
- PR #2373: Use Treelite Pip package in GPU testing
- PR #2376: Update documentation Links
- PR #2407: fixed batch count in DBScan for integer overflow case
- PR #2413: CumlArray and related methods updates to account for cuDF.Buffer contiguity update
- PR #2424: --singlegpu flag fix on build.sh script
- PR #2432: Using correct algo_name for UMAP in benchmark tests
- PR #2445: Restore access to coef_ property of Lasso
- PR #2441: Change p2p_enabled definition to work without ucx
- PR #2447: Drop `nvstrings`
- PR #2450: Update local build to use new gpuCI image
- PR #2454: Mark RF memleak test as XFAIL, because we can't detect memleak reliably
- PR #2455: Use correct field to store data type in `LabelEncoder.fit_transform`
- PR #2475: Fix typo in build.sh
- PR #2496: Fixing indentation for simulate_data in test_fil.py
- PR #2494: Set QN regularization strength consistent with scikit-learn
- PR #2486: Fix cupy input to kmeans init
- PR #2497: Changes to accomodate cuDF unsigned categorical changes
- PR #2209: Fix FIL benchmark for gpuarray-c input
- PR #2507: Import `treelite.sklearn`
- PR #2521: Fixing invalid smem calculation in KNeighborsCLassifier
- PR #2515: Increase tolerance for LogisticRegression test
- PR #2532: Updating doxygen in new MG headers
- PR #2521: Fixing invalid smem calculation in KNeighborsCLassifier
- PR #2515: Increase tolerance for LogisticRegression test
- PR #2545: Fix documentation of n_iter_without_progress in tSNE Python bindings
- PR #2543: Improve numerical stability of QN solver
- PR #2544: Fix Barnes-Hut tSNE not using specified post_learning_rate
- PR #2558: Disabled a long-running FIL test
- PR #2540: Update default value for n_epochs in UMAP to match documentation & sklearn API
- PR #2535: Fix issue with incorrect docker image being used in local build script
- PR #2542: Fix small memory leak in TSNE
- PR #2552: Fixed the length argument of updateDevice calls in RF test
- PR #2565: Fix cell allocation code to avoid loops in quad-tree. Prevent NaNs causing infinite descent
- PR #2563: Update scipy call for arima gradient test
- PR #2569: Fix for cuDF update
- PR #2508: Use keyword parameters in sklearn.datasets.make_* functions
- PR #2587: Attributes for estimators relying on solvers
- PR #2586: Fix SVC decision function data type
- PR #2573: Considering managed memory as device type on checking for KMeans
- PR #2574: Fixing include path in `tsvd_mg.pyx`
- PR #2506: Fix usage of CumlArray attributes on `cuml.common.base.Base`
- PR #2593: Fix inconsistency in train_test_split
- PR #2609: Fix small doxygen issues
- PR #2610: Remove cuDF tolist call
- PR #2613: Removing thresholds from kmeans score tests (SG+MG)
- PR #2616: Small test code fix for pandas dtype tests
- PR #2617: Fix floating point precision error in tSNE
- PR #2625: Update Estimator notebook to resolve errors
- PR #2634: singlegpu build option fixes
- PR #2641: [Breaking] Make `max_depth` in RF compatible with scikit-learn
- PR #2650: Make max_depth behave consistently for max_depth > 14
- PR #2651: AutoARIMA Python bug fix
- PR #2654: Fix for vectorizer concatenations
- PR #2655: Fix C++ RF predict function access of rows/samples array
- PR #2649: Cleanup sphinx doc warnings for 0.15
- PR #2668: Order conversion improvements to account for cupy behavior changes
- PR #2669: Revert PR 2655 Revert "Fixes C++ RF predict function"
- PR #2683: Fix incorrect "Bad CumlArray Use" error messages on test failures
- PR #2695: Fix debug build issue due to incorrect host/device method setup
- PR #2709: Fixing OneHotEncoder Overflow Error
- PR #2710: Fix SVC doc statement about predic_proba
- PR #2726: Return correct output type in QN
- PR #2711: Fix Dask RF failure intermittently
- PR #2718: Fix temp directory for py.test
- PR #2719: Set KNeighborsRegressor output dtype according to training target dtype
- PR #2720: Updates to outdated links
- PR #2722: Getting cuML covariance test passing w/ Cupy 7.8 & CUDA 11

# cuML 0.14.0 (03 Jun 2020)

## New Features
- PR #1994: Support for distributed OneHotEncoder
- PR #1892: One hot encoder implementation with cupy
- PR #1655: Adds python bindings for homogeneity score
- PR #1704: Adds python bindings for completeness score
- PR #1687: Adds python bindings for mutual info score
- PR #1980: prim: added a new write-only unary op prim
- PR #1867: C++: add logging interface support in cuML based spdlog
- PR #1902: Multi class inference in FIL C++ and importing multi-class forests from treelite
- PR #1906: UMAP MNMG
- PR #2067: python: wrap logging interface in cython
- PR #2083: Added dtype, order, and use_full_low_rank to MNMG `make_regression`
- PR #2074: SG and MNMG `make_classification`
- PR #2127: Added order to SG `make_blobs`, and switch from C++ to cupy based implementation
- PR #2057: Weighted k-means
- PR #2256: Add a `make_arima` generator
- PR #2245: ElasticNet, Lasso and Coordinate Descent MNMG
- PR #2242: Pandas input support with output as NumPy arrays by default
- PR #2551: Add cuML RF multiclass prediction using FIL from python
- PR #1728: Added notebook testing to gpuCI gpu build

## Improvements
- PR #1931: C++: enabled doxygen docs for all of the C++ codebase
- PR #1944: Support for dask_cudf.core.Series in _extract_partitions
- PR #1947: Cleaning up cmake
- PR #1927: Use Cython's `new_build_ext` (if available)
- PR #1946: Removed zlib dependency from cmake
- PR #1988: C++: cpp bench refactor
- PR #1873: Remove usage of nvstring and nvcat from LabelEncoder
- PR #1968: Update SVC SVR with cuML Array
- PR #1972: updates to our flow to use conda-forge's clang and clang-tools packages
- PR #1974: Reduce ARIMA testing time
- PR #1984: Enable Ninja build
- PR #1985: C++ UMAP parametrizable tests
- PR #2005: Adding missing algorithms to cuml benchmarks and notebook
- PR #2016: Add capability to setup.py and build.sh to fully clean all cython build files and artifacts
- PR #2044: A cuda-memcheck helper wrapper for devs
- PR #2018: Using `cuml.dask.part_utils.extract_partitions` and removing similar, duplicated code
- PR #2019: Enable doxygen build in our nightly doc build CI script
- PR #1996: Cythonize in parallel
- PR #2032: Reduce number of tests for MBSGD to improve CI running time
- PR #2031: Encapsulating UCX-py interactions in singleton
- PR #2029: Add C++ ARIMA log-likelihood benchmark
- PR #2085: Convert TSNE to use CumlArray
- PR #2051: Reduce the time required to run dask pca and dask tsvd tests
- PR #1981: Using CumlArray in kNN and DistributedDataHandler in dask kNN
- PR #2053: Introduce verbosity level in C++ layer instead of boolean `verbose` flag
- PR #2047: Make internal streams non-blocking w.r.t. NULL stream
- PR #2048: Random forest testing speedup
- PR #2058: Use CumlArray in Random Projection
- PR #2068: Updating knn class probabilities to use make_monotonic instead of binary search
- PR #2062: Adding random state to UMAP mnmg tests
- PR #2064: Speed-up K-Means test
- PR #2015: Renaming .h to .cuh in solver, dbscan and svm
- PR #2080: Improved import of sparse FIL forests from treelite
- PR #2090: Upgrade C++ build to C++14 standard
- PR #2089: CI: enabled cuda-memcheck on ml-prims unit-tests during nightly build
- PR #2128: Update Dask RF code to reduce the time required for GPU predict to run
- PR #2125: Build infrastructure to use RAFT
- PR #2131: Update Dask RF fit to use DistributedDataHandler
- PR #2055: Update the metrics notebook to use important cuML models
- PR #2095: Improved import of src_prims/utils.h, making it less ambiguous
- PR #2118: Updating SGD & mini-batch estimators to use CumlArray
- PR #2120: Speeding up dask RandomForest tests
- PR #1883: Use CumlArray in ARIMA
- PR #877: Adding definition of done criteria to wiki
- PR #2135: A few optimizations to UMAP fuzzy simplicial set
- PR #1914: Change the meaning of ARIMA's intercept to match the literature
- PR #2098: Renaming .h to .cuh in decision_tree, glm, pca
- PR #2150: Remove deprecated RMM calls in RMM allocator adapter
- PR #2146: Remove deprecated kalman filter
- PR #2151: Add pytest duration and pytest timeout
- PR #2156: Add Docker 19 support to local gpuci build
- PR #2178: Reduce duplicated code in RF
- PR #2124: Expand tutorial docs and sample notebook
- PR #2175: Allow CPU-only and dataset params for benchmark sweeps
- PR #2186: Refactor cython code to build OPG structs in common utils file
- PR #2180: Add fully single GPU singlegpu python build
- PR #2187: CMake improvements to manage conda environment dependencies
- PR #2185: Add has_sklearn function and use it in datasets/classification.
- PR #2193: Order-independent local shuffle in `cuml.dask.make_regression`
- PR #2204: Update python layer to use the logger interface
- PR #2184: Refoctor headers for holtwinters, rproj, tsvd, tsne, umap
- PR #2199: Remove unncessary notebooks
- PR #2195: Separating fit and transform calls in SG, MNMG PCA to save transform array memory consumption
- PR #2201: Re-enabling UMAP repro tests
- PR #2132: Add SVM C++ benchmarks
- PR #2196: Updates to benchmarks. Moving notebook
- PR #2208: Coordinate Descent, Lasso and ElasticNet CumlArray updates
- PR #2210: Updating KNN tests to evaluate multiple index partitions
- PR #2205: Use timeout to add 2 hour hard limit to dask tests
- PR #2212: Improve DBScan batch count / memory estimation
- PR #2213: Standardized include statements across all cpp source files, updated copyright on all modified files
- PR #2214: Remove utils folder and refactor to common folder
- PR #2220: Final refactoring of all src_prims header files following rules as specified in #1675
- PR #2225: input_to_cuml_array keep order option, test updates and cleanup
- PR #2244: Re-enable slow ARIMA tests as stress tests
- PR #2231: Using OPG structs from `cuml.common` in decomposition algorithms
- PR #2257: Update QN and LogisticRegression to use CumlArray
- PR #2259: Add CumlArray support to Naive Bayes
- PR #2252: Add benchmark for the Gram matrix prims
- PR #2263: Faster serialization for Treelite objects with RF
- PR #2264: Reduce build time for cuML by using make_blobs from libcuml++ interface
- PR #2269: Add docs targets to build.sh and fix python cuml.common docs
- PR #2271: Clarify doc for `_unique` default implementation in OneHotEncoder
- PR #2272: Add docs build.sh script to repository
- PR #2276: Ensure `CumlArray` provided `dtype` conforms
- PR #2281: Rely on cuDF's `Serializable` in `CumlArray`
- PR #2284: Reduce dataset size in SG RF notebook to reduce run time of sklearn
- PR #2285: Increase the threshold for elastic_net test in dask/test_coordinate_descent
- PR #2314: Update FIL default values, documentation and test
- PR #2316: 0.14 release docs additions and fixes
- PR #2320: Add prediction notes to RF docs
- PR #2323: Change verbose levels and parameter name to match Scikit-learn API
- PR #2324: Raise an error if n_bins > number of training samples in RF
- PR #2335: Throw a warning if treelite cannot be imported and `load_from_sklearn` is used

## Bug Fixes
- PR #1939: Fix syntax error in cuml.common.array
- PR #1941: Remove c++ cuda flag that was getting duplicated in CMake
- PR #1971: python: Correctly honor --singlegpu option and CUML_BUILD_PATH env variable
- PR #1969: Update libcumlprims to 0.14
- PR #1973: Add missing mg files for setup.py --singlegpu flag
- PR #1993: Set `umap_transform_reproducibility` tests to xfail
- PR #2004: Refactoring the arguments to `plant()` call
- PR #2017: Fixing memory issue in weak cc prim
- PR #2028: Skipping UMAP knn reproducibility tests until we figure out why its failing in CUDA 10.2
- PR #2024: Fixed cuda-memcheck errors with sample-without-replacement prim
- PR #1540: prims: support for custom math-type used for computation inside adjusted rand index prim
- PR #2077: dask-make blobs arguments to match sklearn
- PR #2059: Make all Scipy imports conditional
- PR #2078: Ignore negative cache indices in get_vecs
- PR #2084: Fixed cuda-memcheck errors with COO unit-tests
- PR #2087: Fixed cuda-memcheck errors with dispersion prim
- PR #2096: Fixed syntax error with nightly build command for memcheck unit-tests
- PR #2115: Fixed contingency matrix prim unit-tests for computing correct golden values
- PR #2107: Fix PCA transform
- PR #2109: input_to_cuml_array __cuda_array_interface__ bugfix
- PR #2117: cuDF __array__ exception small fixes
- PR #2139: CumlArray for adjusted_rand_score
- PR #2140: Returning self in fit model functions
- PR #2144: Remove GPU arch < 60 from CMake build
- PR #2153: Added missing namespaces to some Decision Tree files
- PR #2155: C++: fix doxygen build break
- PR #2161: Replacing depreciated bruteForceKnn
- PR #2162: Use stream in transpose prim
- PR #2165: Fit function test correction
- PR #2166: Fix handling of temp file in RF pickling
- PR #2176: C++: fix for adjusted rand index when input array is all zeros
- PR #2179: Fix clang tools version in libcuml recipe
- PR #2183: Fix RAFT in nightly package
- PR #2191: Fix placement of SVM parameter documentation and add examples
- PR #2212: Fix DBScan results (no propagation of labels through border points)
- PR #2215: Fix the printing of forest object
- PR #2217: Fix opg_utils naming to fix singlegpu build
- PR #2223: Fix bug in ARIMA C++ benchmark
- PR #2224: Temporary fix for CI until new Dask version is released
- PR #2228: Update to use __reduce_ex__ in CumlArray to override cudf.Buffer
- PR #2249: Fix bug in UMAP continuous target metrics
- PR #2258: Fix doxygen build break
- PR #2255: Set random_state for train_test_split function in dask RF
- PR #2275: Fix RF fit memory leak
- PR #2274: Fix parameter name verbose to verbosity in mnmg OneHotEncoder
- PR #2277: Updated cub repo path and branch name
- PR #2282: Fix memory leak in Dask RF concatenation
- PR #2301: Scaling KNN dask tests sample size with n GPUs
- PR #2293: Contiguity fixes for input_to_cuml_array and train_test_split
- PR #2295: Fix convert_to_dtype copy even with same dtype
- PR #2305: Fixed race condition in DBScan
- PR #2354: Fix broken links in README
- PR #2619: Explicitly skip raft test folder for pytest 6.0.0
- PR #2788: Set the minimum number of columns that can be sampled to 1 to fix 0 mem allocation error

# cuML 0.13.0 (31 Mar 2020)

## New Features
- PR #1777: Python bindings for entropy
- PR #1742: Mean squared error implementation with cupy
- PR #1817: Confusion matrix implementation with cupy (SNSG and MNMG)
- PR #1766: Mean absolute error implementation with cupy
- PR #1766: Mean squared log error implementation with cupy
- PR #1635: cuML Array shim and configurable output added to cluster methods
- PR #1586: Seasonal ARIMA
- PR #1683: cuml.dask make_regression
- PR #1689: Add framework for cuML Dask serializers
- PR #1709: Add `decision_function()` and `predict_proba()` for LogisticRegression
- PR #1714: Add `print_env.sh` file to gather important environment details
- PR #1750: LinearRegression CumlArray for configurable output
- PR #1814: ROC AUC score implementation with cupy
- PR #1767: Single GPU decomposition models configurable output
- PR #1646: Using FIL to predict in MNMG RF
- PR #1778: Make cuML Handle picklable
- PR #1738: cuml.dask refactor beginning and dask array input option for OLS, Ridge and KMeans
- PR #1874: Add predict_proba function to RF classifier
- PR #1815: Adding KNN parameter to UMAP
- PR #1978: Adding `predict_proba` function to dask RF

## Improvements
- PR #1644: Add `predict_proba()` for FIL binary classifier
- PR #1620: Pickling tests now automatically finds all model classes inheriting from cuml.Base
- PR #1637: Update to newer treelite version with XGBoost 1.0 compatibility
- PR #1632: Fix MBSGD models inheritance, they now inherits from cuml.Base
- PR #1628: Remove submodules from cuML
- PR #1755: Expose the build_treelite function for python
- PR #1649: Add the fil_sparse_format variable option to RF API
- PR #1647: storage_type=AUTO uses SPARSE for large models
- PR #1668: Update the warning statement thrown in RF when the seed is set but n_streams is not 1
- PR #1662: use of direct cusparse calls for coo2csr, instead of depending on nvgraph
- PR #1747: C++: dbscan performance improvements and cleanup
- PR #1697: Making trustworthiness batchable and using proper workspace
- PR #1721: Improving UMAP pytests
- PR #1717: Call `rmm_cupy_allocator` for CuPy allocations
- PR #1718: Import `using_allocator` from `cupy.cuda`
- PR #1723: Update RF Classifier to throw an exception for multi-class pickling
- PR #1726: Decorator to allocate CuPy arrays with RMM
- PR #1719: UMAP random seed reproducibility
- PR #1748: Test serializing `CumlArray` objects
- PR #1776: Refactoring pca/tsvd distributed
- PR #1762: Update CuPy requirement to 7
- PR #1768: C++: Different input and output types for add and subtract prims
- PR #1790: Add support for multiple seeding in k-means++
- PR #1805: Adding new Dask cuda serializers to naive bayes + a trivial perf update
- PR #1812: C++: bench: UMAP benchmark cases added
- PR #1795: Add capability to build CumlArray from bytearray/memoryview objects
- PR #1824: C++: improving the performance of UMAP algo
- PR #1816: Add ARIMA notebook
- PR #1856: Update docs for 0.13
- PR #1827: Add HPO demo Notebook
- PR #1825: `--nvtx` option in `build.sh`
- PR #1847: Update XGBoost version for CI
- PR #1837: Simplify cuML Array construction
- PR #1848: Rely on subclassing for cuML Array serialization
- PR #1866: Minimizing client memory pressure on Naive Bayes
- PR #1788: Removing complexity bottleneck in S-ARIMA
- PR #1873: Remove usage of nvstring and nvcat from LabelEncoder
- PR #1891: Additional improvements to naive bayes tree reduction

## Bug Fixes
- PR #1835 : Fix calling default RF Classification always
- PT #1904: replace cub sort
- PR #1833: Fix depth issue in shallow RF regression estimators
- PR #1770: Warn that KalmanFilter is deprecated
- PR #1775: Allow CumlArray to work with inputs that have no 'strides' in array interface
- PR #1594: Train-test split is now reproducible
- PR #1590: Fix destination directory structure for run-clang-format.py
- PR #1611: Fixing pickling errors for KNN classifier and regressor
- PR #1617: Fixing pickling issues for SVC and SVR
- PR #1634: Fix title in KNN docs
- PR #1627: Adding a check for multi-class data in RF classification
- PR #1654: Skip treelite patch if its already been applied
- PR #1661: Fix nvstring variable name
- PR #1673: Using struct for caching dlsym state in communicator
- PR #1659: TSNE - introduce 'convert_dtype' and refactor class attr 'Y' to 'embedding_'
- PR #1672: Solver 'svd' in Linear and Ridge Regressors when n_cols=1
- PR #1670: Lasso & ElasticNet - cuml Handle added
- PR #1671: Update for accessing cuDF Series pointer
- PR #1652: Support XGBoost 1.0+ models in FIL
- PR #1702: Fix LightGBM-FIL validation test
- PR #1701: test_score kmeans test passing with newer cupy version
- PR #1706: Remove multi-class bug from QuasiNewton
- PR #1699: Limit CuPy to <7.2 temporarily
- PR #1708: Correctly deallocate cuML handles in Cython
- PR #1730: Fixes to KF for test stability (mainly in CUDA 10.2)
- PR #1729: Fixing naive bayes UCX serialization problem in fit()
- PR #1749: bug fix rf classifier/regressor on seg fault in bench
- PR #1751: Updated RF documentation
- PR #1765: Update the checks for using RF GPU predict
- PR #1787: C++: unit-tests to check for RF accuracy. As well as a bug fix to improve RF accuracy
- PR #1793: Updated fil pyx to solve memory leakage issue
- PR #1810: Quickfix - chunkage in dask make_regression
- PR #1842: DistributedDataHandler not properly setting 'multiple'
- PR #1849: Critical fix in ARIMA initial estimate
- PR #1851: Fix for cuDF behavior change for multidimensional arrays
- PR #1852: Remove Thrust warnings
- PR #1868: Turning off IPC caching until it is fixed in UCX-py/UCX
- PR #1876: UMAP exponential decay parameters fix
- PR #1887: Fix hasattr for missing attributes on base models
- PR #1877: Remove resetting index in shuffling in train_test_split
- PR #1893: Updating UCX in comms to match current UCX-py
- PR #1888: Small train_test_split test fix
- PR #1899: Fix dask `extract_partitions()`, remove transformation as instance variable in PCA and TSVD and match sklearn APIs
- PR #1920: Temporarily raising threshold for UMAP reproducibility tests
- PR #1918: Create memleak fixture to skip memleak tests in CI for now
- PR #1926: Update batch matrix test margins
- PR #1925: Fix failing dask tests
- PR #1936: Update DaskRF regression test to xfail
- PR #1932: Isolating cause of make_blobs failure
- PR #1951: Dask Random forest regression CPU predict bug fix
- PR #1948: Adjust BatchedMargin margin and disable tests temporarily
- PR #1950: Fix UMAP test failure


# cuML 0.12.0 (04 Feb 2020)

## New Features
- PR #1483: prims: Fused L2 distance and nearest-neighbor prim
- PR #1494: bench: ml-prims benchmark
- PR #1514: bench: Fused L2 NN prim benchmark
- PR #1411: Cython side of MNMG OLS
- PR #1520: Cython side of MNMG Ridge Regression
- PR #1516: Suppor Vector Regression (epsilon-SVR)

## Improvements
- PR #1638: Update cuml/docs/README.md
- PR #1468: C++: updates to clang format flow to make it more usable among devs
- PR #1473: C++: lazy initialization of "costly" resources inside cumlHandle
- PR #1443: Added a new overloaded GEMM primitive
- PR #1489: Enabling deep trees using Gather tree builder
- PR #1463: Update FAISS submodule to 1.6.1
- PR #1488: Add codeowners
- PR #1432: Row-major (C-style) GPU arrays for benchmarks
- PR #1490: Use dask master instead of conda package for testing
- PR #1375: Naive Bayes & Distributed Naive Bayes
- PR #1377: Add GPU array support for FIL benchmarking
- PR #1493: kmeans: add tiling support for 1-NN computation and use fusedL2-1NN prim for L2 distance metric
- PR #1532: Update CuPy to >= 6.6 and allow 7.0
- PR #1528: Re-enabling KNN using dynamic library loading for UCX in communicator
- PR #1545: Add conda environment version updates to ci script
- PR #1541: Updates for libcudf++ Python refactor
- PR #1555: FIL-SKL, an SKLearn-based benchmark for FIL
- PR #1537: Improve pickling and scoring suppport for many models to support hyperopt
- PR #1551: Change custom kernel to cupy for col/row order transform
- PR #1533: C++: interface header file separation for SVM
- PR #1560: Helper function to allocate all new CuPy arrays with RMM memory management
- PR #1570: Relax nccl in conda recipes to >=2.4 (matching CI)
- PR #1578: Add missing function information to the cuML documenataion
- PR #1584: Add has_scipy utility function for runtime check
- PR #1583: API docs updates for 0.12
- PR #1591: Updated FIL documentation

## Bug Fixes
- PR #1470: Documentation: add make_regression, fix ARIMA section
- PR #1482: Updated the code to remove sklearn from the mbsgd stress test
- PR #1491: Update dev environments for 0.12
- PR #1512: Updating setup_cpu() in SpeedupComparisonRunner
- PR #1498: Add build.sh to code owners
- PR #1505: cmake: added correct dependencies for prims-bench build
- PR #1534: Removed TODO comment in create_ucp_listeners()
- PR #1548: Fixing umap extra unary op in knn graph
- PR #1547: Fixing MNMG kmeans score. Fixing UMAP pickling before fit(). Fixing UMAP test failures.
- PR #1557: Increasing threshold for kmeans score
- PR #1562: Increasing threshold even higher
- PR #1564: Fixed a typo in function cumlMPICommunicator_impl::syncStream
- PR #1569: Remove Scikit-learn exception and depedenncy in SVM
- PR #1575: Add missing dtype parameter in call to strides to order for CuPy 6.6 code path
- PR #1574: Updated the init file to include SVM
- PR #1589: Fixing the default value for RF and updating mnmg predict to accept cudf
- PR #1601: Fixed wrong datatype used in knn voting kernel

# cuML 0.11.0 (11 Dec 2019)

## New Features

- PR #1295: Cython side of MNMG PCA
- PR #1218: prims: histogram prim
- PR #1129: C++: Separate include folder for C++ API distribution
- PR #1282: OPG KNN MNMG Code (disabled for 0.11)
- PR #1242: Initial implementation of FIL sparse forests
- PR #1194: Initial ARIMA time-series modeling support.
- PR #1286: Importing treelite models as FIL sparse forests
- PR #1285: Fea minimum impurity decrease RF param
- PR #1301: Add make_regression to generate regression datasets
- PR #1322: RF pickling using treelite, protobuf and FIL
- PR #1332: Add option to cuml.dask make_blobs to produce dask array
- PR #1307: Add RF regression benchmark
- PR #1327: Update the code to build treelite with protobuf
- PR #1289: Add Python benchmarking support for FIL
- PR #1371: Cython side of MNMG tSVD
- PR #1386: Expose SVC decision function value

## Improvements
- PR #1170: Use git to clone subprojects instead of git submodules
- PR #1239: Updated the treelite version
- PR #1225: setup.py clone dependencies like cmake and correct include paths
- PR #1224: Refactored FIL to prepare for sparse trees
- PR #1249: Include libcuml.so C API in installed targets
- PR #1259: Conda dev environment updates and use libcumlprims current version in CI
- PR #1277: Change dependency order in cmake for better printing at compile time
- PR #1264: Add -s flag to GPU CI pytest for better error printing
- PR #1271: Updated the Ridge regression documentation
- PR #1283: Updated the cuMl docs to include MBSGD and adjusted_rand_score
- PR #1300: Lowercase parameter versions for FIL algorithms
- PR #1312: Update CuPy to version 6.5 and use conda-forge channel
- PR #1336: Import SciKit-Learn models into FIL
- PR #1314: Added options needed for ASVDb output (CUDA ver, etc.), added option
  to select algos
- PR #1335: Options to print available algorithms and datasets
  in the Python benchmark
- PR #1338: Remove BUILD_ABI references in CI scripts
- PR #1340: Updated unit tests to uses larger dataset
- PR #1351: Build treelite temporarily for GPU CI testing of FIL Scikit-learn
  model importing
- PR #1367: --test-split benchmark parameter for train-test split
- PR #1360: Improved tests for importing SciKit-Learn models into FIL
- PR #1368: Add --num-rows benchmark command line argument
- PR #1351: Build treelite temporarily for GPU CI testing of FIL Scikit-learn model importing
- PR #1366: Modify train_test_split to use CuPy and accept device arrays
- PR #1258: Documenting new MPI communicator for multi-node multi-GPU testing
- PR #1345: Removing deprecated should_downcast argument
- PR #1362: device_buffer in UMAP + Sparse prims
- PR #1376: AUTO value for FIL algorithm
- PR #1408: Updated pickle tests to delete the pre-pickled model to prevent pointer leakage
- PR #1357: Run benchmarks multiple times for CI
- PR #1382: ARIMA optimization: move functions to C++ side
- PR #1392: Updated RF code to reduce duplication of the code
- PR #1444: UCX listener running in its own isolated thread
- PR #1445: Improved performance of FIL sparse trees
- PR #1431: Updated API docs
- PR #1441: Remove unused CUDA conda labels
- PR #1439: Match sklearn 0.22 default n_estimators for RF and fix test errors
- PR #1461: Add kneighbors to API docs

## Bug Fixes
- PR #1281: Making rng.h threadsafe
- PR #1212: Fix cmake git cloning always running configure in subprojects
- PR #1261: Fix comms build errors due to cuml++ include folder changes
- PR #1267: Update build.sh for recent change of building comms in main CMakeLists
- PR #1278: Removed incorrect overloaded instance of eigJacobi
- PR #1302: Updates for numba 0.46
- PR #1313: Updated the RF tests to set the seed and n_streams
- PR #1319: Using machineName arg passed in instead of default for ASV reporting
- PR #1326: Fix illegal memory access in make_regression (bounds issue)
- PR #1330: Fix C++ unit test utils for better handling of differences near zero
- PR #1342: Fix to prevent memory leakage in Lasso and ElasticNet
- PR #1337: Fix k-means init from preset cluster centers
- PR #1354: Fix SVM gamma=scale implementation
- PR #1344: Change other solver based methods to create solver object in init
- PR #1373: Fixing a few small bugs in make_blobs and adding asserts to pytests
- PR #1361: Improve SMO error handling
- PR #1384: Lower expectations on batched matrix tests to prevent CI failures
- PR #1380: Fix memory leaks in ARIMA
- PR #1391: Lower expectations on batched matrix tests even more
- PR #1394: Warning added in svd for cuda version 10.1
- PR #1407: Resolved RF predict issues and updated RF docstring
- PR #1401: Patch for lbfgs solver for logistic regression with no l1 penalty
- PR #1416: train_test_split numba and rmm device_array output bugfix
- PR #1419: UMAP pickle tests are using wrong n_neighbors value for trustworthiness
- PR #1438: KNN Classifier to properly return Dataframe with Dataframe input
- PR #1425: Deprecate seed and use random_state similar to Scikit-learn in train_test_split
- PR #1458: Add joblib as an explicit requirement
- PR #1474: Defer knn mnmg to 0.12 nightly builds and disable ucx-py dependency

# cuML 0.10.0 (16 Oct 2019)

## New Features
- PR #1148: C++ benchmark tool for c++/CUDA code inside cuML
- PR #1071: Selective eigen solver of cuSolver
- PR #1073: Updating RF wrappers to use FIL for GPU accelerated prediction
- PR #1104: CUDA 10.1 support
- PR #1113: prims: new batched make-symmetric-matrix primitive
- PR #1112: prims: new batched-gemv primitive
- PR #855: Added benchmark tools
- PR #1149 Add YYMMDD to version tag for nightly conda packages
- PR #892: General Gram matrices prim
- PR #912: Support Vector Machine
- PR #1274: Updated the RF score function to use GPU predict

## Improvements
- PR #961: High Peformance RF; HIST algo
- PR #1028: Dockerfile updates after dir restructure. Conda env yaml to add statsmodels as a dependency
- PR #1047: Consistent OPG interface for kmeans, based on internal libcumlprims update
- PR #763: Add examples to train_test_split documentation
- PR #1093: Unified inference kernels for different FIL algorithms
- PR #1076: Paying off some UMAP / Spectral tech debt.
- PR #1086: Ensure RegressorMixin scorer uses device arrays
- PR #1110: Adding tests to use default values of parameters of the models
- PR #1108: input_to_host_array function in input_utils for input processing to host arrays
- PR #1114: K-means: Exposing useful params, removing unused params, proxying params in Dask
- PR #1138: Implementing ANY_RANK semantics on irecv
- PR #1142: prims: expose separate InType and OutType for unaryOp and binaryOp
- PR #1115: Moving dask_make_blobs to cuml.dask.datasets. Adding conversion to dask.DataFrame
- PR #1136: CUDA 10.1 CI updates
- PR #1135: K-means: add boundary cases for kmeans||, support finer control with convergence
- PR #1163: Some more correctness improvements. Better verbose printing
- PR #1165: Adding except + in all remaining cython
- PR #1186: Using LocalCUDACluster Pytest fixture
- PR #1173: Docs: Barnes Hut TSNE documentation
- PR #1176: Use new RMM API based on Cython
- PR #1219: Adding custom bench_func and verbose logging to cuml.benchmark
- PR #1247: Improved MNMG RF error checking

## Bug Fixes

- PR #1231: RF respect number of cuda streams from cuml handle
- PR #1230: Rf bugfix memleak in regression
- PR #1208: compile dbscan bug
- PR #1016: Use correct libcumlprims version in GPU CI
- PR #1040: Update version of numba in development conda yaml files
- PR #1043: Updates to accomodate cuDF python code reorganization
- PR #1044: Remove nvidia driver installation from ci/cpu/build.sh
- PR #991: Barnes Hut TSNE Memory Issue Fixes
- PR #1075: Pinning Dask version for consistent CI results
- PR #990: Barnes Hut TSNE Memory Issue Fixes
- PR #1066: Using proper set of workers to destroy nccl comms
- PR #1072: Remove pip requirements and setup
- PR #1074: Fix flake8 CI style check
- PR #1087: Accuracy improvement for sqrt/log in RF max_feature
- PR #1088: Change straggling numba python allocations to use RMM
- PR #1106: Pinning Distributed version to match Dask for consistent CI results
- PR #1116: TSNE CUDA 10.1 Bug Fixes
- PR #1132: DBSCAN Batching Bug Fix
- PR #1162: DASK RF random seed bug fix
- PR #1164: Fix check_dtype arg handling for input_to_dev_array
- PR #1171: SVM prediction bug fix
- PR #1177: Update dask and distributed to 2.5
- PR #1204: Fix SVM crash on Turing
- PR #1199: Replaced sprintf() with snprintf() in THROW()
- PR #1205: Update dask-cuda in yml envs
- PR #1211: Fixing Dask k-means transform bug and adding test
- PR #1236: Improve fix for SMO solvers potential crash on Turing
- PR #1251: Disable compiler optimization for CUDA 10.1 for distance prims
- PR #1260: Small bugfix for major conversion in input_utils
- PR #1276: Fix float64 prediction crash in test_random_forest

# cuML 0.9.0 (21 Aug 2019)

## New Features

- PR #894: Convert RF to treelite format
- PR #826: Jones transformation of params for ARIMA models timeSeries ml-prim
- PR #697: Silhouette Score metric ml-prim
- PR #674: KL Divergence metric ml-prim
- PR #787: homogeneity, completeness and v-measure metrics ml-prim
- PR #711: Mutual Information metric ml-prim
- PR #724: Entropy metric ml-prim
- PR #766: Expose score method based on inertia for KMeans
- PR #823: prims: cluster dispersion metric
- PR #816: Added inverse_transform() for LabelEncoder
- PR #789: prims: sampling without replacement
- PR #813: prims: Col major istance prim
- PR #635: Random Forest & Decision Tree Regression (Single-GPU)
- PR #819: Forest Inferencing Library (FIL)
- PR #829: C++: enable nvtx ranges
- PR #835: Holt-Winters algorithm
- PR #837: treelite for decision forest exchange format
- PR #871: Wrapper for FIL
- PR #870: make_blobs python function
- PR #881: wrappers for accuracy_score and adjusted_rand_score functions
- PR #840: Dask RF classification and regression
- PR #870: make_blobs python function
- PR #879: import of treelite models to FIL
- PR #892: General Gram matrices prim
- PR #883: Adding MNMG Kmeans
- PR #930: Dask RF
- PR #882: TSNE - T-Distributed Stochastic Neighbourhood Embedding
- PR #624: Internals API & Graph Based Dimensionality Reductions Callback
- PR #926: Wrapper for FIL
- PR #994: Adding MPI comm impl for testing / benchmarking MNMG CUDA
- PR #960: Enable using libcumlprims for MG algorithms/prims

## Improvements
- PR #822: build: build.sh update to club all make targets together
- PR #807: Added development conda yml files
- PR #840: Require cmake >= 3.14
- PR #832: Stateless Decision Tree and Random Forest API
- PR #857: Small modifications to comms for utilizing IB w/ Dask
- PR #851: Random forest Stateless API wrappers
- PR #865: High Performance RF
- PR #895: Pretty prints arguments!
- PR #920: Add an empty marker kernel for tracing purposes
- PR #915: syncStream added to cumlCommunicator
- PR #922: Random Forest support in FIL
- PR #911: Update headers to credit CannyLabs BH TSNE implementation
- PR #918: Streamline CUDA_REL environment variable
- PR #924: kmeans: updated APIs to be stateless, refactored code for mnmg support
- PR #950: global_bias support in FIL
- PR #773: Significant improvements to input checking of all classes and common input API for Python
- PR #957: Adding docs to RF & KMeans MNMG. Small fixes for release
- PR #965: Making dask-ml a hard dependency
- PR #976: Update api.rst for new 0.9 classes
- PR #973: Use cudaDeviceGetAttribute instead of relying on cudaDeviceProp object being passed
- PR #978: Update README for 0.9
- PR #1009: Fix references to notebooks-contrib
- PR #1015: Ability to control the number of internal streams in cumlHandle_impl via cumlHandle
- PR #1175: Add more modules to docs ToC

## Bug Fixes

- PR #923: Fix misshapen level/trend/season HoltWinters output
- PR #831: Update conda package dependencies to cudf 0.9
- PR #772: Add missing cython headers to SGD and CD
- PR #849: PCA no attribute trans_input_ transform bug fix
- PR #869: Removing incorrect information from KNN Docs
- PR #885: libclang installation fix for GPUCI
- PR #896: Fix typo in comms build instructions
- PR #921: Fix build scripts using incorrect cudf version
- PR #928: TSNE Stability Adjustments
- PR #934: Cache cudaDeviceProp in cumlHandle for perf reasons
- PR #932: Change default param value for RF classifier
- PR #949: Fix dtype conversion tests for unsupported cudf dtypes
- PR #908: Fix local build generated file ownerships
- PR #983: Change RF max_depth default to 16
- PR #987: Change default values for knn
- PR #988: Switch to exact tsne
- PR #991: Cleanup python code in cuml.dask.cluster
- PR #996: ucx_initialized being properly set in CommsContext
- PR #1007: Throws a well defined error when mutigpu is not enabled
- PR #1018: Hint location of nccl in build.sh for CI
- PR #1022: Using random_state to make K-Means MNMG tests deterministic
- PR #1034: Fix typos and formatting issues in RF docs
- PR #1052: Fix the rows_sample dtype to float

# cuML 0.8.0 (27 June 2019)

## New Features

- PR #652: Adjusted Rand Index metric ml-prim
- PR #679: Class label manipulation ml-prim
- PR #636: Rand Index metric ml-prim
- PR #515: Added Random Projection feature
- PR #504: Contingency matrix ml-prim
- PR #644: Add train_test_split utility for cuDF dataframes
- PR #612: Allow Cuda Array Interface, Numba inputs and input code refactor
- PR #641: C: Separate C-wrapper library build to generate libcuml.so
- PR #631: Add nvcategory based ordinal label encoder
- PR #681: Add MBSGDClassifier and MBSGDRegressor classes around SGD
- PR #705: Quasi Newton solver and LogisticRegression Python classes
- PR #670: Add test skipping functionality to build.sh
- PR #678: Random Forest Python class
- PR #684: prims: make_blobs primitive
- PR #673: prims: reduce cols by key primitive
- PR #812: Add cuML Communications API & consolidate Dask cuML

## Improvements

- PR #597: C++ cuML and ml-prims folder refactor
- PR #590: QN Recover from numeric errors
- PR #482: Introduce cumlHandle for pca and tsvd
- PR #573: Remove use of unnecessary cuDF column and series copies
- PR #601: Cython PEP8 cleanup and CI integration
- PR #596: Introduce cumlHandle for ols and ridge
- PR #579: Introduce cumlHandle for cd and sgd, and propagate C++ errors in cython level for cd and sgd
- PR #604: Adding cumlHandle to kNN, spectral methods, and UMAP
- PR #616: Enable clang-format for enforcing coding style
- PR #618: CI: Enable copyright header checks
- PR #622: Updated to use 0.8 dependencies
- PR #626: Added build.sh script, updated CI scripts and documentation
- PR #633: build: Auto-detection of GPU_ARCHS during cmake
- PR #650: Moving brute force kNN to prims. Creating stateless kNN API.
- PR #662: C++: Bulk clang-format updates
- PR #671: Added pickle pytests and correct pickling of Base class
- PR #675: atomicMin/Max(float, double) with integer atomics and bit flipping
- PR #677: build: 'deep-clean' to build.sh to clean faiss build as well
- PR #683: Use stateless c++ API in KNN so that it can be pickled properly
- PR #686: Use stateless c++ API in UMAP so that it can be pickled properly
- PR #695: prims: Refactor pairwise distance
- PR #707: Added stress test and updated documentation for RF
- PR #701: Added emacs temporary file patterns to .gitignore
- PR #606: C++: Added tests for host_buffer and improved device_buffer and host_buffer implementation
- PR #726: Updated RF docs and stress test
- PR #730: Update README and RF docs for 0.8
- PR #744: Random projections generating binomial on device. Fixing tests.
- PR #741: Update API docs for 0.8
- PR #754: Pickling of UMAP/KNN
- PR #753: Made PCA and TSVD picklable
- PR #746: LogisticRegression and QN API docstrings
- PR #820: Updating DEVELOPER GUIDE threading guidelines

## Bug Fixes
- PR #584: Added missing virtual destructor to deviceAllocator and hostAllocator
- PR #620: C++: Removed old unit-test files in ml-prims
- PR #627: C++: Fixed dbscan crash issue filed in 613
- PR #640: Remove setuptools from conda run dependency
- PR #646: Update link in contributing.md
- PR #649: Bug fix to LinAlg::reduce_rows_by_key prim filed in issue #648
- PR #666: fixes to gitutils.py to resolve both string decode and handling of uncommitted files
- PR #676: Fix template parameters in `bernoulli()` implementation.
- PR #685: Make CuPy optional to avoid nccl conda package conflicts
- PR #687: prims: updated tolerance for reduce_cols_by_key unit-tests
- PR #689: Removing extra prints from NearestNeighbors cython
- PR #718: Bug fix for DBSCAN and increasing batch size of sgd
- PR #719: Adding additional checks for dtype of the data
- PR #736: Bug fix for RF wrapper and .cu print function
- PR #547: Fixed issue if C++ compiler is specified via CXX during configure.
- PR #759: Configure Sphinx to render params correctly
- PR #762: Apply threshold to remove flakiness of UMAP tests.
- PR #768: Fixing memory bug from stateless refactor
- PR #782: Nearest neighbors checking properly whether memory should be freed
- PR #783: UMAP was using wrong size for knn computation
- PR #776: Hotfix for self.variables in RF
- PR #777: Fix numpy input bug
- PR #784: Fix jit of shuffle_idx python function
- PR #790: Fix rows_sample input type for RF
- PR #793: Fix for dtype conversion utility for numba arrays without cupy installed
- PR #806: Add a seed for sklearn model in RF test file
- PR #843: Rf quantile fix

# cuML 0.7.0 (10 May 2019)

## New Features

- PR #405: Quasi-Newton GLM Solvers
- PR #277: Add row- and column-wise weighted mean primitive
- PR #424: Add a grid-sync struct for inter-block synchronization
- PR #430: Add R-Squared Score to ml primitives
- PR #463: Add matrix gather to ml primitives
- PR #435: Expose cumlhandle in cython + developer guide
- PR #455: Remove default-stream arguement across ml-prims and cuML
- PR #375: cuml cpp shared library renamed to libcuml++.so
- PR #460: Random Forest & Decision Trees (Single-GPU, Classification)
- PR #491: Add doxygen build target for ml-prims
- PR #505: Add R-Squared Score to python interface
- PR #507: Add coordinate descent for lasso and elastic-net
- PR #511: Add a minmax ml-prim
- PR #516: Added Trustworthiness score feature
- PR #520: Add local build script to mimic gpuCI
- PR #503: Add column-wise matrix sort primitive
- PR #525: Add docs build script to cuML
- PR #528: Remove current KMeans and replace it with a new single GPU implementation built using ML primitives

## Improvements

- PR #481: Refactoring Quasi-Newton to use cumlHandle
- PR #467: Added validity check on cumlHandle_t
- PR #461: Rewrote permute and added column major version
- PR #440: README updates
- PR #295: Improve build-time and the interface e.g., enable bool-OutType, for distance()
- PR #390: Update docs version
- PR #272: Add stream parameters to cublas and cusolver wrapper functions
- PR #447: Added building and running mlprims tests to CI
- PR #445: Lower dbscan memory usage by computing adjacency matrix directly
- PR #431: Add support for fancy iterator input types to LinAlg::reduce_rows_by_key
- PR #394: Introducing cumlHandle API to dbscan and add example
- PR #500: Added CI check for black listed CUDA Runtime API calls
- PR #475: exposing cumlHandle for dbscan from python-side
- PR #395: Edited the CONTRIBUTING.md file
- PR #407: Test files to run stress, correctness and unit tests for cuml algos
- PR #512: generic copy method for copying buffers between device/host
- PR #533: Add cudatoolkit conda dependency
- PR #524: Use cmake find blas and find lapack to pass configure options to faiss
- PR #527: Added notes on UMAP differences from reference implementation
- PR #540: Use latest release version in update-version CI script
- PR #552: Re-enable assert in kmeans tests with xfail as needed
- PR #581: Add shared memory fast col major to row major function back with bound checks
- PR #592: More efficient matrix copy/reverse methods
- PR #721: Added pickle tests for DBSCAN and Random Projections

## Bug Fixes

- PR #334: Fixed segfault in `ML::cumlHandle_impl::destroyResources`
- PR #349: Developer guide clarifications for cumlHandle and cumlHandle_impl
- PR #398: Fix CI scripts to allow nightlies to be uploaded
- PR #399: Skip PCA tests to allow CI to run with driver 418
- PR #422: Issue in the PCA tests was solved and CI can run with driver 418
- PR #409: Add entry to gitmodules to ignore build artifacts
- PR #412: Fix for svdQR function in ml-prims
- PR #438: Code that depended on FAISS was building everytime.
- PR #358: Fixed an issue when switching streams on MLCommon::device_buffer and MLCommon::host_buffer
- PR #434: Fixing bug in CSR tests
- PR #443: Remove defaults channel from ci scripts
- PR #384: 64b index arithmetic updates to the kernels inside ml-prims
- PR #459: Fix for runtime library path of pip package
- PR #464: Fix for C++11 destructor warning in qn
- PR #466: Add support for column-major in LinAlg::*Norm methods
- PR #465: Fixing deadlock issue in GridSync due to consecutive sync calls
- PR #468: Fix dbscan example build failure
- PR #470: Fix resource leakage in Kalman filter python wrapper
- PR #473: Fix gather ml-prim test for change in rng uniform API
- PR #477: Fixes default stream initialization in cumlHandle
- PR #480: Replaced qn_fit() declaration with #include of file containing definition to fix linker error
- PR #495: Update cuDF and RMM versions in GPU ci test scripts
- PR #499: DEVELOPER_GUIDE.md: fixed links and clarified ML::detail::streamSyncer example
- PR #506: Re enable ml-prim tests in CI
- PR #508: Fix for an error with default argument in LinAlg::meanSquaredError
- PR #519: README.md Updates and adding BUILD.md back
- PR #526: Fix the issue of wrong results when fit and transform of PCA are called separately
- PR #531: Fixing missing arguments in updateDevice() for RF
- PR #543: Exposing dbscan batch size through cython API and fixing broken batching
- PR #551: Made use of ZLIB_LIBRARIES consistent between ml_test and ml_mg_test
- PR #557: Modified CI script to run cuML tests before building mlprims and removed lapack flag
- PR #578: Updated Readme.md to add lasso and elastic-net
- PR #580: Fixing cython garbage collection bug in KNN
- PR #577: Use find libz in prims cmake
- PR #594: fixed cuda-memcheck mean_center test failures


# cuML 0.6.1 (09 Apr 2019)

## Bug Fixes

- PR #462 Runtime library path fix for cuML pip package


# cuML 0.6.0 (22 Mar 2019)

## New Features

- PR #249: Single GPU Stochastic Gradient Descent for linear regression, logistic regression, and linear svm with L1, L2, and elastic-net penalties.
- PR #247: Added "proper" CUDA API to cuML
- PR #235: NearestNeighbors MG Support
- PR #261: UMAP Algorithm
- PR #290: NearestNeighbors numpy MG Support
- PR #303: Reusable spectral embedding / clustering
- PR #325: Initial support for single process multi-GPU OLS and tSVD
- PR #271: Initial support for hyperparameter optimization with dask for many models

## Improvements

- PR #144: Dockerfile update and docs for LinearRegression and Kalman Filter.
- PR #168: Add /ci/gpu/build.sh file to cuML
- PR #167: Integrating full-n-final ml-prims repo inside cuml
- PR #198: (ml-prims) Removal of *MG calls + fixed a bug in permute method
- PR #194: Added new ml-prims for supporting LASSO regression.
- PR #114: Building faiss C++ api into libcuml
- PR #64: Using FAISS C++ API in cuML and exposing bindings through cython
- PR #208: Issue ml-common-3: Math.h: swap thrust::for_each with binaryOp,unaryOp
- PR #224: Improve doc strings for readable rendering with readthedocs
- PR #209: Simplify README.md, move build instructions to BUILD.md
- PR #218: Fix RNG to use given seed and adjust RNG test tolerances.
- PR #225: Support for generating random integers
- PR #215: Refactored LinAlg::norm to Stats::rowNorm and added Stats::colNorm
- PR #234: Support for custom output type and passing index value to main_op in *Reduction kernels
- PR #230: Refactored the cuda_utils header
- PR #236: Refactored cuml python package structure to be more sklearn like
- PR #232: Added reduce_rows_by_key
- PR #246: Support for 2 vectors in the matrix vector operator
- PR #244: Fix for single GPU OLS and Ridge to support one column training data
- PR #271: Added get_params and set_params functions for linear and ridge regression
- PR #253: Fix for issue #250-reduce_rows_by_key failed memcheck for small nkeys
- PR #269: LinearRegression, Ridge Python docs update and cleaning
- PR #322: set_params updated
- PR #237: Update build instructions
- PR #275: Kmeans use of faster gpu_matrix
- PR #288: Add n_neighbors to NearestNeighbors constructor
- PR #302: Added FutureWarning for deprecation of current kmeans algorithm
- PR #312: Last minute cleanup before release
- PR #315: Documentation updating and enhancements
- PR #330: Added ignored argument to pca.fit_transform to map to sklearn's implemenation
- PR #342: Change default ABI to ON
- PR #572: Pulling DBSCAN components into reusable primitives


## Bug Fixes

- PR #193: Fix AttributeError in PCA and TSVD
- PR #211: Fixing inconsistent use of proper batch size calculation in DBSCAN
- PR #202: Adding back ability for users to define their own BLAS
- PR #201: Pass CMAKE CUDA path to faiss/configure script
- PR #200 Avoid using numpy via cimport in KNN
- PR #228: Bug fix: LinAlg::unaryOp with 0-length input
- PR #279: Removing faiss-gpu references in README
- PR #321: Fix release script typo
- PR #327: Update conda requirements for version 0.6 requirements
- PR #352: Correctly calculating numpy chunk sizing for kNN
- PR #345: Run python import as part of package build to trigger compilation
- PR #347: Lowering memory usage of kNN.
- PR #355: Fixing issues with very large numpy inputs to SPMG OLS and tSVD.
- PR #357: Removing FAISS requirement from README
- PR #362: Fix for matVecOp crashing on large input sizes
- PR #366: Index arithmetic issue fix with TxN_t class
- PR #376: Disabled kmeans tests since they are currently too sensitive (see #71)
- PR #380: Allow arbitrary data size on ingress for numba_utils.row_matrix
- PR #385: Fix for long import cuml time in containers and fix for setup_pip
- PR #630: Fixing a missing kneighbors in nearest neighbors python proxy

# cuML 0.5.1 (05 Feb 2019)

## Bug Fixes

- PR #189 Avoid using numpy via cimport to prevent ABI issues in Cython compilation


# cuML 0.5.0 (28 Jan 2019)

## New Features

- PR #66: OLS Linear Regression
- PR #44: Distance calculation ML primitives
- PR #69: Ridge (L2 Regularized) Linear Regression
- PR #103: Linear Kalman Filter
- PR #117: Pip install support
- PR #64: Device to device support from cuML device pointers into FAISS

## Improvements

- PR #56: Make OpenMP optional for building
- PR #67: Github issue templates
- PR #44: Refactored DBSCAN to use ML primitives
- PR #91: Pytest cleanup and sklearn toyset datasets based pytests for kmeans and dbscan
- PR #75: C++ example to use kmeans
- PR #117: Use cmake extension to find any zlib installed in system
- PR #94: Add cmake flag to set ABI compatibility
- PR #139: Move thirdparty submodules to root and add symlinks to new locations
- PR #151: Replace TravisCI testing and conda pkg builds with gpuCI
- PR #164: Add numba kernel for faster column to row major transform
- PR #114: Adding FAISS to cuml build

## Bug Fixes

- PR #48: CUDA 10 compilation warnings fix
- PR #51: Fixes to Dockerfile and docs for new build system
- PR #72: Fixes for GCC 7
- PR #96: Fix for kmeans stack overflow with high number of clusters
- PR #105: Fix for AttributeError in kmeans fit method
- PR #113: Removed old  glm python/cython files
- PR #118: Fix for AttributeError in kmeans predict method
- PR #125: Remove randomized solver option from PCA python bindings


# cuML 0.4.0 (05 Dec 2018)

## New Features

## Improvements

- PR #42: New build system: separation of libcuml.so and cuml python package
- PR #43: Added changelog.md

## Bug Fixes


# cuML 0.3.0 (30 Nov 2018)

## New Features

- PR #33: Added ability to call cuML algorithms using numpy arrays

## Improvements

- PR #24: Fix references of python package from cuML to cuml and start using versioneer for better versioning
- PR #40: Added support for refactored cuDF 0.3.0, updated Conda files
- PR #33: Major python test cleaning, all tests pass with cuDF 0.2.0 and 0.3.0. Preparation for new build system
- PR #34: Updated batch count calculation logic in DBSCAN
- PR #35: Beginning of DBSCAN refactor to use cuML mlprims and general improvements

## Bug Fixes

- PR #30: Fixed batch size bug in DBSCAN that caused crash. Also fixed various locations for potential integer overflows
- PR #28: Fix readthedocs build documentation
- PR #29: Fix pytests for cuml name change from cuML
- PR #33: Fixed memory bug that would cause segmentation faults due to numba releasing memory before it was used. Also fixed row major/column major bugs for different algorithms
- PR #36: Fix kmeans gtest to use device data
- PR #38: cuda\_free bug removed that caused google tests to sometimes pass and sometimes fail randomly
- PR #39: Updated cmake to correctly link with CUDA libraries, add CUDA runtime linking and include source files in compile target

# cuML 0.2.0 (02 Nov 2018)

## New Features

- PR #11: Kmeans algorithm added
- PR #7: FAISS KNN wrapper added
- PR #21: Added Conda install support

## Improvements

- PR #15: Added compatibility with cuDF (from prior pyGDF)
- PR #13: Added FAISS to Dockerfile
- PR #21: Added TravisCI build system for CI and Conda builds

## Bug Fixes

- PR #4: Fixed explained variance bug in TSVD
- PR #5: Notebook bug fixes and updated results


# cuML 0.1.0

Initial release including PCA, TSVD, DBSCAN, ml-prims and cython wrappers<|MERGE_RESOLUTION|>--- conflicted
+++ resolved
@@ -1,6 +1,3 @@
-<<<<<<< HEAD
-# cuML 0.16.0 (21 Oct 2020)
-=======
 # cuML 0.17.0 (10 Dec 2020)
 
 ## New Features
@@ -110,7 +107,6 @@
 - PR #3282: Add secondary test to kernel explainer pytests for stability in Volta
 
 # cuML 0.16.0 (23 Oct 2020)
->>>>>>> 2c0aacf4
 
 ## New Features
 - PR #2922: Install RAFT headers with cuML

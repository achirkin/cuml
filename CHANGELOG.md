--- conflicted
+++ resolved
@@ -6,10 +6,7 @@
 ## Improvements
 - PR #2336: Eliminate `rmm.device_array` usage
 - PR #2262: Using fully shared PartDescriptor in MNMG decomposiition, linear models, and solvers
-<<<<<<< HEAD
-=======
 - PR #2308: Using fixture for Dask client to eliminate possiblity of not closing
->>>>>>> c4adda83
 - PR #2310: Pinning ucx-py to 0.14 to make 0.15 CI pass
 - PR #1945: enable clang tidy
 - PR #2345: make C++ logger level definition to be the same as python layer

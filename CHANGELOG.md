--- conflicted
+++ resolved
@@ -3,11 +3,8 @@
 ## New Features
 
 ## Improvements
-<<<<<<< HEAD
 - PR #1644: Add `predict_proba()` for FIL binary classifier
-=======
 - PR #1620: Pickling tests now automatically finds all model classes inheriting from cuml.Base
->>>>>>> c5bbc3f6
 - PR #1637: Update to newer treelite version with XGBoost 1.0 compatibility
 - PR #1632: Fix MBSGD models inheritance, they now inherits from cuml.Base
 - PR #1628: Remove submodules from cuML

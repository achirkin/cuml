# cuML 0.14.0 (Date TBD)

## New Features
- PR #1655: Adds python bindings for homogeneity score
- PR #1704: Adds python bindings for completeness score
- PR #1687: Adds python bindings for mutual info score
- PR #1980: prim: added a new write-only unary op prim
- PR #1867: C++: add logging interface support in cuML based spdlog
- PR #1902: Multi class inference in FIL C++ and importing multi-class forests from treelite
- PR #1906: UMAP MNMG
<<<<<<< HEAD
- PR #2057: Weighted k-means
=======
- PR #2067: python: wrap logging interface in cython
- PR #2083: Added dtype, order, and use_full_low_rank to MNMG `make_regression`
- PR #2074: SG and MNMG `make_classification`
>>>>>>> 555722dd

## Improvements
- PR #1931: C++: enabled doxygen docs for all of the C++ codebase
- PR #1944: Support for dask_cudf.core.Series in _extract_partitions
- PR #1947: Cleaning up cmake
- PR #1927: Use Cython's `new_build_ext` (if available)
- PR #1946: Removed zlib dependency from cmake
- PR #1988: C++: cpp bench refactor
- PR #1873: Remove usage of nvstring and nvcat from LabelEncoder
- PR #1968: Update SVC SVR with cuML Array
- PR #1972: updates to our flow to use conda-forge's clang and clang-tools packages
- PR #1974: Reduce ARIMA testing time
- PR #1984: Enable Ninja build
- PR #2005: Adding missing algorithms to cuml benchmarks and notebook
- PR #2016: Add capability to setup.py and build.sh to fully clean all cython build files and artifacts
- PR #2044: A cuda-memcheck helper wrapper for devs
- PR #2018: Using `cuml.dask.part_utils.extract_partitions` and removing similar, duplicated code
- PR #2019: Enable doxygen build in our nightly doc build CI script
- PR #1996: Cythonize in parallel
- PR #2032: Reduce number of tests for MBSGD to improve CI running time
- PR #2031: Encapsulating UCX-py interactions in singleton
- PR #2029: Add C++ ARIMA log-likelihood benchmark
- PR #2085: Convert TSNE to use CumlArray
- PR #2051: Reduce the time required to run dask pca and dask tsvd tests
- PR #1981: Using CumlArray in kNN and DistributedDataHandler in dask kNN
- PR #2053: Introduce verbosity level in C++ layer instead of boolean `verbose` flag
- PR #2047: Make internal streams non-blocking w.r.t. NULL stream
- PR #2048: Random forest testing speedup
- PR #2058: Use CumlArray in Random Projection
- PR #2068: Updating knn class probabilities to use make_monotonic instead of binary search
- PR #2062: Adding random state to UMAP mnmg tests
- PR #2064: Speed-up K-Means test
- PR #2015: Renaming .h to .cuh in solver, dbscan and svm
- PR #2080: Improved import of sparse FIL forests from treelite
- PR #2090: Upgrade C++ build to C++14 standard
- PR #2089: CI: enabled cuda-memcheck on ml-prims unit-tests during nightly build
- PR #2125: Build infrastructure to use RAFT
- PR #2131: Update Dask RF fit to use DistributedDataHandler
- PR #2055: Update the metrics notebook to use important cuML models
- PR #2095: Improved import of src_prims/utils.h, making it less ambiguous
- PR #2118: Updating SGD & mini-batch estimators to use CumlArray
- PR #2120: Speeding up dask RandomForest tests
- PR #1883: Use CumlArray in ARIMA
- PR #2135: A few optimizations to UMAP fuzzy simplicial set
- PR #1914: Change the meaning of ARIMA's intercept to match the literature
- PR #2098: Renaming .h to .cuh in decision_tree, glm, pca
- PR #2150: Remove deprecated RMM calls in RMM allocator adapter
- PR #2146: Remove deprecated kalman filter
- PR #2151: Add pytest duration and pytest timeout
- PR #2156: Add Docker 19 support to local gpuci build
- PR #2124: Expand tutorial docs and sample notebook
- PR #2175: Allow CPU-only and dataset params for benchmark sweeps
- PR #2193: Order-independent local shuffle in `cuml.dask.make_regression`

## Bug Fixes
- PR #1939: Fix syntax error in cuml.common.array
- PR #1941: Remove c++ cuda flag that was getting duplicated in CMake
- PR #1971: python: Correctly honor --singlegpu option and CUML_BUILD_PATH env variable
- PR #1969: Update libcumlprims to 0.14
- PR #1973: Add missing mg files for setup.py --singlegpu flag
- PR #1993: Set `umap_transform_reproducibility` tests to xfail
- PR #2004: Refactoring the arguments to `plant()` call
- PR #2017: Fixing memory issue in weak cc prim
- PR #2028: Skipping UMAP knn reproducibility tests until we figure out why its failing in CUDA 10.2
- PR #2024: Fixed cuda-memcheck errors with sample-without-replacement prim
- PR #1540: prims: support for custom math-type used for computation inside adjusted rand index prim
- PR #2077: dask-make blobs arguments to match sklearn
- PR #2059: Make all Scipy imports conditional
- PR #2078: Ignore negative cache indices in get_vecs
- PR #2084: Fixed cuda-memcheck errors with COO unit-tests
- PR #2087: Fixed cuda-memcheck errors with dispersion prim
- PR #2096: Fixed syntax error with nightly build command for memcheck unit-tests
- PR #2115: Fixed contingency matrix prim unit-tests for computing correct golden values
- PR #2107: Fix PCA transform
- PR #2109: input_to_cuml_array __cuda_array_interface__ bugfix
- PR #2117: cuDF __array__ exception small fixes
- PR #2139: CumlArray for adjusted_rand_score
- PR #2140: Returning self in fit model functions
- PR #2144: Remove GPU arch < 60 from CMake build
- PR #2153: Added missing namespaces to some Decision Tree files
- PR #2155: C++: fix doxygen build break
- PR #2161: Replacing depreciated bruteForceKnn
- PR #2162: Use stream in transpose prim
- PR #2165: Fit function test correction
- PR #2166: Fix handling of temp file in RF pickling
- PR #2179: Fix clang tools version in libcuml recipe
- PR #2183: Fix RAFT in nightly package
- PR #2191: Fix placement of SVM parameter documentation and add examples

# cuML 0.13.0 (Date TBD)

## New Features
- PR #1777: Python bindings for entropy
- PR #1742: Mean squared error implementation with cupy
- PR #1817: Confusion matrix implementation with cupy (SNSG and MNMG)
- PR #1766: Mean absolute error implementation with cupy
- PR #1766: Mean squared log error implementation with cupy
- PR #1635: cuML Array shim and configurable output added to cluster methods
- PR #1892: One hot encoder implementation with cupy
- PR #1586: Seasonal ARIMA
- PR #1683: cuml.dask make_regression
- PR #1689: Add framework for cuML Dask serializers
- PR #1709: Add `decision_function()` and `predict_proba()` for LogisticRegression
- PR #1714: Add `print_env.sh` file to gather important environment details
- PR #1750: LinearRegression CumlArray for configurable output
- PR #1767: Single GPU decomposition models configurable output
- PR #1646: Using FIL to predict in MNMG RF
- PR #1778: Make cuML Handle picklable
- PR #1738: cuml.dask refactor beginning and dask array input option for OLS, Ridge and KMeans
- PR #1874: Add predict_proba function to RF classifier
- PR #1815: Adding KNN parameter to UMAP
- PR #1978: Adding `predict_proba` function to dask RF

## Improvements
- PR #1644: Add `predict_proba()` for FIL binary classifier
- PR #1620: Pickling tests now automatically finds all model classes inheriting from cuml.Base
- PR #1637: Update to newer treelite version with XGBoost 1.0 compatibility
- PR #1632: Fix MBSGD models inheritance, they now inherits from cuml.Base
- PR #1628: Remove submodules from cuML
- PR #1755: Expose the build_treelite function for python
- PR #1649: Add the fil_sparse_format variable option to RF API
- PR #1647: storage_type=AUTO uses SPARSE for large models
- PR #1668: Update the warning statement thrown in RF when the seed is set but n_streams is not 1
- PR #1662: use of direct cusparse calls for coo2csr, instead of depending on nvgraph
- PR #1747: C++: dbscan performance improvements and cleanup
- PR #1697: Making trustworthiness batchable and using proper workspace
- PR #1721: Improving UMAP pytests
- PR #1717: Call `rmm_cupy_allocator` for CuPy allocations
- PR #1718: Import `using_allocator` from `cupy.cuda`
- PR #1723: Update RF Classifier to throw an exception for multi-class pickling
- PR #1726: Decorator to allocate CuPy arrays with RMM
- PR #1719: UMAP random seed reproducibility
- PR #1748: Test serializing `CumlArray` objects
- PR #1776: Refactoring pca/tsvd distributed
- PR #1762: Update CuPy requirement to 7
- PR #1768: C++: Different input and output types for add and subtract prims
- PR #1790: Add support for multiple seeding in k-means++
- PR #1805: Adding new Dask cuda serializers to naive bayes + a trivial perf update
- PR #1812: C++: bench: UMAP benchmark cases added
- PR #1795: Add capability to build CumlArray from bytearray/memoryview objects
- PR #1824: C++: improving the performance of UMAP algo
- PR #1816: Add ARIMA notebook
- PR #1856: Update docs for 0.13
- PR #1827: Add HPO demo Notebook
- PR #1825: `--nvtx` option in `build.sh`
- PR #1847: Update XGBoost version for CI
- PR #1837: Simplify cuML Array construction
- PR #1848: Rely on subclassing for cuML Array serialization
- PR #1866: Minimizing client memory pressure on Naive Bayes
- PR #1788: Removing complexity bottleneck in S-ARIMA
- PR #1873: Remove usage of nvstring and nvcat from LabelEncoder
- PR #1891: Additional improvements to naive bayes tree reduction

## Bug Fixes
- PR #1835 : Fix calling default RF Classification always
- PT #1904: replace cub sort
- PR #1833: Fix depth issue in shallow RF regression estimators
- PR #1770: Warn that KalmanFilter is deprecated
- PR #1775: Allow CumlArray to work with inputs that have no 'strides' in array interface
- PR #1594: Train-test split is now reproducible
- PR #1590: Fix destination directory structure for run-clang-format.py
- PR #1611: Fixing pickling errors for KNN classifier and regressor
- PR #1617: Fixing pickling issues for SVC and SVR
- PR #1634: Fix title in KNN docs
- PR #1627: Adding a check for multi-class data in RF classification
- PR #1654: Skip treelite patch if its already been applied
- PR #1661: Fix nvstring variable name
- PR #1673: Using struct for caching dlsym state in communicator
- PR #1659: TSNE - introduce 'convert_dtype' and refactor class attr 'Y' to 'embedding_'
- PR #1672: Solver 'svd' in Linear and Ridge Regressors when n_cols=1
- PR #1670: Lasso & ElasticNet - cuml Handle added
- PR #1671: Update for accessing cuDF Series pointer
- PR #1652: Support XGBoost 1.0+ models in FIL
- PR #1702: Fix LightGBM-FIL validation test
- PR #1701: test_score kmeans test passing with newer cupy version
- PR #1706: Remove multi-class bug from QuasiNewton
- PR #1699: Limit CuPy to <7.2 temporarily
- PR #1708: Correctly deallocate cuML handles in Cython
- PR #1730: Fixes to KF for test stability (mainly in CUDA 10.2)
- PR #1729: Fixing naive bayes UCX serialization problem in fit()
- PR #1749: bug fix rf classifier/regressor on seg fault in bench
- PR #1751: Updated RF documentation
- PR #1765: Update the checks for using RF GPU predict
- PR #1787: C++: unit-tests to check for RF accuracy. As well as a bug fix to improve RF accuracy
- PR #1793: Updated fil pyx to solve memory leakage issue
- PR #1810: Quickfix - chunkage in dask make_regression
- PR #1842: DistributedDataHandler not properly setting 'multiple'
- PR #1849: Critical fix in ARIMA initial estimate
- PR #1851: Fix for cuDF behavior change for multidimensional arrays
- PR #1852: Remove Thrust warnings
- PR #1868: Turning off IPC caching until it is fixed in UCX-py/UCX
- PR #1876: UMAP exponential decay parameters fix
- PR #1887: Fix hasattr for missing attributes on base models
- PR #1877: Remove resetting index in shuffling in train_test_split
- PR #1893: Updating UCX in comms to match current UCX-py
- PR #1888: Small train_test_split test fix
- PR #1899: Fix dask `extract_partitions()`, remove transformation as instance variable in PCA and TSVD and match sklearn APIs
- PR #1920: Temporarily raising threshold for UMAP reproducibility tests
- PR #1918: Create memleak fixture to skip memleak tests in CI for now
- PR #1926: Update batch matrix test margins
- PR #1925: Fix failing dask tests
- PR #1936: Update DaskRF regression test to xfail
- PR #1932: Isolating cause of make_blobs failure
- PR #1951: Dask Random forest regression CPU predict bug fix
- PR #1948: Adjust BatchedMargin margin and disable tests temporarily
- PR #1950: Fix UMAP test failure



# cuML 0.12.0 (04 Feb 2020)

## New Features
- PR #1483: prims: Fused L2 distance and nearest-neighbor prim
- PR #1494: bench: ml-prims benchmark
- PR #1514: bench: Fused L2 NN prim benchmark
- PR #1411: Cython side of MNMG OLS
- PR #1520: Cython side of MNMG Ridge Regression
- PR #1516: Suppor Vector Regression (epsilon-SVR)

## Improvements
- PR #1638: Update cuml/docs/README.md
- PR #1468: C++: updates to clang format flow to make it more usable among devs
- PR #1473: C++: lazy initialization of "costly" resources inside cumlHandle
- PR #1443: Added a new overloaded GEMM primitive
- PR #1489: Enabling deep trees using Gather tree builder
- PR #1463: Update FAISS submodule to 1.6.1
- PR #1488: Add codeowners
- PR #1432: Row-major (C-style) GPU arrays for benchmarks
- PR #1490: Use dask master instead of conda package for testing
- PR #1375: Naive Bayes & Distributed Naive Bayes
- PR #1377: Add GPU array support for FIL benchmarking
- PR #1493: kmeans: add tiling support for 1-NN computation and use fusedL2-1NN prim for L2 distance metric
- PR #1532: Update CuPy to >= 6.6 and allow 7.0
- PR #1528: Re-enabling KNN using dynamic library loading for UCX in communicator
- PR #1545: Add conda environment version updates to ci script
- PR #1541: Updates for libcudf++ Python refactor
- PR #1555: FIL-SKL, an SKLearn-based benchmark for FIL
- PR #1537: Improve pickling and scoring suppport for many models to support hyperopt
- PR #1551: Change custom kernel to cupy for col/row order transform
- PR #1533: C++: interface header file separation for SVM
- PR #1560: Helper function to allocate all new CuPy arrays with RMM memory management
- PR #1570: Relax nccl in conda recipes to >=2.4 (matching CI)
- PR #1578: Add missing function information to the cuML documenataion
- PR #1584: Add has_scipy utility function for runtime check
- PR #1583: API docs updates for 0.12
- PR #1591: Updated FIL documentation

## Bug Fixes
- PR #1470: Documentation: add make_regression, fix ARIMA section
- PR #1482: Updated the code to remove sklearn from the mbsgd stress test
- PR #1491: Update dev environments for 0.12
- PR #1512: Updating setup_cpu() in SpeedupComparisonRunner
- PR #1498: Add build.sh to code owners
- PR #1505: cmake: added correct dependencies for prims-bench build
- PR #1534: Removed TODO comment in create_ucp_listeners()
- PR #1548: Fixing umap extra unary op in knn graph
- PR #1547: Fixing MNMG kmeans score. Fixing UMAP pickling before fit(). Fixing UMAP test failures.
- PR #1557: Increasing threshold for kmeans score
- PR #1562: Increasing threshold even higher
- PR #1564: Fixed a typo in function cumlMPICommunicator_impl::syncStream
- PR #1569: Remove Scikit-learn exception and depedenncy in SVM
- PR #1575: Add missing dtype parameter in call to strides to order for CuPy 6.6 code path
- PR #1574: Updated the init file to include SVM
- PR #1589: Fixing the default value for RF and updating mnmg predict to accept cudf
- PR #1601: Fixed wrong datatype used in knn voting kernel

# cuML 0.11.0 (11 Dec 2019)

## New Features

- PR #1295: Cython side of MNMG PCA
- PR #1218: prims: histogram prim
- PR #1129: C++: Separate include folder for C++ API distribution
- PR #1282: OPG KNN MNMG Code (disabled for 0.11)
- PR #1242: Initial implementation of FIL sparse forests
- PR #1194: Initial ARIMA time-series modeling support.
- PR #1286: Importing treelite models as FIL sparse forests
- PR #1285: Fea minimum impurity decrease RF param
- PR #1301: Add make_regression to generate regression datasets
- PR #1322: RF pickling using treelite, protobuf and FIL
- PR #1332: Add option to cuml.dask make_blobs to produce dask array
- PR #1307: Add RF regression benchmark
- PR #1327: Update the code to build treelite with protobuf
- PR #1289: Add Python benchmarking support for FIL
- PR #1371: Cython side of MNMG tSVD
- PR #1386: Expose SVC decision function value

## Improvements
- PR #1170: Use git to clone subprojects instead of git submodules
- PR #1239: Updated the treelite version
- PR #1225: setup.py clone dependencies like cmake and correct include paths
- PR #1224: Refactored FIL to prepare for sparse trees
- PR #1249: Include libcuml.so C API in installed targets
- PR #1259: Conda dev environment updates and use libcumlprims current version in CI
- PR #1277: Change dependency order in cmake for better printing at compile time
- PR #1264: Add -s flag to GPU CI pytest for better error printing
- PR #1271: Updated the Ridge regression documentation
- PR #1283: Updated the cuMl docs to include MBSGD and adjusted_rand_score
- PR #1300: Lowercase parameter versions for FIL algorithms
- PR #1312: Update CuPy to version 6.5 and use conda-forge channel
- PR #1336: Import SciKit-Learn models into FIL
- PR #1314: Added options needed for ASVDb output (CUDA ver, etc.), added option
  to select algos
- PR #1335: Options to print available algorithms and datasets
  in the Python benchmark
- PR #1338: Remove BUILD_ABI references in CI scripts
- PR #1340: Updated unit tests to uses larger dataset
- PR #1351: Build treelite temporarily for GPU CI testing of FIL Scikit-learn
  model importing
- PR #1367: --test-split benchmark parameter for train-test split
- PR #1360: Improved tests for importing SciKit-Learn models into FIL
- PR #1368: Add --num-rows benchmark command line argument
- PR #1351: Build treelite temporarily for GPU CI testing of FIL Scikit-learn model importing
- PR #1366: Modify train_test_split to use CuPy and accept device arrays
- PR #1258: Documenting new MPI communicator for multi-node multi-GPU testing
- PR #1345: Removing deprecated should_downcast argument
- PR #1362: device_buffer in UMAP + Sparse prims
- PR #1376: AUTO value for FIL algorithm
- PR #1408: Updated pickle tests to delete the pre-pickled model to prevent pointer leakage
- PR #1357: Run benchmarks multiple times for CI
- PR #1382: ARIMA optimization: move functions to C++ side
- PR #1392: Updated RF code to reduce duplication of the code
- PR #1444: UCX listener running in its own isolated thread
- PR #1445: Improved performance of FIL sparse trees
- PR #1431: Updated API docs
- PR #1441: Remove unused CUDA conda labels
- PR #1439: Match sklearn 0.22 default n_estimators for RF and fix test errors
- PR #1461: Add kneighbors to API docs

## Bug Fixes
- PR #1281: Making rng.h threadsafe
- PR #1212: Fix cmake git cloning always running configure in subprojects
- PR #1261: Fix comms build errors due to cuml++ include folder changes
- PR #1267: Update build.sh for recent change of building comms in main CMakeLists
- PR #1278: Removed incorrect overloaded instance of eigJacobi
- PR #1302: Updates for numba 0.46
- PR #1313: Updated the RF tests to set the seed and n_streams
- PR #1319: Using machineName arg passed in instead of default for ASV reporting
- PR #1326: Fix illegal memory access in make_regression (bounds issue)
- PR #1330: Fix C++ unit test utils for better handling of differences near zero
- PR #1342: Fix to prevent memory leakage in Lasso and ElasticNet
- PR #1337: Fix k-means init from preset cluster centers
- PR #1354: Fix SVM gamma=scale implementation
- PR #1344: Change other solver based methods to create solver object in init
- PR #1373: Fixing a few small bugs in make_blobs and adding asserts to pytests
- PR #1361: Improve SMO error handling
- PR #1384: Lower expectations on batched matrix tests to prevent CI failures
- PR #1380: Fix memory leaks in ARIMA
- PR #1391: Lower expectations on batched matrix tests even more
- PR #1394: Warning added in svd for cuda version 10.1
- PR #1407: Resolved RF predict issues and updated RF docstring
- PR #1401: Patch for lbfgs solver for logistic regression with no l1 penalty
- PR #1416: train_test_split numba and rmm device_array output bugfix
- PR #1419: UMAP pickle tests are using wrong n_neighbors value for trustworthiness
- PR #1438: KNN Classifier to properly return Dataframe with Dataframe input
- PR #1425: Deprecate seed and use random_state similar to Scikit-learn in train_test_split
- PR #1458: Add joblib as an explicit requirement
- PR #1474: Defer knn mnmg to 0.12 nightly builds and disable ucx-py dependency

# cuML 0.10.0 (16 Oct 2019)

## New Features
- PR #1148: C++ benchmark tool for c++/CUDA code inside cuML
- PR #1071: Selective eigen solver of cuSolver
- PR #1073: Updating RF wrappers to use FIL for GPU accelerated prediction
- PR #1104: CUDA 10.1 support
- PR #1113: prims: new batched make-symmetric-matrix primitive
- PR #1112: prims: new batched-gemv primitive
- PR #855: Added benchmark tools
- PR #1149 Add YYMMDD to version tag for nightly conda packages
- PR #892: General Gram matrices prim
- PR #912: Support Vector Machine
- PR #1274: Updated the RF score function to use GPU predict

## Improvements
- PR #961: High Peformance RF; HIST algo
- PR #1028: Dockerfile updates after dir restructure. Conda env yaml to add statsmodels as a dependency
- PR #1047: Consistent OPG interface for kmeans, based on internal libcumlprims update
- PR #763: Add examples to train_test_split documentation
- PR #1093: Unified inference kernels for different FIL algorithms
- PR #1076: Paying off some UMAP / Spectral tech debt.
- PR #1086: Ensure RegressorMixin scorer uses device arrays
- PR #1110: Adding tests to use default values of parameters of the models
- PR #1108: input_to_host_array function in input_utils for input processing to host arrays
- PR #1114: K-means: Exposing useful params, removing unused params, proxying params in Dask
- PR #1138: Implementing ANY_RANK semantics on irecv
- PR #1142: prims: expose separate InType and OutType for unaryOp and binaryOp
- PR #1115: Moving dask_make_blobs to cuml.dask.datasets. Adding conversion to dask.DataFrame
- PR #1136: CUDA 10.1 CI updates
- PR #1135: K-means: add boundary cases for kmeans||, support finer control with convergence
- PR #1163: Some more correctness improvements. Better verbose printing
- PR #1165: Adding except + in all remaining cython
- PR #1186: Using LocalCUDACluster Pytest fixture
- PR #1173: Docs: Barnes Hut TSNE documentation
- PR #1176: Use new RMM API based on Cython
- PR #1219: Adding custom bench_func and verbose logging to cuml.benchmark
- PR #1247: Improved MNMG RF error checking

## Bug Fixes

- PR #1231: RF respect number of cuda streams from cuml handle
- PR #1230: Rf bugfix memleak in regression
- PR #1208: compile dbscan bug
- PR #1016: Use correct libcumlprims version in GPU CI
- PR #1040: Update version of numba in development conda yaml files
- PR #1043: Updates to accomodate cuDF python code reorganization
- PR #1044: Remove nvidia driver installation from ci/cpu/build.sh
- PR #991: Barnes Hut TSNE Memory Issue Fixes
- PR #1075: Pinning Dask version for consistent CI results
- PR #990: Barnes Hut TSNE Memory Issue Fixes
- PR #1066: Using proper set of workers to destroy nccl comms
- PR #1072: Remove pip requirements and setup
- PR #1074: Fix flake8 CI style check
- PR #1087: Accuracy improvement for sqrt/log in RF max_feature
- PR #1088: Change straggling numba python allocations to use RMM
- PR #1106: Pinning Distributed version to match Dask for consistent CI results
- PR #1116: TSNE CUDA 10.1 Bug Fixes
- PR #1132: DBSCAN Batching Bug Fix
- PR #1162: DASK RF random seed bug fix
- PR #1164: Fix check_dtype arg handling for input_to_dev_array
- PR #1171: SVM prediction bug fix
- PR #1177: Update dask and distributed to 2.5
- PR #1204: Fix SVM crash on Turing
- PR #1199: Replaced sprintf() with snprintf() in THROW()
- PR #1205: Update dask-cuda in yml envs
- PR #1211: Fixing Dask k-means transform bug and adding test
- PR #1236: Improve fix for SMO solvers potential crash on Turing
- PR #1251: Disable compiler optimization for CUDA 10.1 for distance prims
- PR #1260: Small bugfix for major conversion in input_utils
- PR #1276: Fix float64 prediction crash in test_random_forest

# cuML 0.9.0 (21 Aug 2019)

## New Features

- PR #894: Convert RF to treelite format
- PR #826: Jones transformation of params for ARIMA models timeSeries ml-prim
- PR #697: Silhouette Score metric ml-prim
- PR #674: KL Divergence metric ml-prim
- PR #787: homogeneity, completeness and v-measure metrics ml-prim
- PR #711: Mutual Information metric ml-prim
- PR #724: Entropy metric ml-prim
- PR #766: Expose score method based on inertia for KMeans
- PR #823: prims: cluster dispersion metric
- PR #816: Added inverse_transform() for LabelEncoder
- PR #789: prims: sampling without replacement
- PR #813: prims: Col major istance prim
- PR #635: Random Forest & Decision Tree Regression (Single-GPU)
- PR #819: Forest Inferencing Library (FIL)
- PR #829: C++: enable nvtx ranges
- PR #835: Holt-Winters algorithm
- PR #837: treelite for decision forest exchange format
- PR #871: Wrapper for FIL
- PR #870: make_blobs python function
- PR #881: wrappers for accuracy_score and adjusted_rand_score functions
- PR #840: Dask RF classification and regression
- PR #870: make_blobs python function
- PR #879: import of treelite models to FIL
- PR #892: General Gram matrices prim
- PR #883: Adding MNMG Kmeans
- PR #930: Dask RF
- PR #882: TSNE - T-Distributed Stochastic Neighbourhood Embedding
- PR #624: Internals API & Graph Based Dimensionality Reductions Callback
- PR #926: Wrapper for FIL
- PR #994: Adding MPI comm impl for testing / benchmarking MNMG CUDA
- PR #960: Enable using libcumlprims for MG algorithms/prims

## Improvements
- PR #822: build: build.sh update to club all make targets together
- PR #807: Added development conda yml files
- PR #840: Require cmake >= 3.14
- PR #832: Stateless Decision Tree and Random Forest API
- PR #857: Small modifications to comms for utilizing IB w/ Dask
- PR #851: Random forest Stateless API wrappers
- PR #865: High Performance RF
- PR #895: Pretty prints arguments!
- PR #920: Add an empty marker kernel for tracing purposes
- PR #915: syncStream added to cumlCommunicator
- PR #922: Random Forest support in FIL
- PR #911: Update headers to credit CannyLabs BH TSNE implementation
- PR #918: Streamline CUDA_REL environment variable
- PR #924: kmeans: updated APIs to be stateless, refactored code for mnmg support
- PR #950: global_bias support in FIL
- PR #773: Significant improvements to input checking of all classes and common input API for Python
- PR #957: Adding docs to RF & KMeans MNMG. Small fixes for release
- PR #965: Making dask-ml a hard dependency
- PR #976: Update api.rst for new 0.9 classes
- PR #973: Use cudaDeviceGetAttribute instead of relying on cudaDeviceProp object being passed
- PR #978: Update README for 0.9
- PR #1009: Fix references to notebooks-contrib
- PR #1015: Ability to control the number of internal streams in cumlHandle_impl via cumlHandle
- PR #1175: Add more modules to docs ToC

## Bug Fixes

- PR #923: Fix misshapen level/trend/season HoltWinters output
- PR #831: Update conda package dependencies to cudf 0.9
- PR #772: Add missing cython headers to SGD and CD
- PR #849: PCA no attribute trans_input_ transform bug fix
- PR #869: Removing incorrect information from KNN Docs
- PR #885: libclang installation fix for GPUCI
- PR #896: Fix typo in comms build instructions
- PR #921: Fix build scripts using incorrect cudf version
- PR #928: TSNE Stability Adjustments
- PR #934: Cache cudaDeviceProp in cumlHandle for perf reasons
- PR #932: Change default param value for RF classifier
- PR #949: Fix dtype conversion tests for unsupported cudf dtypes
- PR #908: Fix local build generated file ownerships
- PR #983: Change RF max_depth default to 16
- PR #987: Change default values for knn
- PR #988: Switch to exact tsne
- PR #991: Cleanup python code in cuml.dask.cluster
- PR #996: ucx_initialized being properly set in CommsContext
- PR #1007: Throws a well defined error when mutigpu is not enabled
- PR #1018: Hint location of nccl in build.sh for CI
- PR #1022: Using random_state to make K-Means MNMG tests deterministic
- PR #1034: Fix typos and formatting issues in RF docs
- PR #1052: Fix the rows_sample dtype to float

# cuML 0.8.0 (27 June 2019)

## New Features

- PR #652: Adjusted Rand Index metric ml-prim
- PR #679: Class label manipulation ml-prim
- PR #636: Rand Index metric ml-prim
- PR #515: Added Random Projection feature
- PR #504: Contingency matrix ml-prim
- PR #644: Add train_test_split utility for cuDF dataframes
- PR #612: Allow Cuda Array Interface, Numba inputs and input code refactor
- PR #641: C: Separate C-wrapper library build to generate libcuml.so
- PR #631: Add nvcategory based ordinal label encoder
- PR #681: Add MBSGDClassifier and MBSGDRegressor classes around SGD
- PR #705: Quasi Newton solver and LogisticRegression Python classes
- PR #670: Add test skipping functionality to build.sh
- PR #678: Random Forest Python class
- PR #684: prims: make_blobs primitive
- PR #673: prims: reduce cols by key primitive
- PR #812: Add cuML Communications API & consolidate Dask cuML

## Improvements

- PR #597: C++ cuML and ml-prims folder refactor
- PR #590: QN Recover from numeric errors
- PR #482: Introduce cumlHandle for pca and tsvd
- PR #573: Remove use of unnecessary cuDF column and series copies
- PR #601: Cython PEP8 cleanup and CI integration
- PR #596: Introduce cumlHandle for ols and ridge
- PR #579: Introduce cumlHandle for cd and sgd, and propagate C++ errors in cython level for cd and sgd
- PR #604: Adding cumlHandle to kNN, spectral methods, and UMAP
- PR #616: Enable clang-format for enforcing coding style
- PR #618: CI: Enable copyright header checks
- PR #622: Updated to use 0.8 dependencies
- PR #626: Added build.sh script, updated CI scripts and documentation
- PR #633: build: Auto-detection of GPU_ARCHS during cmake
- PR #650: Moving brute force kNN to prims. Creating stateless kNN API.
- PR #662: C++: Bulk clang-format updates
- PR #671: Added pickle pytests and correct pickling of Base class
- PR #675: atomicMin/Max(float, double) with integer atomics and bit flipping
- PR #677: build: 'deep-clean' to build.sh to clean faiss build as well
- PR #683: Use stateless c++ API in KNN so that it can be pickled properly
- PR #686: Use stateless c++ API in UMAP so that it can be pickled properly
- PR #695: prims: Refactor pairwise distance
- PR #707: Added stress test and updated documentation for RF
- PR #701: Added emacs temporary file patterns to .gitignore
- PR #606: C++: Added tests for host_buffer and improved device_buffer and host_buffer implementation
- PR #726: Updated RF docs and stress test
- PR #730: Update README and RF docs for 0.8
- PR #744: Random projections generating binomial on device. Fixing tests.
- PR #741: Update API docs for 0.8
- PR #754: Pickling of UMAP/KNN
- PR #753: Made PCA and TSVD picklable
- PR #746: LogisticRegression and QN API docstrings
- PR #820: Updating DEVELOPER GUIDE threading guidelines

## Bug Fixes
- PR #584: Added missing virtual destructor to deviceAllocator and hostAllocator
- PR #620: C++: Removed old unit-test files in ml-prims
- PR #627: C++: Fixed dbscan crash issue filed in 613
- PR #640: Remove setuptools from conda run dependency
- PR #646: Update link in contributing.md
- PR #649: Bug fix to LinAlg::reduce_rows_by_key prim filed in issue #648
- PR #666: fixes to gitutils.py to resolve both string decode and handling of uncommitted files
- PR #676: Fix template parameters in `bernoulli()` implementation.
- PR #685: Make CuPy optional to avoid nccl conda package conflicts
- PR #687: prims: updated tolerance for reduce_cols_by_key unit-tests
- PR #689: Removing extra prints from NearestNeighbors cython
- PR #718: Bug fix for DBSCAN and increasing batch size of sgd
- PR #719: Adding additional checks for dtype of the data
- PR #736: Bug fix for RF wrapper and .cu print function
- PR #547: Fixed issue if C++ compiler is specified via CXX during configure.
- PR #759: Configure Sphinx to render params correctly
- PR #762: Apply threshold to remove flakiness of UMAP tests.
- PR #768: Fixing memory bug from stateless refactor
- PR #782: Nearest neighbors checking properly whether memory should be freed
- PR #783: UMAP was using wrong size for knn computation
- PR #776: Hotfix for self.variables in RF
- PR #777: Fix numpy input bug
- PR #784: Fix jit of shuffle_idx python function
- PR #790: Fix rows_sample input type for RF
- PR #793: Fix for dtype conversion utility for numba arrays without cupy installed
- PR #806: Add a seed for sklearn model in RF test file
- PR #843: Rf quantile fix

# cuML 0.7.0 (10 May 2019)

## New Features

- PR #405: Quasi-Newton GLM Solvers
- PR #277: Add row- and column-wise weighted mean primitive
- PR #424: Add a grid-sync struct for inter-block synchronization
- PR #430: Add R-Squared Score to ml primitives
- PR #463: Add matrix gather to ml primitives
- PR #435: Expose cumlhandle in cython + developer guide
- PR #455: Remove default-stream arguement across ml-prims and cuML
- PR #375: cuml cpp shared library renamed to libcuml++.so
- PR #460: Random Forest & Decision Trees (Single-GPU, Classification)
- PR #491: Add doxygen build target for ml-prims
- PR #505: Add R-Squared Score to python interface
- PR #507: Add coordinate descent for lasso and elastic-net
- PR #511: Add a minmax ml-prim
- PR #516: Added Trustworthiness score feature
- PR #520: Add local build script to mimic gpuCI
- PR #503: Add column-wise matrix sort primitive
- PR #525: Add docs build script to cuML
- PR #528: Remove current KMeans and replace it with a new single GPU implementation built using ML primitives

## Improvements

- PR #481: Refactoring Quasi-Newton to use cumlHandle
- PR #467: Added validity check on cumlHandle_t
- PR #461: Rewrote permute and added column major version
- PR #440: README updates
- PR #295: Improve build-time and the interface e.g., enable bool-OutType, for distance()
- PR #390: Update docs version
- PR #272: Add stream parameters to cublas and cusolver wrapper functions
- PR #447: Added building and running mlprims tests to CI
- PR #445: Lower dbscan memory usage by computing adjacency matrix directly
- PR #431: Add support for fancy iterator input types to LinAlg::reduce_rows_by_key
- PR #394: Introducing cumlHandle API to dbscan and add example
- PR #500: Added CI check for black listed CUDA Runtime API calls
- PR #475: exposing cumlHandle for dbscan from python-side
- PR #395: Edited the CONTRIBUTING.md file
- PR #407: Test files to run stress, correctness and unit tests for cuml algos
- PR #512: generic copy method for copying buffers between device/host
- PR #533: Add cudatoolkit conda dependency
- PR #524: Use cmake find blas and find lapack to pass configure options to faiss
- PR #527: Added notes on UMAP differences from reference implementation
- PR #540: Use latest release version in update-version CI script
- PR #552: Re-enable assert in kmeans tests with xfail as needed
- PR #581: Add shared memory fast col major to row major function back with bound checks
- PR #592: More efficient matrix copy/reverse methods
- PR #721: Added pickle tests for DBSCAN and Random Projections

## Bug Fixes

- PR #334: Fixed segfault in `ML::cumlHandle_impl::destroyResources`
- PR #349: Developer guide clarifications for cumlHandle and cumlHandle_impl
- PR #398: Fix CI scripts to allow nightlies to be uploaded
- PR #399: Skip PCA tests to allow CI to run with driver 418
- PR #422: Issue in the PCA tests was solved and CI can run with driver 418
- PR #409: Add entry to gitmodules to ignore build artifacts
- PR #412: Fix for svdQR function in ml-prims
- PR #438: Code that depended on FAISS was building everytime.
- PR #358: Fixed an issue when switching streams on MLCommon::device_buffer and MLCommon::host_buffer
- PR #434: Fixing bug in CSR tests
- PR #443: Remove defaults channel from ci scripts
- PR #384: 64b index arithmetic updates to the kernels inside ml-prims
- PR #459: Fix for runtime library path of pip package
- PR #464: Fix for C++11 destructor warning in qn
- PR #466: Add support for column-major in LinAlg::*Norm methods
- PR #465: Fixing deadlock issue in GridSync due to consecutive sync calls
- PR #468: Fix dbscan example build failure
- PR #470: Fix resource leakage in Kalman filter python wrapper
- PR #473: Fix gather ml-prim test for change in rng uniform API
- PR #477: Fixes default stream initialization in cumlHandle
- PR #480: Replaced qn_fit() declaration with #include of file containing definition to fix linker error
- PR #495: Update cuDF and RMM versions in GPU ci test scripts
- PR #499: DEVELOPER_GUIDE.md: fixed links and clarified ML::detail::streamSyncer example
- PR #506: Re enable ml-prim tests in CI
- PR #508: Fix for an error with default argument in LinAlg::meanSquaredError
- PR #519: README.md Updates and adding BUILD.md back
- PR #526: Fix the issue of wrong results when fit and transform of PCA are called separately
- PR #531: Fixing missing arguments in updateDevice() for RF
- PR #543: Exposing dbscan batch size through cython API and fixing broken batching
- PR #551: Made use of ZLIB_LIBRARIES consistent between ml_test and ml_mg_test
- PR #557: Modified CI script to run cuML tests before building mlprims and removed lapack flag
- PR #578: Updated Readme.md to add lasso and elastic-net
- PR #580: Fixing cython garbage collection bug in KNN
- PR #577: Use find libz in prims cmake
- PR #594: fixed cuda-memcheck mean_center test failures


# cuML 0.6.1 (09 Apr 2019)

## Bug Fixes

- PR #462 Runtime library path fix for cuML pip package


# cuML 0.6.0 (22 Mar 2019)

## New Features

- PR #249: Single GPU Stochastic Gradient Descent for linear regression, logistic regression, and linear svm with L1, L2, and elastic-net penalties.
- PR #247: Added "proper" CUDA API to cuML
- PR #235: NearestNeighbors MG Support
- PR #261: UMAP Algorithm
- PR #290: NearestNeighbors numpy MG Support
- PR #303: Reusable spectral embedding / clustering
- PR #325: Initial support for single process multi-GPU OLS and tSVD
- PR #271: Initial support for hyperparameter optimization with dask for many models

## Improvements

- PR #144: Dockerfile update and docs for LinearRegression and Kalman Filter.
- PR #168: Add /ci/gpu/build.sh file to cuML
- PR #167: Integrating full-n-final ml-prims repo inside cuml
- PR #198: (ml-prims) Removal of *MG calls + fixed a bug in permute method
- PR #194: Added new ml-prims for supporting LASSO regression.
- PR #114: Building faiss C++ api into libcuml
- PR #64: Using FAISS C++ API in cuML and exposing bindings through cython
- PR #208: Issue ml-common-3: Math.h: swap thrust::for_each with binaryOp,unaryOp
- PR #224: Improve doc strings for readable rendering with readthedocs
- PR #209: Simplify README.md, move build instructions to BUILD.md
- PR #218: Fix RNG to use given seed and adjust RNG test tolerances.
- PR #225: Support for generating random integers
- PR #215: Refactored LinAlg::norm to Stats::rowNorm and added Stats::colNorm
- PR #234: Support for custom output type and passing index value to main_op in *Reduction kernels
- PR #230: Refactored the cuda_utils header
- PR #236: Refactored cuml python package structure to be more sklearn like
- PR #232: Added reduce_rows_by_key
- PR #246: Support for 2 vectors in the matrix vector operator
- PR #244: Fix for single GPU OLS and Ridge to support one column training data
- PR #271: Added get_params and set_params functions for linear and ridge regression
- PR #253: Fix for issue #250-reduce_rows_by_key failed memcheck for small nkeys
- PR #269: LinearRegression, Ridge Python docs update and cleaning
- PR #322: set_params updated
- PR #237: Update build instructions
- PR #275: Kmeans use of faster gpu_matrix
- PR #288: Add n_neighbors to NearestNeighbors constructor
- PR #302: Added FutureWarning for deprecation of current kmeans algorithm
- PR #312: Last minute cleanup before release
- PR #315: Documentation updating and enhancements
- PR #330: Added ignored argument to pca.fit_transform to map to sklearn's implemenation
- PR #342: Change default ABI to ON
- PR #572: Pulling DBSCAN components into reusable primitives


## Bug Fixes

- PR #193: Fix AttributeError in PCA and TSVD
- PR #211: Fixing inconsistent use of proper batch size calculation in DBSCAN
- PR #202: Adding back ability for users to define their own BLAS
- PR #201: Pass CMAKE CUDA path to faiss/configure script
- PR #200 Avoid using numpy via cimport in KNN
- PR #228: Bug fix: LinAlg::unaryOp with 0-length input
- PR #279: Removing faiss-gpu references in README
- PR #321: Fix release script typo
- PR #327: Update conda requirements for version 0.6 requirements
- PR #352: Correctly calculating numpy chunk sizing for kNN
- PR #345: Run python import as part of package build to trigger compilation
- PR #347: Lowering memory usage of kNN.
- PR #355: Fixing issues with very large numpy inputs to SPMG OLS and tSVD.
- PR #357: Removing FAISS requirement from README
- PR #362: Fix for matVecOp crashing on large input sizes
- PR #366: Index arithmetic issue fix with TxN_t class
- PR #376: Disabled kmeans tests since they are currently too sensitive (see #71)
- PR #380: Allow arbitrary data size on ingress for numba_utils.row_matrix
- PR #385: Fix for long import cuml time in containers and fix for setup_pip
- PR #630: Fixing a missing kneighbors in nearest neighbors python proxy

# cuML 0.5.1 (05 Feb 2019)

## Bug Fixes

- PR #189 Avoid using numpy via cimport to prevent ABI issues in Cython compilation


# cuML 0.5.0 (28 Jan 2019)

## New Features

- PR #66: OLS Linear Regression
- PR #44: Distance calculation ML primitives
- PR #69: Ridge (L2 Regularized) Linear Regression
- PR #103: Linear Kalman Filter
- PR #117: Pip install support
- PR #64: Device to device support from cuML device pointers into FAISS

## Improvements

- PR #56: Make OpenMP optional for building
- PR #67: Github issue templates
- PR #44: Refactored DBSCAN to use ML primitives
- PR #91: Pytest cleanup and sklearn toyset datasets based pytests for kmeans and dbscan
- PR #75: C++ example to use kmeans
- PR #117: Use cmake extension to find any zlib installed in system
- PR #94: Add cmake flag to set ABI compatibility
- PR #139: Move thirdparty submodules to root and add symlinks to new locations
- PR #151: Replace TravisCI testing and conda pkg builds with gpuCI
- PR #164: Add numba kernel for faster column to row major transform
- PR #114: Adding FAISS to cuml build

## Bug Fixes

- PR #48: CUDA 10 compilation warnings fix
- PR #51: Fixes to Dockerfile and docs for new build system
- PR #72: Fixes for GCC 7
- PR #96: Fix for kmeans stack overflow with high number of clusters
- PR #105: Fix for AttributeError in kmeans fit method
- PR #113: Removed old  glm python/cython files
- PR #118: Fix for AttributeError in kmeans predict method
- PR #125: Remove randomized solver option from PCA python bindings


# cuML 0.4.0 (05 Dec 2018)

## New Features

## Improvements

- PR #42: New build system: separation of libcuml.so and cuml python package
- PR #43: Added changelog.md

## Bug Fixes


# cuML 0.3.0 (30 Nov 2018)

## New Features

- PR #33: Added ability to call cuML algorithms using numpy arrays

## Improvements

- PR #24: Fix references of python package from cuML to cuml and start using versioneer for better versioning
- PR #40: Added support for refactored cuDF 0.3.0, updated Conda files
- PR #33: Major python test cleaning, all tests pass with cuDF 0.2.0 and 0.3.0. Preparation for new build system
- PR #34: Updated batch count calculation logic in DBSCAN
- PR #35: Beginning of DBSCAN refactor to use cuML mlprims and general improvements

## Bug Fixes

- PR #30: Fixed batch size bug in DBSCAN that caused crash. Also fixed various locations for potential integer overflows
- PR #28: Fix readthedocs build documentation
- PR #29: Fix pytests for cuml name change from cuML
- PR #33: Fixed memory bug that would cause segmentation faults due to numba releasing memory before it was used. Also fixed row major/column major bugs for different algorithms
- PR #36: Fix kmeans gtest to use device data
- PR #38: cuda\_free bug removed that caused google tests to sometimes pass and sometimes fail randomly
- PR #39: Updated cmake to correctly link with CUDA libraries, add CUDA runtime linking and include source files in compile target

# cuML 0.2.0 (02 Nov 2018)

## New Features

- PR #11: Kmeans algorithm added
- PR #7: FAISS KNN wrapper added
- PR #21: Added Conda install support

## Improvements

- PR #15: Added compatibility with cuDF (from prior pyGDF)
- PR #13: Added FAISS to Dockerfile
- PR #21: Added TravisCI build system for CI and Conda builds

## Bug Fixes

- PR #4: Fixed explained variance bug in TSVD
- PR #5: Notebook bug fixes and updated results


# cuML 0.1.0

Initial release including PCA, TSVD, DBSCAN, ml-prims and cython wrappers<|MERGE_RESOLUTION|>--- conflicted
+++ resolved
@@ -8,13 +8,10 @@
 - PR #1867: C++: add logging interface support in cuML based spdlog
 - PR #1902: Multi class inference in FIL C++ and importing multi-class forests from treelite
 - PR #1906: UMAP MNMG
-<<<<<<< HEAD
-- PR #2057: Weighted k-means
-=======
 - PR #2067: python: wrap logging interface in cython
 - PR #2083: Added dtype, order, and use_full_low_rank to MNMG `make_regression`
 - PR #2074: SG and MNMG `make_classification`
->>>>>>> 555722dd
+- PR #2057: Weighted k-means
 
 ## Improvements
 - PR #1931: C++: enabled doxygen docs for all of the C++ codebase

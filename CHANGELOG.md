--- conflicted
+++ resolved
@@ -1,8 +1,7 @@
-<<<<<<< HEAD
 # cuML 0.11.0 (Date TBD)
 
 ## New Features
-- PR #1129: c++: a separate include folder for C++ API distribution
+- PR #1129: C++: Separate include folder for C++ API distribution
 
 ## Improvements
 - PR #1170: Use git to clone subprojects instead of git submodules
@@ -16,11 +15,7 @@
 - PR #1261: Fix comms build errors due to cuml++ include folder changes
 - PR #1267: Update build.sh for recent change of building comms in main CMakeLists
 
-
-# cuML 0.10.0 (Date TBD)
-=======
 # cuML 0.10.0 (16 Oct 2019)
->>>>>>> 0b320f02
 
 ## New Features
 - PR #1148: C++ benchmark tool for c++/CUDA code inside cuML

--- conflicted
+++ resolved
@@ -165,14 +165,11 @@
 - PR #2695: Fix debug build issue due to incorrect host/device method setup
 - PR #2709: Fixing OneHotEncoder Overflow Error
 - PR #2710: Fix SVC doc statement about predic_proba
-<<<<<<< HEAD
 - PR #2726: Return correct output type in QN
-=======
 - PR #2711: Fix Dask RF failure intermittently
 - PR #2718: Fix temp directory for py.test
 - PR #2719: Set KNeighborsRegressor output dtype according to training target dtype
 - PR #2720: Updates to outdated links
->>>>>>> fb409072
 
 # cuML 0.14.0 (03 Jun 2020)
 

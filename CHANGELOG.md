--- conflicted
+++ resolved
@@ -3,20 +3,13 @@
 ## New Features
 
 - PR #249: Single GPU Stochastic Gradient Descent for linear regression, logistic regression, and linear svm with L1, L2, and elastic-net penalties.
-<<<<<<< HEAD
-- PR #247 : Added "proper" CUDA API to cuML
-=======
 - PR #247: Added "proper" CUDA API to cuML
->>>>>>> 7d669fe9
 - PR #235: NearestNeighbors MG Support
 - PR #261: UMAP Algorithm
 - PR #290: NearestNeighbors numpy MG Support
 - PR #303: Reusable spectral embedding / clustering
-<<<<<<< HEAD
 - PR #325: Initial support for single process multi-GPU OLS and tSVD
-=======
 - PR #271: Initial support for hyperparameter optimization with dask for many models
->>>>>>> 7d669fe9
 
 ## Improvements
 

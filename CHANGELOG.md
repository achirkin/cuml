--- conflicted
+++ resolved
@@ -12,11 +12,8 @@
 - PR #2762: Fix broken links and provide minor edits to docs
 - PR #2723: Support and enable convert_dtype in estimator predict
 - PR #2758: Match sklearn's default n_components behavior for PCA
-<<<<<<< HEAD
+- PR #2770: Fix doxygen version during cmake
 - PR #2766: Update default RandomForestRegressor score function to use r2
-=======
-- PR #2770: Fix doxygen version during cmake
->>>>>>> dc14b09e
 
 ## Bug Fixes
 - PR #2744: Supporting larger number of classes in KNeighborsClassifier

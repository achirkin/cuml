--- conflicted
+++ resolved
@@ -68,15 +68,12 @@
 - PR #2187: CMake improvements to manage conda environment dependencies
 - PR #2185: Add has_sklearn function and use it in datasets/classification.
 - PR #2193: Order-independent local shuffle in `cuml.dask.make_regression`
-<<<<<<< HEAD
 - PR #2204: Update python layer to use the logger interface
-=======
 - PR #2184: Refoctor headers for holtwinters, rproj, tsvd, tsne, umap
 - PR #2199: Remove unncessary notebooks
 - PR #2195: Separating fit and transform calls in SG, MNMG PCA to save transform array memory consumption
 - PR #2201: Re-enabling UMAP repro tests
 - PR #2196: Updates to benchmarks. Moving notebook
->>>>>>> 0c3b1ce9
 
 ## Bug Fixes
 - PR #1939: Fix syntax error in cuml.common.array

--- conflicted
+++ resolved
@@ -70,11 +70,8 @@
 - PR #759: Configure Sphinx to render params correctly
 - PR #762: Apply threshold to remove flakiness of UMAP tests.
 - PR #768: Fixing memory bug from stateless refactor
-<<<<<<< HEAD
+- PR #776: Hotfix for self.variables in RF
 - PR #777: Fix numpy input bug
-=======
-- PR #776: Hotfix for self.variables in RF
->>>>>>> 2772938c
 
 # cuML 0.7.0 (10 May 2019)
 
